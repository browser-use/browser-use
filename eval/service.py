--- conflicted
+++ resolved
@@ -566,77 +566,8 @@
 		self.step_counter += 1
 
 	def save_results(self):
-<<<<<<< HEAD
 		"""No-op as we don't save results anymore"""
 		pass
-=======
-		"""Save the consolidated results"""
-		# Create the final result object
-
-		# Ensure action history contains only strings, replacing None with "None"
-		action_history = []
-		for step in self.step_results:
-			if step['actions']:
-				content = step['actions'][-1]['content']
-				action_history.append(content if content is not None else 'None')
-			else:
-				action_history.append('None')  # Handle steps with no actions
-
-		formatted_result = {
-			'task_id': self.task_id,
-			'run_id': self.run_id,
-			'task': self.task_text,
-			'steps': self.step_results,
-			'action_history': action_history,  # Use the cleaned list
-			'screenshot_paths': self.screenshots,
-			'final_result_response': (
-				last_action['content'] if (last_action := self.step_results[-1]['actions'][-1])['is_done'] else None
-			),
-			'self_report_completed': self.step_results[-1]['actions'][-1]['is_done']
-			if self.step_results and self.step_results[-1]['actions']
-			else False,
-			'self_report_success': self.step_results[-1]['actions'][-1]['success']
-			if self.step_results and self.step_results[-1]['actions']
-			else None,
-		}
-
-		# Save to file
-		with open(self.result_folder / 'result.json', 'w') as f:
-			json.dump(formatted_result, f, indent=2)
-
-		return formatted_result
-
-
-async def run_agent_with_tracing(
-	task: Task, llm: BaseChatModel, run_id: str, browser: Browser | None = None, max_steps: int = 25, use_vision: bool = True
-):
-	try:
-		# Create task tracker
-		tracker = TaskTracker(task.task_id, task.confirmed_task, run_id)
-
-		browser = browser or Browser()
-
-		agent = Agent(
-			task=task.confirmed_task,
-			llm=llm,
-			browser=browser,
-			use_vision=use_vision,
-			source='eval_platform',  # Override source detection
-		)
-
-		# Pass our hook functions
-		result = await agent.run(max_steps=max_steps, on_step_start=tracker.on_step_start, on_step_end=tracker.on_step_end)
-
-		# Save final results
-		final_results = tracker.save_results()
-
-		return result
-	finally:
-		# Ensure proper cleanup
-		await asyncio.sleep(0.1)  # Give a moment for any pending tasks to complete
-		if not browser:
-			await agent.close()  # This will close the browser if we created it
->>>>>>> bc178da2
 
 
 async def judge_task_result(model, task_folder: Path, score_threshold: float = 3) -> Dict:
@@ -880,7 +811,9 @@
 					tracker = ScreenshotTracker(task.task_id, task.confirmed_task, run_id)
 					browserConfig = BrowserConfig(headless=headless)
 					browser = Browser(config=browserConfig)
-					agent = Agent(task=task.confirmed_task, llm=llm, browser=browser, use_vision=use_vision)
+					agent = Agent(
+						task=task.confirmed_task, llm=llm, browser=browser, use_vision=use_vision, source='eval_platform'
+					)
 
 					# Pass hook functions
 					await agent.run(
