--- conflicted
+++ resolved
@@ -11,14 +11,9 @@
 from langchain_openai import AzureChatOpenAI, ChatOpenAI
 from pydantic import SecretStr
 
-<<<<<<< HEAD
-from browser_use import BrowserConfig, Agent, Browser
-from browser_use import BrowserContextConfig
-=======
 from browser_use.agent.service import Agent
 from browser_use.browser.browser import Browser, BrowserConfig, BrowserContextConfig
 from browser_use.browser.context import BrowserContextWindowSize
->>>>>>> 52b93277
 
 from supatest import SupatestAgent
 from supatest import SupatestBrowser
@@ -26,13 +21,6 @@
 # Load environment variables
 load_dotenv()
 
-<<<<<<< HEAD
-# Validate required environment variables
-required_env_vars = ['AZURE_OPENAI_API_KEY', 'AZURE_OPENAI_ENDPOINT']
-for var in required_env_vars:
-	if not os.getenv(var):
-		raise ValueError(f'{var} is not set. Please add it to your environment variables.')
-=======
 # Set LLM based on defined environment variables
 if os.getenv('OPENAI_API_KEY'):
 	llm = ChatOpenAI(
@@ -48,7 +36,6 @@
 else:
 	raise ValueError('No LLM found. Please set OPENAI_API_KEY or AZURE_OPENAI_KEY and AZURE_OPENAI_ENDPOINT.')
 
->>>>>>> 52b93277
 
 browser = SupatestBrowser(
 	config=BrowserConfig(
@@ -59,27 +46,11 @@
 			minimum_wait_page_load_time=1,  # 3 on prod
 			maximum_wait_page_load_time=10,  # 20 on prod
 			# no_viewport=True,
-<<<<<<< HEAD
-			browser_window_size={
-				'width': 500,
-				'height': 1100,
-			},
-=======
 			browser_window_size=BrowserContextWindowSize(width=1280, height=1100),
->>>>>>> 52b93277
 			# trace_path='./tmp/web_voyager_agent',
 		),
 	)
 )
-<<<<<<< HEAD
-llm = AzureChatOpenAI(
-	model='gpt-4o',
-	api_version='2024-10-21',
-	azure_endpoint=os.getenv('AZURE_OPENAI_ENDPOINT', ''),
-	api_key=SecretStr(os.getenv('AZURE_OPENAI_API_KEY', '')),
-)
-=======
->>>>>>> 52b93277
 
 # TASK = """
 # Find the lowest-priced one-way flight from Cairo to Montreal on February 21, 2025, including the total travel time and number of stops. on https://www.google.com/travel/flights/
@@ -112,11 +83,8 @@
 		task=TASK,
 		llm=llm,
 		browser=browser,
-<<<<<<< HEAD
-=======
 		validate_output=True,
 		enable_memory=False,
->>>>>>> 52b93277
 	)
 	history = await agent.run(max_steps=50)
 	history.save_to_file('./tmp/history.json')
