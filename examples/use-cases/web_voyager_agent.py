# Goal: A general-purpose web navigation agent for tasks like flight booking and course searching.

import asyncio
import os
import sys

# Adjust Python path
sys.path.append(os.path.dirname(os.path.dirname(os.path.abspath(__file__))))

from dotenv import load_dotenv
from langchain_openai import AzureChatOpenAI
from pydantic import SecretStr

from browser_use import BrowserConfig, Agent, Browser
from browser_use import BrowserContextConfig


from supatest import SupatestAgent
from supatest import SupatestBrowser
from supatest import SupatestBrowserContext
# Load environment variables
load_dotenv()

# Validate required environment variables
<<<<<<< HEAD
required_env_vars = ["AZURE_OPENAI_API_KEY", "AZURE_OPENAI_ENDPOINT"]
=======
required_env_vars = ['AZURE_OPENAI_KEY', 'AZURE_OPENAI_ENDPOINT']
>>>>>>> 45b9dcc1
for var in required_env_vars:
	if not os.getenv(var):
		raise ValueError(f'{var} is not set. Please add it to your environment variables.')

browser = SupatestBrowser(
	config=BrowserConfig(
		headless=False,  # This is True in production
		disable_security=True,
		new_context_config=BrowserContextConfig(
			disable_security=True,
			minimum_wait_page_load_time=1,  # 3 on prod
			maximum_wait_page_load_time=10,  # 20 on prod
			# no_viewport=True,
			browser_window_size={
				'width': 500,
				'height': 1100,
			},
			# trace_path='./tmp/web_voyager_agent',
		),
	)
)
llm = AzureChatOpenAI(
	model='gpt-4o',
	api_version='2024-10-21',
	azure_endpoint=os.getenv('AZURE_OPENAI_ENDPOINT', ''),
	api_key=SecretStr(os.getenv('AZURE_OPENAI_API_KEY', '')),
)

# TASK = """
# Find the lowest-priced one-way flight from Cairo to Montreal on February 21, 2025, including the total travel time and number of stops. on https://www.google.com/travel/flights/
# """
# TASK = """
# Browse Coursera, which universities offer Master of Advanced Study in Engineering degrees? Tell me what is the latest application deadline for this degree? on https://www.coursera.org/"""
# TASK = """
# Find and book a hotel in Paris with suitable accommodations for a family of four (two adults and two children) offering free cancellation for the dates of February 14-21, 2025. on https://www.booking.com/
# """

# TASK = """
# Go to https://blazedemo.com/index.php and select Boston for departure and London for destination. Then click on Find Flights. Select the first flight and click on Choose This Flight. Then on the next page, scroll down by some amount and just do nothing. Do nothing after that.
# """

# TASK = """
# Go to https://blazedemo.com/index.php and get all dropdown options for departure city and destination city. Then select Boson for departure city and London for destination city. Just do nothing after that.
# """

# TASK = """
# Browse coursera using https://www.coursera.org/ and then seach for IBM AI Developer and search by pressing 'Enter'. Scroll down by 1500 pixels and then up by 500 pixels. Then Go back to coursera homepage and switch to another tab and open coursera homepage again. Search 'full stack developer course' in search bar by pressing 'Enter'.
# """


TASK = """
Go to https://coffee-cart.app/ and click on Expresso and Cappuccino and add them to the cart. Then do nothing.
"""

async def main():
	agent = SupatestAgent(
		task=TASK,
		llm=llm,
		browser=browser,
	)
	history = await agent.run(max_steps=50)
	history.save_to_file('./tmp/history.json')


if __name__ == '__main__':
	asyncio.run(main())<|MERGE_RESOLUTION|>--- conflicted
+++ resolved
@@ -14,7 +14,6 @@
 from browser_use import BrowserConfig, Agent, Browser
 from browser_use import BrowserContextConfig
 
-
 from supatest import SupatestAgent
 from supatest import SupatestBrowser
 from supatest import SupatestBrowserContext
@@ -22,11 +21,7 @@
 load_dotenv()
 
 # Validate required environment variables
-<<<<<<< HEAD
-required_env_vars = ["AZURE_OPENAI_API_KEY", "AZURE_OPENAI_ENDPOINT"]
-=======
-required_env_vars = ['AZURE_OPENAI_KEY', 'AZURE_OPENAI_ENDPOINT']
->>>>>>> 45b9dcc1
+required_env_vars = ['AZURE_OPENAI_API_KEY', 'AZURE_OPENAI_ENDPOINT']
 for var in required_env_vars:
 	if not os.getenv(var):
 		raise ValueError(f'{var} is not set. Please add it to your environment variables.')
