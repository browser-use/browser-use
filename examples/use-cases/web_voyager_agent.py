# Goal: A general-purpose web navigation agent for tasks like flight booking and course searching.

import asyncio
import os
import sys

# Adjust Python path
sys.path.append(os.path.dirname(os.path.dirname(os.path.dirname(os.path.abspath(__file__)))))

from dotenv import load_dotenv

load_dotenv()

from langchain_openai import AzureChatOpenAI, ChatOpenAI
from pydantic import SecretStr

from browser_use.agent.service import Agent
<<<<<<< HEAD
from browser_use.browser.browser import Browser, BrowserConfig, BrowserContextConfig

from supatest import SupatestAgent
from supatest import SupatestBrowser
from supatest import SupatestBrowserContext
# Load environment variables
load_dotenv()
=======
from browser_use.browser import BrowserProfile, BrowserSession
>>>>>>> fb9b1519

# Set LLM based on defined environment variables
if os.getenv('OPENAI_API_KEY'):
	llm = ChatOpenAI(
		model='gpt-4o',
	)
elif os.getenv('AZURE_OPENAI_KEY') and os.getenv('AZURE_OPENAI_ENDPOINT'):
	llm = AzureChatOpenAI(
		model='gpt-4o',
		api_version='2024-10-21',
		azure_endpoint=os.getenv('AZURE_OPENAI_ENDPOINT', ''),
		api_key=SecretStr(os.getenv('AZURE_OPENAI_KEY', '')),
	)
else:
	raise ValueError('No LLM found. Please set OPENAI_API_KEY or AZURE_OPENAI_KEY and AZURE_OPENAI_ENDPOINT.')


<<<<<<< HEAD
browser = SupatestBrowser(
	config=BrowserConfig(
=======
browser_session = BrowserSession(
	browser_profile=BrowserProfile(
>>>>>>> fb9b1519
		headless=False,  # This is True in production
		disable_security=True,
		minimum_wait_page_load_time=1,  # 3 on prod
		maximum_wait_page_load_time=10,  # 20 on prod
		# Set no_viewport=False to constrain the viewport to the specified dimensions
		# This is useful for specific cases where you need a fixed viewport size
		no_viewport=False,
		window_width=1280,
		window_height=1100,
		user_data_dir='~/.config/browseruse/profiles/default',
		# trace_path='./tmp/web_voyager_agent',
	)
)

# TASK = """
# Find the lowest-priced one-way flight from Cairo to Montreal on February 21, 2025, including the total travel time and number of stops. on https://www.google.com/travel/flights/
# """
# TASK = """
# Browse Coursera, which universities offer Master of Advanced Study in Engineering degrees? Tell me what is the latest application deadline for this degree? on https://www.coursera.org/"""
# TASK = """
# Find and book a hotel in Paris with suitable accommodations for a family of four (two adults and two children) offering free cancellation for the dates of February 14-21, 2025. on https://www.booking.com/
# """

# TASK = """
# Go to https://blazedemo.com/index.php and select Boston for departure and London for destination. Then click on Find Flights. Select the first flight and click on Choose This Flight. Then on the next page, scroll down by some amount and just do nothing. Do nothing after that.
# """

# TASK = """
# Go to https://blazedemo.com/index.php and get all dropdown options for departure city and destination city. Then select Boson for departure city and London for destination city. Just do nothing after that.
# """

# TASK = """
# Browse coursera using https://www.coursera.org/ and then seach for IBM AI Developer and search by pressing 'Enter'. Scroll down by 1500 pixels and then up by 500 pixels. Then Go back to coursera homepage and switch to another tab and open coursera homepage again. Search 'full stack developer course' in search bar by pressing 'Enter'.
# """


TASK = """
Go to https://coffee-cart.app/ and click on Expresso and Cappuccino and add them to the cart. Then do nothing.
"""


async def main():
	agent = SupatestAgent(
		task=TASK,
		llm=llm,
		browser_session=browser_session,
		validate_output=True,
		enable_memory=False,
	)
	history = await agent.run(max_steps=50)
	history.save_to_file('./tmp/history.json')


if __name__ == '__main__':
	asyncio.run(main())<|MERGE_RESOLUTION|>--- conflicted
+++ resolved
@@ -15,17 +15,7 @@
 from pydantic import SecretStr
 
 from browser_use.agent.service import Agent
-<<<<<<< HEAD
-from browser_use.browser.browser import Browser, BrowserConfig, BrowserContextConfig
-
-from supatest import SupatestAgent
-from supatest import SupatestBrowser
-from supatest import SupatestBrowserContext
-# Load environment variables
-load_dotenv()
-=======
 from browser_use.browser import BrowserProfile, BrowserSession
->>>>>>> fb9b1519
 
 # Set LLM based on defined environment variables
 if os.getenv('OPENAI_API_KEY'):
@@ -43,13 +33,8 @@
 	raise ValueError('No LLM found. Please set OPENAI_API_KEY or AZURE_OPENAI_KEY and AZURE_OPENAI_ENDPOINT.')
 
 
-<<<<<<< HEAD
-browser = SupatestBrowser(
-	config=BrowserConfig(
-=======
 browser_session = BrowserSession(
 	browser_profile=BrowserProfile(
->>>>>>> fb9b1519
 		headless=False,  # This is True in production
 		disable_security=True,
 		minimum_wait_page_load_time=1,  # 3 on prod
