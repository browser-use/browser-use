--- conflicted
+++ resolved
@@ -2,10 +2,8 @@
 import os
 import sys
 from dataclasses import dataclass
-<<<<<<< HEAD
 from typing import List, Optional
 import logging
-=======
 
 sys.path.append(os.path.dirname(os.path.dirname(os.path.dirname(os.path.abspath(__file__)))))
 
@@ -13,7 +11,6 @@
 
 load_dotenv()
 
->>>>>>> fbcd6539
 # Third-party imports
 import gradio as gr
 from langchain_openai import ChatOpenAI
@@ -24,12 +21,9 @@
 # Local module imports
 from browser_use import Agent
 
-<<<<<<< HEAD
-load_dotenv()
 
 logger = logging.getLogger(__name__)
-=======
->>>>>>> fbcd6539
+
 
 @dataclass
 class ActionResult:
