"""
Getting Started Example 2: Form Filling

This example demonstrates how to:
- Navigate to a website with forms
- Fill out input fields
- Submit forms
- Handle basic form interactions

This builds on the basic search example by showing more complex interactions.

Setup:
1. Get your API key from https://cloud.browser-use.com/new-api-key
2. Set environment variable: export BROWSER_USE_API_KEY="your-key"
"""

import asyncio
import os
import sys

# Add the parent directory to the path so we can import browser_use
sys.path.append(os.path.dirname(os.path.dirname(os.path.dirname(os.path.abspath(__file__)))))

from dotenv import load_dotenv

load_dotenv()

<<<<<<< HEAD
from browser_use import Agent, ChatGoogle


api_key = os.getenv('GOOGLE_API_KEY')
if not api_key:
	raise ValueError('GOOGLE_API_KEY is not set')
=======
from browser_use import Agent, ChatBrowserUse
>>>>>>> 01286017


async def main():
	# Initialize the model
<<<<<<< HEAD
	llm = ChatGoogle(model='gemini-flash-latest', api_key=api_key)
=======
	llm = ChatBrowserUse()
>>>>>>> 01286017

	# Define a form filling task
	task = """
    Go to https://docs.google.com/forms/d/e/1FAIpQLSfWo0CRmSQWpxycz19rCe0bf_hfgAryOInpsjyXlppf4vbWqA/viewform?usp=sharing&ouid=105950265099190792401 and fill out the contact form with:
    - Customer name: John Doe
    - Telephone: 555-123-4567
    - Email: john.doe@example.com
    - Organization : Example Corp
    - no of days attending: 3
    - dietary requirements: Vegetarian
    
    
    Then submit the form and tell me what response you get.
    """

	# Create and run the agent
	agent = Agent(task=task, llm=llm)
	await agent.run()


if __name__ == '__main__':
	asyncio.run(main())<|MERGE_RESOLUTION|>--- conflicted
+++ resolved
@@ -25,25 +25,19 @@
 
 load_dotenv()
 
-<<<<<<< HEAD
 from browser_use import Agent, ChatGoogle
 
 
 api_key = os.getenv('GOOGLE_API_KEY')
 if not api_key:
 	raise ValueError('GOOGLE_API_KEY is not set')
-=======
 from browser_use import Agent, ChatBrowserUse
->>>>>>> 01286017
 
 
 async def main():
 	# Initialize the model
-<<<<<<< HEAD
 	llm = ChatGoogle(model='gemini-flash-latest', api_key=api_key)
-=======
 	llm = ChatBrowserUse()
->>>>>>> 01286017
 
 	# Define a form filling task
 	task = """
