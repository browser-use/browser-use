--- conflicted
+++ resolved
@@ -10,7 +10,6 @@
 
 load_dotenv()
 
-<<<<<<< HEAD
 # agent = Agent(
 # 	task='Find the number of stars of the browser-use repo',
 # 	llm=ChatGoogle(model='gemini-flash-latest'),
@@ -56,10 +55,9 @@
 
 
 
-=======
+
 agent = Agent(
 	task='Find the number of stars of the following repos: browser-use, playwright, stagehand, react, nextjs',
 	llm=ChatBrowserUse(),
 )
-agent.run_sync()
->>>>>>> 01286017
+agent.run_sync()