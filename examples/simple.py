--- conflicted
+++ resolved
@@ -14,14 +14,8 @@
 	model='gpt-4o',
 	temperature=0.0,
 )
-<<<<<<< HEAD
-task = 'Go to kayak.com and find the cheapest flight from Zurich to San Francisco on 2025-05-01'
-
-agent = SupatestAgent(task=task, llm=llm)
-=======
 task = 'Go to kayak.com and find the cheapest one-way flight from Zurich to San Francisco in 3 weeks.'
 agent = Agent(task=task, llm=llm)
->>>>>>> ac403b79
 
 
 async def main():
