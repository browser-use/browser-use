[project]
name = "browser-use"
description = "Make websites accessible for AI agents"
authors = [{ name = "Gregor Zunic" }]
version = "0.1.41"
readme = "README.md"
requires-python = ">=3.11,<4.0"
classifiers = [
    "Programming Language :: Python :: 3",
    "License :: OSI Approved :: MIT License",
    "Operating System :: OS Independent",
]
dependencies = [
<<<<<<< HEAD
    "aiohttp>=3.8.0",
    "lmnr>=0.4.62",
    "python-socketio>=5.11.0",
=======
    "anyio>=4.9.0",
>>>>>>> 6a1b86aa
    "httpx>=0.27.2",
    "uvicorn>=0.18.0",
    "pydantic>=2.10.4,<2.11.0",
    "python-dotenv>=1.0.1",
    "requests>=2.32.3",
    "posthog>=3.7.0",
    "patchright>=1.51.0",
    "markdownify==1.1.0",
    "langchain-core==0.3.49",
    "langchain-openai==0.3.11",
    "langchain-anthropic==0.3.3",
    "langchain-ollama==0.3.0",
    "langchain-google-genai==2.1.2",
    "langchain-deepseek>=0.1.3",
    "langchain>=0.3.21",
    "langchain-aws>=0.2.11",
    "botocore>=1.37.23",
    "google-api-core>=2.24.0",
    "pyperclip>=1.9.0",
    "pyobjc>=11.0; platform_system == 'darwin'",
    "screeninfo>=0.8.1; platform_system != 'darwin'",
    "typing-extensions>=4.12.2",
    "psutil>=7.0.0",
    "faiss-cpu>=1.10.0",
    "mem0ai==0.1.93",
]
# botocore: only needed for Bedrock Claude boto3 examples/models/bedrock_claude.py 
# pydantic: >2.11 introduces many pydantic deprecation warnings until langchain-core upgrades their pydantic support lets keep it on 2.10
# google-api-core: only used for Google LLM APIs
# pyperclip: only used for examples that use copy/paste
# pyobjc: only used to get screen resolution on macOS
# screeninfo: only used to get screen resolution on Linux/Windows
# markdownify: used for page text content extraction for passing to LLM
# openai: datalib,voice-helpers are actually NOT NEEDED but openai produces noisy errors on exit without them TODO: fix

# Optional dependencies for memory functionality
[project.optional-dependencies]
memory = [
    "sentence-transformers>=4.0.2",
]

[project.urls]
Repository = "https://github.com/browser-use/browser-use"

[tool.codespell]
ignore-words-list = "bu"
skip = "*.json"

[tool.ruff]
line-length = 130
fix = true

[tool.ruff.lint]
select = ["ASYNC", "E", "F", "FAST", "I", "PLE"]
ignore = ["ASYNC109", "E101", "E402", "E501", "F841", "E731"]  # TODO: determine if adding timeouts to all the unbounded async functions is needed / worth-it so we can un-ignore ASYNC109
unfixable = ["E101", "E402", "E501", "F841", "E731"]

[tool.ruff.format]
quote-style = "single"
indent-style = "tab"
docstring-code-format = true

[build-system]
requires = ["hatchling"]
build-backend = "hatchling.build"

[tool.hatch.build]
include = [
    "browser_use/**/*.py",
    "!browser_use/**/tests/*.py",
    "!browser_use/**/tests.py",
    "browser_use/agent/system_prompt.md",
    "browser_use/dom/buildDomTree.js",
]

[tool.uv]
dev-dependencies = [
    "ruff>=0.11.2",
    "tokencost>=0.1.16",
    "build>=1.2.2",
    "pytest>=8.3.5",
    "pytest-asyncio>=0.24.0",
    "fastapi>=0.115.8",
    "inngest>=0.4.19",
    "uvicorn>=0.34.0",
    "langchain-fireworks>=0.2.6",
    "ipdb>=0.13.13",
    "pre-commit>=4.2.0",
    "codespell>=2.4.1",
]<|MERGE_RESOLUTION|>--- conflicted
+++ resolved
@@ -11,13 +11,10 @@
     "Operating System :: OS Independent",
 ]
 dependencies = [
-<<<<<<< HEAD
     "aiohttp>=3.8.0",
     "lmnr>=0.4.62",
     "python-socketio>=5.11.0",
-=======
     "anyio>=4.9.0",
->>>>>>> 6a1b86aa
     "httpx>=0.27.2",
     "uvicorn>=0.18.0",
     "pydantic>=2.10.4,<2.11.0",
