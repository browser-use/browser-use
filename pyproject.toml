--- conflicted
+++ resolved
@@ -30,15 +30,9 @@
     "typing-extensions>=4.12.2",
     "uuid7>=0.1.0",
     "authlib>=1.6.0",
-<<<<<<< HEAD
     "google-genai>=1.49.0,<2.0.0",
-    "openai>=1.109.1,<2.0.0",
+    "openai>=2.7.2,<3.0.0",
     "anthropic>=0.72.1,<1.0.0",
-=======
-    "google-genai>=1.29.0,<2.0.0",
-    "openai>=2.7.2,<3.0.0",
-    "anthropic>=0.68.1,<1.0.0",
->>>>>>> 36fa8ac2
     "groq>=0.30.0",
     "ollama>=0.5.1",
     "google-api-python-client>=2.174.0",
