[project]
name = "browser-use"
description = "Make websites accessible for AI agents"
authors = [{ name = "Gregor Zunic" }]
version = "0.7.3"
readme = "README.md"
requires-python = ">=3.11,<4.0"
classifiers = [
    "Programming Language :: Python :: 3",
    "License :: OSI Approved :: MIT License",
    "Operating System :: OS Independent",
]
dependencies = [
    "aiofiles>=24.1.0",
    "aiohttp==3.12.15",
    "anyio>=4.9.0",
    "bubus>=1.5.6",
    "google-api-core>=2.25.0",
    "httpx>=0.28.1",
    "portalocker>=2.7.0,<3.0.0",
    "posthog>=3.7.0",
    "psutil>=7.0.0",
    "pydantic>=2.11.5",
    "pyobjc>=11.0; platform_system == 'darwin'",
    "python-dotenv>=1.0.1",
    "requests>=2.32.3",
    "screeninfo>=0.8.1; platform_system != 'darwin'",
    "typing-extensions>=4.12.2",
    "uuid7>=0.1.0",
    "authlib>=1.6.0",
    "google-genai>=1.29.0,<2.0.0",
    "openai>=1.99.2,<2.0.0",
    "anthropic>=0.58.2,<1.0.0",
    "groq>=0.30.0",
    "ollama>=0.5.1",
    "google-api-python-client>=2.174.0",
    "google-auth>=2.40.3",
    "google-auth-oauthlib>=1.2.2",
    "mcp>=1.10.1",
    "pypdf>=5.7.0",
    "cdp-use>=1.4.0",
    "markdown-pdf==1.5",
    "pyotp>=2.9.0",
    "html2text>=2025.4.15",
    "pillow>=11.2.1",
]
# google-api-core: only used for Google LLM APIs
# pyperclip: only used for examples that use copy/paste
# pyobjc: only used to get screen resolution on macOS
# screeninfo: only used to get screen resolution on Linux/Windows
# markdownify: used for page text content extraction for passing to LLM
# openai: datalib,voice-helpers are actually NOT NEEDED but openai produces noisy errors on exit without them TODO: fix
# rich: used for terminal formatting and styling in CLI
# click: used for command-line argument parsing
# textual: used for terminal UI

[project.optional-dependencies]
cli = [
    "rich>=14.0.0",
    "click>=8.1.8",
    "textual>=3.2.0",
]
aws = [
    "boto3>=1.38.45"
]
examples = [
    "agentmail>=0.0.53",
    # botocore: only needed for Bedrock Claude boto3 examples/models/bedrock_claude.py
    "botocore>=1.37.23",
    "imgcat>=0.6.0",
    # "stagehand-py>=0.3.6",
    # "browserbase>=0.4.0",
    "langchain-openai>=0.3.26",
]
eval = [
<<<<<<< HEAD
    "lucidicai>=1.3.1",
    "lmnr[all]>=0.6.11",
=======
    "lmnr[all]==0.7.10",
>>>>>>> 711edaeb
    "anyio>=4.9.0",
    "psutil>=7.0.0",
    "datamodel-code-generator>=0.26.0",
    "hyperbrowser==0.47.0",
    "browserbase==1.4.0",
]
all = [
    "browser-use[cli,examples,aws]",
]

# will prefer to use local source code checked out in ../../browser-use (if present) instead of pypi browser-use package
# [tool.uv.sources]
# bubus = { path = "../bubus", editable = true }


[project.urls]
Repository = "https://github.com/browser-use/browser-use"

[project.scripts]
browseruse = "browser_use.cli:main"
browser-use = "browser_use.cli:main"

[build-system]
requires = ["hatchling"]
build-backend = "hatchling.build"


[tool.codespell]
ignore-words-list = "bu,wit,dont,cant,wont,re-use,re-used,re-using,re-usable,thats,doesnt,doubleclick"
skip = "*.json"

[tool.ruff]
line-length = 130
fix = true

[tool.ruff.lint]
select = ["ASYNC", "E", "F", "FAST", "I", "PLE"]
ignore = ["ASYNC109", "E101", "E402", "E501", "F841", "E731", "W291"]  # TODO: determine if adding timeouts to all the unbounded async functions is needed / worth-it so we can un-ignore ASYNC109
unfixable = ["E101", "E402", "E501", "F841", "E731"]

[tool.ruff.format]
quote-style = "single"
indent-style = "tab"
line-ending = "lf"
docstring-code-format = true
docstring-code-line-length = 140
skip-magic-trailing-comma = false

[tool.pyright]
typeCheckingMode = "basic"
exclude = [".venv/", ".git/", "__pycache__/", "./test_*.py", "./debug_*.py", "private_example/", "debug/*", "tests/scripts/*", "tests/old/*", "browser_use/dom/playground/*"]
venvPath = "."
venv = ".venv"


[tool.hatch.build]
include = [
    "browser_use/**/*.py",
    "!browser_use/**/tests/*.py",
    "!browser_use/**/tests.py",
    "browser_use/agent/system_prompt.md",
    "browser_use/agent/system_prompt_no_thinking.md",
    "browser_use/agent/system_prompt_flash.md",
    "browser_use/py.typed",
    "browser_use/dom/**/*.js",
    "!tests/**/*.py",
    "!debug/*",
]

[tool.pytest.ini_options]
timeout = 300
asyncio_mode = "auto"
asyncio_default_fixture_loop_scope = "session"
asyncio_default_test_loop_scope = "session"
markers = [
    "slow: marks tests as slow (deselect with `-m 'not slow'`)",
    "integration: marks tests as integration tests",
    "unit: marks tests as unit tests",
    "asyncio: mark tests as async tests",
]
testpaths = [
    "tests"
]
python_files = ["test_*.py", "*_test.py"]
addopts = "-svx --strict-markers --tb=short --dist=loadscope"
log_cli = true
log_cli_format = "%(levelname)-8s [%(name)s] %(message)s"
filterwarnings = [
    "ignore::pytest.PytestDeprecationWarning",
    "ignore::DeprecationWarning",
]
log_level = "DEBUG"


[tool.hatch.metadata]
allow-direct-references = true

[tool.uv]
# required-environments = [
#     "sys_platform == 'darwin' and platform_machine == 'arm64'",
#     "sys_platform == 'darwin' and platform_machine == 'x86_64'",
#     "sys_platform == 'linux' and platform_machine == 'x86_64'",
#     "sys_platform == 'linux' and platform_machine == 'aarch64'",
#     # "sys_platform == 'linux' and platform_machine == 'arm64'",  # no pytorch wheels available yet
#     "sys_platform == 'win32' and platform_machine == 'x86_64'",
#     # "sys_platform == 'win32' and platform_machine == 'arm64'",  # no pytorch wheels available yet
# ]
dev-dependencies = [
    "ruff>=0.11.2",
    "tokencost>=0.1.16",
    "build>=1.2.2",
    "pytest>=8.3.5",
    "pytest-asyncio>=1.0.0",
    "pytest-httpserver>=1.0.8",
    "fastapi>=0.115.8",
    "inngest>=0.4.19",
    "uvicorn>=0.34.0",
    "ipdb>=0.13.13",
    "pre-commit>=4.2.0",
    "codespell>=2.4.1",
    "pyright>=1.1.403",
    "ty>=0.0.1a1",
    "pytest-xdist>=3.7.0",
<<<<<<< HEAD
    "pillow>=11.2.1",
    "lmnr[all]>=0.6.13",
    "lucidicai>=1.3.1",
=======
    "lmnr[all]==0.7.10",
>>>>>>> 711edaeb
    # "pytest-playwright-asyncio>=0.7.0",  # not actually needed I think
    "pytest-timeout>=2.4.0",
    "pydantic_settings>=2.10.1"
]<|MERGE_RESOLUTION|>--- conflicted
+++ resolved
@@ -73,12 +73,6 @@
     "langchain-openai>=0.3.26",
 ]
 eval = [
-<<<<<<< HEAD
-    "lucidicai>=1.3.1",
-    "lmnr[all]>=0.6.11",
-=======
-    "lmnr[all]==0.7.10",
->>>>>>> 711edaeb
     "anyio>=4.9.0",
     "psutil>=7.0.0",
     "datamodel-code-generator>=0.26.0",
@@ -202,13 +196,9 @@
     "pyright>=1.1.403",
     "ty>=0.0.1a1",
     "pytest-xdist>=3.7.0",
-<<<<<<< HEAD
     "pillow>=11.2.1",
-    "lmnr[all]>=0.6.13",
     "lucidicai>=1.3.1",
-=======
     "lmnr[all]==0.7.10",
->>>>>>> 711edaeb
     # "pytest-playwright-asyncio>=0.7.0",  # not actually needed I think
     "pytest-timeout>=2.4.0",
     "pydantic_settings>=2.10.1"
