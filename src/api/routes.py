import asyncio
import json
import pydash
import logging
import time
import base64
import zlib
import pandas

from src.api.file_context import convert_file_context
from fastapi import APIRouter, HTTPException, Request
from sse_starlette.sse import EventSourceResponse

from src.action.action_agent_manger.server import ActionAgentManager
from src.action.models import ActionAgentConfig
from src.monitor.model import BrowserPluginMonitorAgent
from src.monitor.server import MonitorService
from src.proxy.fastapi import FastApi
from src.proxy.fastdataapi import FastDataApi
from src.api.model import (
    ActionResultRequest,
    ActionRequest,
    CheckTradeActionRequest,
    CheckTargetPageRequest,
    BrowserActionNlpRequest,
    BrowserActionNlpResponse,
    ChatMessage,
    AgentRegisterRequest,
    ContextCreateRequest,
    SaveStrategyRequest,
    UpdateStrategyRequest,
    RunStrategyRequest,
    DeleteStrategyRequest, Strategy
)
from src.action.models import CheckTradeAction, IsTargetPage, GetContentByImage
from src.prompt import CHECK_TRADE_ACTION, CHECK_TARGET_PAGE
from src.utils.llm import call_llm, call_llm_with_image
from src.const import GPT_ID, ANALYZE_AGENT_ID, EXECUTION_AGENT_ID, RESEARCH_AGENT_ID
from src.utils.content import list_dict_to_markdown, check_valid_json
from src.strategy.server import StrategyServer, get_strategy_output, StrategyOutput
from src.utils.oss import OSSUploader

logger = logging.getLogger(__name__)
router = APIRouter(include_in_schema=False)
public_router = APIRouter(
    tags=["Tool"]  # 设置 API 分组标签为 Tool
)
monitor_service = MonitorService()

fastapi = FastApi()
fastDataApi = FastDataApi()

action_agent_manager = ActionAgentManager()

strategy_server = StrategyServer()


@router.post("/action/result")
async def action_result(request: ActionResultRequest):
    try:
        chat_request_id = request.chat_request_id
        action_agent_conf = ActionAgentConfig(task='', llm=None)
        action_agent = action_agent_manager.get_agent(chat_request_id, action_agent_conf)
        # 2. 调用模型获取下一步动作
        # 这里需要实例化您的 LLM 和 Agent
        # 注意：这部分可能需要根据您的具体需求进行调整
        result = await action_agent.set_action_result(result=request.result)
        return result
    except Exception as e:
        logger.error("action result err:", e)
        raise HTTPException(status_code=500, detail=str(e))

@router.post("/get_next_action")
async def get_next_action(request: ActionRequest):
    """
    获取下一步自动化操作

    参数:
        request: ActionRequest - 包含DOM树和任务信息的请求体

    返回:
        {
            "current_state": {
                "page_summary": "string",
                "evaluation_previous_goal": "string",
                "memory": "string",
                "next_goal": "string"
            },
            "action": [
                {
                    "click_element": {"index": 0},
                    "type_text": {"text": "example"},
                    "press_key": {"key": "Enter"}
                }
            ]
        }

    错误:
        500: 服务器内部错误
    """
    try:
        # 如果数据是 base64 编码的（通常 pako 压缩后会进行 base64 编码）
        decoded_data = base64.b64decode(request.compressed_data)

        # 解压数据
        # wbits=15+32 表示使用 zlib 格式并自动检测 gzip 头
        decompressed_data = zlib.decompress(decoded_data, wbits=15 + 32)

        # 将字节转换为字符串
        result = decompressed_data.decode('utf-8')
        json_res = json.loads(result)
        start_time = time.time()
        logger.info("========= start get next action =========")
        chat_request_id = json_res["chat_request_id"]
        action_agent_conf = ActionAgentConfig(task=json_res["task"],llm=None)
        action_agent = action_agent_manager.get_agent(chat_request_id, action_agent_conf)
        model_output = await action_agent.get_next_actions(json_res["dom_tree"], json_res["url"], json_res["title"], json_res["tabs"])
        end_time = time.time()
        serializable_selector_map = action_agent.get_selector_map_serializable()
        model_output.update({"selector_map": serializable_selector_map})
        logger.info(f"get next action time: {end_time - start_time}")
        return model_output
    except Exception as e:
        logger.error(f"action result err: {e}")
        raise HTTPException(status_code=500, detail=str(e))



@router.post("/check_trade_action")
async def check_trade_action(request: CheckTradeActionRequest):
    """
    检查是否是交易动作并解析详情

    参数:
        request: CheckTradeActionRequest - 包含自然语言描述的交易动作

    返回:
        CheckTradeAction - 解析后的交易动作详情

    示例请求:
        POST /api/check_trade_action
        {
            "nlp": "Buy 0.1 BTC at market price"
        }

    示例响应:
        {
            "is_trade_action": true,
            "action": "buy",
            "coin_name": "BTC",
            "amount": 0.1
        }
    """
    try:
        result = await call_llm(
            system_content=CHECK_TRADE_ACTION,
            human_content=f"""\n NLP: {request.nlp} \n""",
            schema=CheckTradeAction
        )
        return result
    except Exception as e:
        logger.error(f"check trade action error: {e}")
        raise HTTPException(status_code=500, detail=str(e))

@router.post("/check_target_page")
async def check_target_page(request: CheckTargetPageRequest):
    try:
        result = await call_llm(
            system_content=CHECK_TARGET_PAGE,
            human_content=f"""\n Current url: {request.current_page_url}""",
            schema=IsTargetPage
        )
        return result
    except Exception as e:
        logger.error(f"check target page error: {e}")
        raise HTTPException(status_code=500, detail=str(e))


@router.post("/agent/register")
async def register_agent(request: AgentRegisterRequest):
    """SSE endpoint for monitoring agent progress"""
    agent_id = request.agent_id
    if agent_id in monitor_service.agents:
        logger.info("agent already register")
        return
    create_gpt_result = await fastapi.create_gpt_user()
    logger.info(f"create user result: {create_gpt_result}")
    user_id =create_gpt_result.data["user_id"]
    logger.info(f"user id: {user_id}")
    monitor_agent = BrowserPluginMonitorAgent(browser_plugin_id=agent_id, gpt_user_id=user_id)
    monitor_service.register_agent(agent_id, monitor_agent)
    return {"user_id": user_id}


@router.get("/agent/{agent_id}/monitor")
async def monitor_agent(agent_id: str, request: Request):
    """监控特定代理的SSE端点"""
    async def event_generator():
        async for update in monitor_service.get_agent_updates(agent_id):
            if await request.is_disconnected():
                break
            yield json.dumps(update)

    return EventSourceResponse(event_generator())


@public_router.post(
    "/tool/browser_action_nlp",
    response_model=BrowserActionNlpResponse,
    responses={
        200: {
            "description": "Successfully processed browser action",
            "content": {
                "application/json": {
                    "example": {
                        "status": "success",
                        "message": "start action: Click the login button on the page"
                    }
                }
            }
        }
    }
)
async def browser_action_nlp(request: BrowserActionNlpRequest):
    """
    Process natural language browser action descriptions

    This endpoint receives natural language browser operation instructions 
    and forwards them to the corresponding monitoring agent.

    Parameters:
        request: BrowserActionNlpRequest
            - context: Context information
                - gpt_id: GPT model ID
                - user_id: User ID
            - content: Natural language description of browser action

    Returns:
        BrowserActionNlpResponse:
            - status: Execution status (success/error)
            - message: Execution message with operation details

    Example:
        Request:
            POST /api/v1/tool/browser_action_nlp
            {
                "context": {
                    "gpt_id": "67ab0c86880303187f65d3a8",
                    "user_id": "user_123"
                },
                "content": "Click the login button on the page"
            }

        Success Response:
            {
                "status": "success",
                "message": "start action: Click the login button on the page"
            }

        Error Response:
            {
                "detail": "Monitor Agent not found"
            }

    Notes:
        - Ensure monitoring agent is registered before calling
        - Natural language description should be clear and specific
        - Valid GPT ID and user ID are required
    """
    user_id = request.context.user_id
    content = request.content
    agents = monitor_service.get_agents()
    match_agent = pydash.find(agents.values(), lambda a: a.get_gpt_user_id() == user_id)

    if match_agent is None:
        logger.error("agent not found")
        raise HTTPException(
            status_code=500, 
            detail="Monitor Agent not found"
        )
    await match_agent.status_queue.put(content)
    return BrowserActionNlpResponse(
        status="success",
        message=f"start action: {content}"
    )

@router.post("/chat")
async def chat(request: ChatMessage):
    try:
        # 设置超时时间为60分钟
        timeout = 3600  # 秒
        async with asyncio.timeout(timeout):  # 使用 asyncio.timeout 上下文管理器
            gpt_id = GPT_ID
            token = None
            dataframe_content = ''
            co_instance_id = request.co_instance_id
            # if co_instance_id not in monitor_service.get_agents():
            #     raise HTTPException(
            #         status_code=500,
            #         detail=f"Failed to process chat message: agent not found"
            #     )
            # browser_plugin_instance = monitor_service.get_agent(co_instance_id)
            # gpt_user_id = browser_plugin_instance.get_gpt_user_id()
            gpt_user_id = "67d1669d0ba671b2dc3a4456"
            
            content = f"user intend: {request.content}"
                

            strategy = Strategy(name=co_instance_id,description="",content=content)
            strategy_output: StrategyOutput = await get_strategy_output(strategy)
            if strategy_output.is_research:
                run_agent_start_time = time.time()
<<<<<<< HEAD
                task = f'{strategy_output.research_content}, response format: valid json, json is double quotes, not single quotes.'
                if request.file_meta:
                    file_context = convert_file_context(request.file_meta, content) 
                    task = f'base on the context : {file_context}, {task}'
                    logger.debug(f"task:{task}")

=======
                task = f'''{strategy_output.research_content}, 
                response format: valid json and json is double quotes, not single quotes.
                output: only json content, not need other content'''
>>>>>>> 2996504a
                response = await fastapi.run_agent(agent_id=RESEARCH_AGENT_ID, task=task)
                run_agent_end_time = time.time()
                logger.info(f"run agent time: {run_agent_end_time - run_agent_start_time}")
                response_content = pydash.get(response.data, 'result')
                logger.debug(f"research result: {response_content}")
                response_content = response_content.replace("```json", "").replace("```", "")
                logging.info(f"research result: {response_content}")
                if not check_valid_json(response_content):
                    return response_content
                dataframe = json.loads(response_content)
                tsdb_query_start_time = time.time()
                data = await fastapi.tsdb_query(user_id=gpt_user_id, dataframe_id= dataframe['dataframe_id'])
                tsdb_query_end_time = time.time()
                logger.info(f"tsdb_query time: {tsdb_query_end_time - tsdb_query_start_time}")
                dataframe_data = pydash.get(data, 'data.dataframe.data')
                token = pydash.get(dataframe_data, '0.token')
                if not strategy_output.is_action:
                    df = pandas.DataFrame(dataframe_data)
                    ## 如果存在 timestamp 列则过滤掉 timestamp 的列
                    if 'timestamp' in df.columns:
                        df = df.drop(columns=['timestamp'])
                    ## 只保留前面两列，且过滤掉 none，nan
                    df = df.dropna(axis=1, how='any')
                    # df = df.iloc[:, :3]
                    dataframe_list = list(df.to_dict(orient='records'))
                    dataframe_content = list_dict_to_markdown(dataframe_list)
                    return dataframe_content
            if strategy_output.is_action:
                task = f'{strategy_output.action_content}, the token name : {token}' if token else \
                strategy_output.action_content
                await browser_plugin_instance.status_queue.put(task)
            return dataframe_content

    except asyncio.TimeoutError:
        raise HTTPException(
            status_code=504,  # 使用 504 Gateway Timeout
            detail=f"Request timed out after {timeout} seconds"
        )
    except Exception as e:
        logger.error(f"Exception: {e}")
        raise HTTPException(
            status_code=500,
            detail=f"Failed to process chat message: {str(e)}"
        )


@router.post("/context/create")
async def context_create(request: ContextCreateRequest):
    entity_type = "token"
    
    file_infos = request.file_infos
    file_meta = []

    for file_info in file_infos:
        if file_info['source_url'] is None:
            continue
        result = await fastDataApi.extract_tables(file_info['content'])
        tables = pydash.get(result, 'data.data')
        meta = {
            "source_url": file_info['source_url'],
            "title": file_info['title']
        }
        table_meta = []
        for table in tables:
            table_list = table['table']
            table_list = [{k.lower(): v for k, v in item.items()} for item in table_list]
            logger.info(f"table_list: {table_list}")
            table_result = await fastapi.create_dataframe(user_id=request.user_id, url=file_info['source_url'], table=table_list, entity_type=entity_type)
            table_meta.append(table_result)
        meta['table_meta'] = table_meta
        file_meta.append(meta)
    return {"file_meta": file_meta}

@router.post("/strategy/create")
async def save_strategy(request: SaveStrategyRequest):
    result = await strategy_server.create_strategies(request.strategy)
    return result


@router.post("/strategy/list")
async def get_strategy(request: Request):
    result = await strategy_server.list_strategies()
    return result


@router.post("/strategy/update")
async def update_strategy(request: UpdateStrategyRequest):
    result = await strategy_server.update_strategies(request.strategy)
    return result


@router.post("/strategy/run")
async def update_strategy(request: RunStrategyRequest):
    co_instance_id = request.co_instance_id
    if co_instance_id not in monitor_service.get_agents():
        raise HTTPException(
            status_code=500,
            detail=f"Failed to process chat message: agent not found"
        )
    browser_plugin_instance = monitor_service.get_agent(co_instance_id)
    gpt_user_id = browser_plugin_instance.get_gpt_user_id()
    result = await strategy_server.run_strategy(
        strategy_id=request.strategy_id,
        plugin_instance=browser_plugin_instance,
        user_id=gpt_user_id
    )
    return result

@router.post("/strategy/delete")
async def delete_strategy(request: DeleteStrategyRequest):
    try:
        result = await strategy_server.delete_strategies(strategy_id=request.strategy_id)
        return result
    except Exception as e:
        raise HTTPException(
            status_code=500,
            detail=f"Failed to process chat message: {str(e)}"
        )
<|MERGE_RESOLUTION|>--- conflicted
+++ resolved
@@ -294,34 +294,29 @@
             token = None
             dataframe_content = ''
             co_instance_id = request.co_instance_id
-            # if co_instance_id not in monitor_service.get_agents():
-            #     raise HTTPException(
-            #         status_code=500,
-            #         detail=f"Failed to process chat message: agent not found"
-            #     )
-            # browser_plugin_instance = monitor_service.get_agent(co_instance_id)
-            # gpt_user_id = browser_plugin_instance.get_gpt_user_id()
-            gpt_user_id = "67d1669d0ba671b2dc3a4456"
+            if co_instance_id not in monitor_service.get_agents():
+                raise HTTPException(
+                    status_code=500,
+                    detail=f"Failed to process chat message: agent not found"
+                )
+            browser_plugin_instance = monitor_service.get_agent(co_instance_id)
+            gpt_user_id = browser_plugin_instance.get_gpt_user_id()
             
             content = f"user intend: {request.content}"
-                
 
             strategy = Strategy(name=co_instance_id,description="",content=content)
             strategy_output: StrategyOutput = await get_strategy_output(strategy)
             if strategy_output.is_research:
                 run_agent_start_time = time.time()
-<<<<<<< HEAD
                 task = f'{strategy_output.research_content}, response format: valid json, json is double quotes, not single quotes.'
                 if request.file_meta:
-                    file_context = convert_file_context(request.file_meta, content) 
+                    file_context = convert_file_context(request.file_meta, content)
                     task = f'base on the context : {file_context}, {task}'
                     logger.debug(f"task:{task}")
 
-=======
                 task = f'''{strategy_output.research_content}, 
                 response format: valid json and json is double quotes, not single quotes.
                 output: only json content, not need other content'''
->>>>>>> 2996504a
                 response = await fastapi.run_agent(agent_id=RESEARCH_AGENT_ID, task=task)
                 run_agent_end_time = time.time()
                 logger.info(f"run agent time: {run_agent_end_time - run_agent_start_time}")
@@ -371,7 +366,7 @@
 @router.post("/context/create")
 async def context_create(request: ContextCreateRequest):
     entity_type = "token"
-    
+
     file_infos = request.file_infos
     file_meta = []
 
