--- conflicted
+++ resolved
@@ -1,88 +1,3 @@
-<<<<<<< HEAD
-FROM python:3.11-slim
-
-WORKDIR /app
-
-# Install system dependencies
-RUN apt-get update && apt-get install -y \
-    git \
-    && rm -rf /var/lib/apt/lists/*
-
-# Copy project files
-COPY . .
-
-# Create and activate virtual environment
-RUN python -m venv .venv
-ENV PATH="/app/.venv/bin:$PATH"
-
-# Install project dependencies
-RUN pip install --no-cache-dir -e ".[dev]"
-
-# Expose Socket.IO port
-EXPOSE 8765
-
-# Command to run the server
-CMD ["python", "supatest/server.py"] 
-
-
-
-# # Use a specific Python 3.11 slim image as the base
-# FROM python:3.11.3-slim
-
-# # Set environment variables
-# ENV PYTHONDONTWRITEBYTECODE=1 \
-#     PYTHONUNBUFFERED=1
-
-# # Install system dependencies
-# RUN apt-get update && apt-get install -y --no-install-recommends \
-#     git \
-#     curl \
-#     unzip \
-#     xvfb \
-#     libnss3 \
-#     libatk-bridge2.0-0 \
-#     libgtk-3-0 \
-#     libxss1 \
-#     libasound2 \
-#     libx11-xcb1 \
-#     libxcb-dri3-0 \
-#     libdrm2 \
-#     libgbm1 \
-#     libxcomposite1 \
-#     libxdamage1 \
-#     libxrandr2 \
-#     libxinerama1 \
-#     libxcursor1 \
-#     libxi6 \
-#     libgl1-mesa-glx \
-#     && rm -rf /var/lib/apt/lists/*
-
-# # Create a non-root user
-# RUN addgroup --system appgroup && adduser --system --ingroup appgroup appuser
-
-# # Set work directory
-# WORKDIR /app
-
-# # Copy project files
-# COPY . /app/
-
-# # Change ownership to the non-root user
-# RUN chown -R appuser:appgroup /app
-
-# # Switch to non-root user
-# USER appuser
-
-# # Install Python dependencies
-# RUN pip install --upgrade pip \
-#     && pip install .
-
-# # Define health check (example: adjust as needed)
-# HEALTHCHECK --interval=30s --timeout=10s --start-period=5s --retries=3 \
-#   CMD curl -f http://localhost:8000/health || exit 1
-
-# # Define default command
-# CMD ["python", "-m", "browser_use"]
-=======
 # syntax=docker/dockerfile:1
 # check=skip=SecretsUsedInArgOrEnv
 
@@ -104,205 +19,224 @@
 
 FROM python:3.11-slim
 
-LABEL name="browseruse" \
-    maintainer="Nick Sweeting <dockerfile@browser-use.com>" \
-    description="Make websites accessible for AI agents. Automate tasks online with ease." \
-    homepage="https://github.com/browser-use/browser-use" \
-    documentation="https://docs.browser-use.com" \
-    org.opencontainers.image.title="browseruse" \
-    org.opencontainers.image.vendor="browseruse" \
-    org.opencontainers.image.description="Make websites accessible for AI agents. Automate tasks online with ease." \
-    org.opencontainers.image.source="https://github.com/browser-use/browser-use" \
-    com.docker.image.source.entrypoint="Dockerfile" \
-    com.docker.desktop.extension.api.version=">= 1.4.7" \
-    com.docker.desktop.extension.icon="https://avatars.githubusercontent.com/u/192012301?s=200&v=4" \
-    com.docker.extension.publisher-url="https://browser-use.com" \
-    com.docker.extension.screenshots='[{"alt": "Screenshot of CLI splashscreen", "url": "https://github.com/user-attachments/assets/3606d851-deb1-439e-ad90-774e7960ded8"}, {"alt": "Screenshot of CLI running", "url": "https://github.com/user-attachments/assets/d018b115-95a4-4ac5-8259-b750bc5f56ad"}]' \
-    com.docker.extension.detailed-description='See here for detailed documentation: https://docs.browser-use.com' \
-    com.docker.extension.changelog='See here for release notes: https://github.com/browser-use/browser-use/releases' \
-    com.docker.extension.categories='web,utility-tools,ai'
-
-ARG TARGETPLATFORM
-ARG TARGETOS
-ARG TARGETARCH
-ARG TARGETVARIANT
-
-######### Environment Variables #################################
-
-# Global system-level config
-ENV TZ=UTC \
-    LANGUAGE=en_US:en \
-    LC_ALL=C.UTF-8 \
-    LANG=C.UTF-8 \
-    DEBIAN_FRONTEND=noninteractive \
-    APT_KEY_DONT_WARN_ON_DANGEROUS_USAGE=1 \
-    PYTHONIOENCODING=UTF-8 \
-    PYTHONUNBUFFERED=1 \
-    PIP_DISABLE_PIP_VERSION_CHECK=1 \
-    UV_CACHE_DIR=/root/.cache/uv \
-    UV_LINK_MODE=copy \
-    UV_COMPILE_BYTECODE=1 \
-    UV_PYTHON_PREFERENCE=only-system \
-    npm_config_loglevel=error \
-    IN_DOCKER=True
-
-# User config
-ENV BROWSERUSE_USER="browseruse" \
-    DEFAULT_PUID=911 \
-    DEFAULT_PGID=911
-
-# Paths
-ENV CODE_DIR=/app \
-    DATA_DIR=/data \
-    VENV_DIR=/app/.venv \
-    PATH="/app/.venv/bin:$PATH"
-
-# Build shell config
-SHELL ["/bin/bash", "-o", "pipefail", "-o", "errexit", "-o", "errtrace", "-o", "nounset", "-c"] 
-
-# Force apt to leave downloaded binaries in /var/cache/apt (massively speeds up Docker builds)
-RUN echo 'Binary::apt::APT::Keep-Downloaded-Packages "1";' > /etc/apt/apt.conf.d/99keep-cache \
-    && echo 'APT::Install-Recommends "0";' > /etc/apt/apt.conf.d/99no-intall-recommends \
-    && echo 'APT::Install-Suggests "0";' > /etc/apt/apt.conf.d/99no-intall-suggests \
-    && rm -f /etc/apt/apt.conf.d/docker-clean
-
-# Print debug info about build and save it to disk, for human eyes only, not used by anything else
-RUN (echo "[i] Docker build for Browser Use $(cat /VERSION.txt) starting..." \
-    && echo "PLATFORM=${TARGETPLATFORM} ARCH=$(uname -m) ($(uname -s) ${TARGETARCH} ${TARGETVARIANT})" \
-    && echo "BUILD_START_TIME=$(date +"%Y-%m-%d %H:%M:%S %s") TZ=${TZ} LANG=${LANG}" \
-    && echo \
-    && echo "CODE_DIR=${CODE_DIR} DATA_DIR=${DATA_DIR} PATH=${PATH}" \
-    && echo \
-    && uname -a \
-    && cat /etc/os-release | head -n7 \
-    && which bash && bash --version | head -n1 \
-    && which dpkg && dpkg --version | head -n1 \
-    && echo -e '\n\n' && env && echo -e '\n\n' \
-    && which python && python --version \
-    && which pip && pip --version \
-    && echo -e '\n\n' \
-    ) | tee -a /VERSION.txt
-
-# Create non-privileged user for browseruse and chrome
-RUN echo "[*] Setting up $BROWSERUSE_USER user uid=${DEFAULT_PUID}..." \
-    && groupadd --system $BROWSERUSE_USER \
-    && useradd --system --create-home --gid $BROWSERUSE_USER --groups audio,video $BROWSERUSE_USER \
-    && usermod -u "$DEFAULT_PUID" "$BROWSERUSE_USER" \
-    && groupmod -g "$DEFAULT_PGID" "$BROWSERUSE_USER" \
-    && mkdir -p /data \
-    && mkdir -p /home/$BROWSERUSE_USER/.config \
-    && chown -R $BROWSERUSE_USER:$BROWSERUSE_USER /home/$BROWSERUSE_USER \
-    && ln -s $DATA_DIR /home/$BROWSERUSE_USER/.config/browseruse \
-    && echo -e "\nBROWSERUSE_USER=$BROWSERUSE_USER PUID=$(id -u $BROWSERUSE_USER) PGID=$(id -g $BROWSERUSE_USER)\n\n" \
-    | tee -a /VERSION.txt
-    # DEFAULT_PUID and DEFAULT_PID are overridden by PUID and PGID in /bin/docker_entrypoint.sh at runtime
-    # https://docs.linuxserver.io/general/understanding-puid-and-pgid
-
-# Install base apt dependencies (adding backports to access more recent apt updates)
-RUN --mount=type=cache,target=/var/cache/apt,sharing=locked,id=apt-$TARGETARCH$TARGETVARIANT \
-    echo "[+] Installing APT base system dependencies for $TARGETPLATFORM..." \
-#     && echo 'deb https://deb.debian.org/debian bookworm-backports main contrib non-free' > /etc/apt/sources.list.d/backports.list \
-    && mkdir -p /etc/apt/keyrings \
-    && apt-get update -qq \
-    && apt-get install -qq -y --no-install-recommends \
-        # 1. packaging dependencies
-        apt-transport-https ca-certificates apt-utils gnupg2 unzip curl wget grep \
-        # 2. docker and init system dependencies:
-        # dumb-init gosu cron zlib1g-dev \
-        # 3. frivolous CLI helpers to make debugging failed archiving easierL
-        nano iputils-ping dnsutils jq \
-        # tree yq procps \
-        # 4. browser dependencies: (auto-installed by playwright install --with-deps chromium)
-     #    libnss3 libxss1 libasound2 libx11-xcb1 \
-     #    fontconfig fonts-ipafont-gothic fonts-wqy-zenhei fonts-thai-tlwg fonts-khmeros fonts-kacst fonts-symbola fonts-noto fonts-freefont-ttf \
-     #    at-spi2-common fonts-liberation fonts-noto-color-emoji fonts-tlwg-loma-otf fonts-unifont libatk-bridge2.0-0 libatk1.0-0 libatspi2.0-0 libavahi-client3 \
-     #    libavahi-common-data libavahi-common3 libcups2 libfontenc1 libice6 libnspr4 libnss3 libsm6 libunwind8 \
-     #    libxaw7 libxcomposite1 libxdamage1 libxfont2 \
-     #    # 5. x11/xvfb dependencies:
-     #    libxkbfile1 libxmu6 libxpm4 libxt6 x11-xkb-utils x11-utils xfonts-encodings \
-     #    xfonts-scalable xfonts-utils xserver-common xvfb \
-     && rm -rf /var/lib/apt/lists/*
-
-COPY --from=ghcr.io/astral-sh/uv:latest /uv /uvx /bin/
+# LABEL name="browseruse" \
+#     maintainer="Nick Sweeting <dockerfile@browser-use.com>" \
+#     description="Make websites accessible for AI agents. Automate tasks online with ease." \
+#     homepage="https://github.com/browser-use/browser-use" \
+#     documentation="https://docs.browser-use.com" \
+#     org.opencontainers.image.title="browseruse" \
+#     org.opencontainers.image.vendor="browseruse" \
+#     org.opencontainers.image.description="Make websites accessible for AI agents. Automate tasks online with ease." \
+#     org.opencontainers.image.source="https://github.com/browser-use/browser-use" \
+#     com.docker.image.source.entrypoint="Dockerfile" \
+#     com.docker.desktop.extension.api.version=">= 1.4.7" \
+#     com.docker.desktop.extension.icon="https://avatars.githubusercontent.com/u/192012301?s=200&v=4" \
+#     com.docker.extension.publisher-url="https://browser-use.com" \
+#     com.docker.extension.screenshots='[{"alt": "Screenshot of CLI splashscreen", "url": "https://github.com/user-attachments/assets/3606d851-deb1-439e-ad90-774e7960ded8"}, {"alt": "Screenshot of CLI running", "url": "https://github.com/user-attachments/assets/d018b115-95a4-4ac5-8259-b750bc5f56ad"}]' \
+#     com.docker.extension.detailed-description='See here for detailed documentation: https://docs.browser-use.com' \
+#     com.docker.extension.changelog='See here for release notes: https://github.com/browser-use/browser-use/releases' \
+#     com.docker.extension.categories='web,utility-tools,ai'
+
+# ARG TARGETPLATFORM
+# ARG TARGETOS
+# ARG TARGETARCH
+# ARG TARGETVARIANT
+
+# ######### Environment Variables #################################
+
+# # Global system-level config
+# ENV TZ=UTC \
+#     LANGUAGE=en_US:en \
+#     LC_ALL=C.UTF-8 \
+#     LANG=C.UTF-8 \
+#     DEBIAN_FRONTEND=noninteractive \
+#     APT_KEY_DONT_WARN_ON_DANGEROUS_USAGE=1 \
+#     PYTHONIOENCODING=UTF-8 \
+#     PYTHONUNBUFFERED=1 \
+#     PIP_DISABLE_PIP_VERSION_CHECK=1 \
+#     UV_CACHE_DIR=/root/.cache/uv \
+#     UV_LINK_MODE=copy \
+#     UV_COMPILE_BYTECODE=1 \
+#     UV_PYTHON_PREFERENCE=only-system \
+#     npm_config_loglevel=error \
+#     IN_DOCKER=True
+
+# # User config
+# ENV BROWSERUSE_USER="browseruse" \
+#     DEFAULT_PUID=911 \
+#     DEFAULT_PGID=911
+
+# # Paths
+# ENV CODE_DIR=/app \
+#     DATA_DIR=/data \
+#     VENV_DIR=/app/.venv \
+#     PATH="/app/.venv/bin:$PATH"
+
+# # Build shell config
+# SHELL ["/bin/bash", "-o", "pipefail", "-o", "errexit", "-o", "errtrace", "-o", "nounset", "-c"] 
+
+# # Force apt to leave downloaded binaries in /var/cache/apt (massively speeds up Docker builds)
+# RUN echo 'Binary::apt::APT::Keep-Downloaded-Packages "1";' > /etc/apt/apt.conf.d/99keep-cache \
+#     && echo 'APT::Install-Recommends "0";' > /etc/apt/apt.conf.d/99no-intall-recommends \
+#     && echo 'APT::Install-Suggests "0";' > /etc/apt/apt.conf.d/99no-intall-suggests \
+#     && rm -f /etc/apt/apt.conf.d/docker-clean
+
+# # Print debug info about build and save it to disk, for human eyes only, not used by anything else
+# RUN (echo "[i] Docker build for Browser Use $(cat /VERSION.txt) starting..." \
+#     && echo "PLATFORM=${TARGETPLATFORM} ARCH=$(uname -m) ($(uname -s) ${TARGETARCH} ${TARGETVARIANT})" \
+#     && echo "BUILD_START_TIME=$(date +"%Y-%m-%d %H:%M:%S %s") TZ=${TZ} LANG=${LANG}" \
+#     && echo \
+#     && echo "CODE_DIR=${CODE_DIR} DATA_DIR=${DATA_DIR} PATH=${PATH}" \
+#     && echo \
+#     && uname -a \
+#     && cat /etc/os-release | head -n7 \
+#     && which bash && bash --version | head -n1 \
+#     && which dpkg && dpkg --version | head -n1 \
+#     && echo -e '\n\n' && env && echo -e '\n\n' \
+#     && which python && python --version \
+#     && which pip && pip --version \
+#     && echo -e '\n\n' \
+#     ) | tee -a /VERSION.txt
+
+# # Create non-privileged user for browseruse and chrome
+# RUN echo "[*] Setting up $BROWSERUSE_USER user uid=${DEFAULT_PUID}..." \
+#     && groupadd --system $BROWSERUSE_USER \
+#     && useradd --system --create-home --gid $BROWSERUSE_USER --groups audio,video $BROWSERUSE_USER \
+#     && usermod -u "$DEFAULT_PUID" "$BROWSERUSE_USER" \
+#     && groupmod -g "$DEFAULT_PGID" "$BROWSERUSE_USER" \
+#     && mkdir -p /data \
+#     && mkdir -p /home/$BROWSERUSE_USER/.config \
+#     && chown -R $BROWSERUSE_USER:$BROWSERUSE_USER /home/$BROWSERUSE_USER \
+#     && ln -s $DATA_DIR /home/$BROWSERUSE_USER/.config/browseruse \
+#     && echo -e "\nBROWSERUSE_USER=$BROWSERUSE_USER PUID=$(id -u $BROWSERUSE_USER) PGID=$(id -g $BROWSERUSE_USER)\n\n" \
+#     | tee -a /VERSION.txt
+#     # DEFAULT_PUID and DEFAULT_PID are overridden by PUID and PGID in /bin/docker_entrypoint.sh at runtime
+#     # https://docs.linuxserver.io/general/understanding-puid-and-pgid
+
+# # Install base apt dependencies (adding backports to access more recent apt updates)
+# RUN --mount=type=cache,target=/var/cache/apt,sharing=locked,id=apt-$TARGETARCH$TARGETVARIANT \
+#     echo "[+] Installing APT base system dependencies for $TARGETPLATFORM..." \
+# #     && echo 'deb https://deb.debian.org/debian bookworm-backports main contrib non-free' > /etc/apt/sources.list.d/backports.list \
+#     && mkdir -p /etc/apt/keyrings \
+#     && apt-get update -qq \
+#     && apt-get install -qq -y --no-install-recommends \
+#         # 1. packaging dependencies
+#         apt-transport-https ca-certificates apt-utils gnupg2 unzip curl wget grep \
+#         # 2. docker and init system dependencies:
+#         # dumb-init gosu cron zlib1g-dev \
+#         # 3. frivolous CLI helpers to make debugging failed archiving easierL
+#         nano iputils-ping dnsutils jq \
+#         # tree yq procps \
+#         # 4. browser dependencies: (auto-installed by playwright install --with-deps chromium)
+#      #    libnss3 libxss1 libasound2 libx11-xcb1 \
+#      #    fontconfig fonts-ipafont-gothic fonts-wqy-zenhei fonts-thai-tlwg fonts-khmeros fonts-kacst fonts-symbola fonts-noto fonts-freefont-ttf \
+#      #    at-spi2-common fonts-liberation fonts-noto-color-emoji fonts-tlwg-loma-otf fonts-unifont libatk-bridge2.0-0 libatk1.0-0 libatspi2.0-0 libavahi-client3 \
+#      #    libavahi-common-data libavahi-common3 libcups2 libfontenc1 libice6 libnspr4 libnss3 libsm6 libunwind8 \
+#      #    libxaw7 libxcomposite1 libxdamage1 libxfont2 \
+#      #    # 5. x11/xvfb dependencies:
+#      #    libxkbfile1 libxmu6 libxpm4 libxt6 x11-xkb-utils x11-utils xfonts-encodings \
+#      #    xfonts-scalable xfonts-utils xserver-common xvfb \
+#      && rm -rf /var/lib/apt/lists/*
+
+# COPY --from=ghcr.io/astral-sh/uv:latest /uv /uvx /bin/
 
 # Copy only dependency manifest
 WORKDIR /app
 COPY pyproject.toml uv.lock* /app/
-
-RUN --mount=type=cache,target=/root/.cache,sharing=locked,id=cache-$TARGETARCH$TARGETVARIANT \
-    echo "[+] Setting up venv using uv in $VENV_DIR..." \
-    && ( \
-     which uv && uv --version \
-     && uv venv \
-     && which python | grep "$VENV_DIR" \
-     && python --version \
-    ) | tee -a /VERSION.txt
-
-# Install playwright using pip (with version from pyproject.toml)
-RUN --mount=type=cache,target=/root/.cache,sharing=locked,id=cache-$TARGETARCH$TARGETVARIANT \
-     echo "[+] Installing playwright via pip using version from pyproject.toml..." \
-     && ( \
-        uv pip install "$(grep -oP 'p....right>=([0-9.])+' pyproject.toml | head -n 1)" \
-        && uv pip install "$(grep -oP 'p....right>=([0-9.])+' pyproject.toml | tail -n 1)" \
-        && which playwright \
-        && playwright --version \
-        && echo -e '\n\n' \
-     ) | tee -a /VERSION.txt
-
-# Install Chromium using playwright
-RUN --mount=type=cache,target=/var/cache/apt,sharing=locked,id=apt-$TARGETARCH$TARGETVARIANT \
-    --mount=type=cache,target=/root/.cache,sharing=locked,id=cache-$TARGETARCH$TARGETVARIANT \
-    echo "[+] Installing chromium apt pkgs and binary to /root/.cache/ms-playwright..." \
-    && apt-get update -qq \
-    && playwright install --with-deps --no-shell chromium \
-    # && playwright install --with-deps chrome \
-    && rm -rf /var/lib/apt/lists/* \
-    && export CHROME_BINARY="$(python -c 'from playwright.sync_api import sync_playwright; print(sync_playwright().start().chromium.executable_path)')" \
-    && ln -s "$CHROME_BINARY" /usr/bin/chromium-browser \
-    && ln -s "$CHROME_BINARY" /app/chromium-browser \
-    && mkdir -p "/home/${BROWSERUSE_USER}/.config/chromium/Crash Reports/pending/" \
-    && chown -R "$BROWSERUSE_USER:$BROWSERUSE_USER" "/home/${BROWSERUSE_USER}/.config" \
-    && ( \
-        which chromium-browser && /usr/bin/chromium-browser --version \
-        && echo -e '\n\n' \
-    ) | tee -a /VERSION.txt
-
-RUN --mount=type=cache,target=/root/.cache,sharing=locked,id=cache-$TARGETARCH$TARGETVARIANT \
-     echo "[+] Installing browser-use pip sub-dependencies..." \
-     && ( \
-        uv sync --all-extras --no-dev --no-install-project \
-        && echo -e '\n\n' \
-     ) | tee -a /VERSION.txt
-
-# Copy the rest of the browser-use codebase
-COPY . /app
-
-# Install the browser-use package and all of its optional dependencies
-RUN --mount=type=cache,target=/root/.cache,sharing=locked,id=cache-$TARGETARCH$TARGETVARIANT \
-     echo "[+] Installing browser-use pip library from source..." \
-     && ( \
-        uv sync --all-extras --locked --no-dev \
-        && which browser-use \
-        && browser-use --version 2>&1 \
-        && echo -e '\n\n' \
-     ) | tee -a /VERSION.txt
-
-RUN mkdir -p "$DATA_DIR/profiles/default" \
-    && chown -R $BROWSERUSE_USER:$BROWSERUSE_USER "$DATA_DIR" "$DATA_DIR"/* \
-    && ( \
-        echo -e "\n\n[√] Finished Docker build successfully. Saving build summary in: /VERSION.txt" \
-        && echo -e "PLATFORM=${TARGETPLATFORM} ARCH=$(uname -m) ($(uname -s) ${TARGETARCH} ${TARGETVARIANT})\n" \
-        && echo -e "BUILD_END_TIME=$(date +"%Y-%m-%d %H:%M:%S %s")\n\n" \
-    ) | tee -a /VERSION.txt
-
-
-USER "$BROWSERUSE_USER"
-VOLUME "$DATA_DIR"
-EXPOSE 9242
-EXPOSE 9222
-
-# HEALTHCHECK --interval=30s --timeout=20s --retries=15 \
-#     CMD curl --silent 'http://localhost:8000/health/' | grep -q 'OK'
-
-ENTRYPOINT ["browser-use"]
->>>>>>> fb9b1519
+# Install system dependencies
+RUN apt-get update && apt-get install -y \
+    git \
+    && rm -rf /var/lib/apt/lists/*
+
+# Copy project files
+COPY . .
+
+# Create and activate virtual environment
+RUN python -m venv .venv
+ENV PATH="/app/.venv/bin:$PATH"
+
+# Install project dependencies
+RUN pip install --no-cache-dir -e ".[dev]"
+
+# Expose Socket.IO port
+EXPOSE 8765
+
+# Command to run the server
+CMD ["python", "supatest/server.py"] 
+
+# RUN --mount=type=cache,target=/root/.cache,sharing=locked,id=cache-$TARGETARCH$TARGETVARIANT \
+#     echo "[+] Setting up venv using uv in $VENV_DIR..." \
+#     && ( \
+#      which uv && uv --version \
+#      && uv venv \
+#      && which python | grep "$VENV_DIR" \
+#      && python --version \
+#     ) | tee -a /VERSION.txt
+
+# # Install playwright using pip (with version from pyproject.toml)
+# RUN --mount=type=cache,target=/root/.cache,sharing=locked,id=cache-$TARGETARCH$TARGETVARIANT \
+#      echo "[+] Installing playwright via pip using version from pyproject.toml..." \
+#      && ( \
+#         uv pip install "$(grep -oP 'p....right>=([0-9.])+' pyproject.toml | head -n 1)" \
+#         && uv pip install "$(grep -oP 'p....right>=([0-9.])+' pyproject.toml | tail -n 1)" \
+#         && which playwright \
+#         && playwright --version \
+#         && echo -e '\n\n' \
+#      ) | tee -a /VERSION.txt
+
+# # Install Chromium using playwright
+# RUN --mount=type=cache,target=/var/cache/apt,sharing=locked,id=apt-$TARGETARCH$TARGETVARIANT \
+#     --mount=type=cache,target=/root/.cache,sharing=locked,id=cache-$TARGETARCH$TARGETVARIANT \
+#     echo "[+] Installing chromium apt pkgs and binary to /root/.cache/ms-playwright..." \
+#     && apt-get update -qq \
+#     && playwright install --with-deps --no-shell chromium \
+#     # && playwright install --with-deps chrome \
+#     && rm -rf /var/lib/apt/lists/* \
+#     && export CHROME_BINARY="$(python -c 'from playwright.sync_api import sync_playwright; print(sync_playwright().start().chromium.executable_path)')" \
+#     && ln -s "$CHROME_BINARY" /usr/bin/chromium-browser \
+#     && ln -s "$CHROME_BINARY" /app/chromium-browser \
+#     && mkdir -p "/home/${BROWSERUSE_USER}/.config/chromium/Crash Reports/pending/" \
+#     && chown -R "$BROWSERUSE_USER:$BROWSERUSE_USER" "/home/${BROWSERUSE_USER}/.config" \
+#     && ( \
+#         which chromium-browser && /usr/bin/chromium-browser --version \
+#         && echo -e '\n\n' \
+#     ) | tee -a /VERSION.txt
+
+# RUN --mount=type=cache,target=/root/.cache,sharing=locked,id=cache-$TARGETARCH$TARGETVARIANT \
+#      echo "[+] Installing browser-use pip sub-dependencies..." \
+#      && ( \
+#         uv sync --all-extras --no-dev --no-install-project \
+#         && echo -e '\n\n' \
+#      ) | tee -a /VERSION.txt
+
+# # Copy the rest of the browser-use codebase
+# COPY . /app
+
+# # Install the browser-use package and all of its optional dependencies
+# RUN --mount=type=cache,target=/root/.cache,sharing=locked,id=cache-$TARGETARCH$TARGETVARIANT \
+#      echo "[+] Installing browser-use pip library from source..." \
+#      && ( \
+#         uv sync --all-extras --locked --no-dev \
+#         && which browser-use \
+#         && browser-use --version 2>&1 \
+#         && echo -e '\n\n' \
+#      ) | tee -a /VERSION.txt
+
+# RUN mkdir -p "$DATA_DIR/profiles/default" \
+#     && chown -R $BROWSERUSE_USER:$BROWSERUSE_USER "$DATA_DIR" "$DATA_DIR"/* \
+#     && ( \
+#         echo -e "\n\n[√] Finished Docker build successfully. Saving build summary in: /VERSION.txt" \
+#         && echo -e "PLATFORM=${TARGETPLATFORM} ARCH=$(uname -m) ($(uname -s) ${TARGETARCH} ${TARGETVARIANT})\n" \
+#         && echo -e "BUILD_END_TIME=$(date +"%Y-%m-%d %H:%M:%S %s")\n\n" \
+#     ) | tee -a /VERSION.txt
+
+
+# USER "$BROWSERUSE_USER"
+# VOLUME "$DATA_DIR"
+# EXPOSE 9242
+# EXPOSE 9222
+
+# # HEALTHCHECK --interval=30s --timeout=20s --retries=15 \
+# #     CMD curl --silent 'http://localhost:8000/health/' | grep -q 'OK'
+
+# ENTRYPOINT ["browser-use"]