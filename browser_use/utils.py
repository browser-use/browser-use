--- conflicted
+++ resolved
@@ -358,12 +358,12 @@
 	return any_or_all(os.getenv(key, '').strip() for key in keys)
 
 
-<<<<<<< HEAD
 def markdownify_html(html: str) -> str:
 	article = simple_json_from_html_string(html, use_readability=True)
 	text = md(article["content"])
 	return text
-=======
+
+
 def is_unsafe_pattern(pattern: str) -> bool:
 	"""
 	Check if a domain pattern has complex wildcards that could match too many domains.
@@ -484,5 +484,4 @@
 	except Exception as e:
 		logger = logging.getLogger(__name__)
 		logger.error(f'⛔️ Error matching URL {url} with pattern {domain_pattern}: {type(e).__name__}: {e}')
-		return False
->>>>>>> db0cb557
+		return False