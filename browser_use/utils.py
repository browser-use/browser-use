import asyncio
import logging
import os
import platform
import signal
import time
from collections.abc import Callable, Coroutine
from fnmatch import fnmatch
from functools import cache, wraps
from pathlib import Path
from sys import stderr
from typing import Any, ParamSpec, TypeVar
from urllib.parse import urlparse

logger = logging.getLogger(__name__)

# Import error types - these may need to be adjusted based on actual import paths
try:
	from openai import BadRequestError as OpenAIBadRequestError
except ImportError:
	OpenAIBadRequestError = None

try:
	from groq import BadRequestError as GroqBadRequestError
except ImportError:
	GroqBadRequestError = None

# Global flag to prevent duplicate exit messages
_exiting = False

# Define generic type variables for return type and parameters
R = TypeVar('R')
P = ParamSpec('P')


class SignalHandler:
	"""
	A modular and reusable signal handling system for managing SIGINT (Ctrl+C), SIGTERM,
	and other signals in asyncio applications.

	This class provides:
	- Configurable signal handling for SIGINT and SIGTERM
	- Support for custom pause/resume callbacks
	- Management of event loop state across signals
	- Standardized handling of first and second Ctrl+C presses
	- Cross-platform compatibility (with simplified behavior on Windows)
	"""

	def __init__(
		self,
		loop: asyncio.AbstractEventLoop | None = None,
		pause_callback: Callable[[], None] | None = None,
		resume_callback: Callable[[], None] | None = None,
		custom_exit_callback: Callable[[], None] | None = None,
		exit_on_second_int: bool = True,
		interruptible_task_patterns: list[str] = None,
	):
		"""
		Initialize the signal handler.

		Args:
			loop: The asyncio event loop to use. Defaults to current event loop.
			pause_callback: Function to call when system is paused (first Ctrl+C)
			resume_callback: Function to call when system is resumed
			custom_exit_callback: Function to call on exit (second Ctrl+C or SIGTERM)
			exit_on_second_int: Whether to exit on second SIGINT (Ctrl+C)
			interruptible_task_patterns: List of patterns to match task names that should be
										 canceled on first Ctrl+C (default: ['step', 'multi_act', 'get_next_action'])
		"""
		self.loop = loop or asyncio.get_event_loop()
		self.pause_callback = pause_callback
		self.resume_callback = resume_callback
		self.custom_exit_callback = custom_exit_callback
		self.exit_on_second_int = exit_on_second_int
		self.interruptible_task_patterns = interruptible_task_patterns or ['step', 'multi_act', 'get_next_action']
		self.is_windows = platform.system() == 'Windows'

		# Initialize loop state attributes
		self._initialize_loop_state()

		# Store original signal handlers to restore them later if needed
		self.original_sigint_handler = None
		self.original_sigterm_handler = None

	def _initialize_loop_state(self) -> None:
		"""Initialize loop state attributes used for signal handling."""
		setattr(self.loop, 'ctrl_c_pressed', False)
		setattr(self.loop, 'waiting_for_input', False)

	def register(self) -> None:
		"""Register signal handlers for SIGINT and SIGTERM."""
		try:
			if self.is_windows:
				# On Windows, use simple signal handling with immediate exit on Ctrl+C
				def windows_handler(sig, frame):
					print('\n\n🛑 Got Ctrl+C. Exiting immediately on Windows...\n', file=stderr)
					# Run the custom exit callback if provided
					if self.custom_exit_callback:
						self.custom_exit_callback()
					os._exit(0)

				self.original_sigint_handler = signal.signal(signal.SIGINT, windows_handler)
			else:
				# On Unix-like systems, use asyncio's signal handling for smoother experience
				self.original_sigint_handler = self.loop.add_signal_handler(signal.SIGINT, lambda: self.sigint_handler())
				self.original_sigterm_handler = self.loop.add_signal_handler(signal.SIGTERM, lambda: self.sigterm_handler())

		except Exception:
			# there are situations where signal handlers are not supported, e.g.
			# - when running in a thread other than the main thread
			# - some operating systems
			# - inside jupyter notebooks
			pass

	def unregister(self) -> None:
		"""Unregister signal handlers and restore original handlers if possible."""
		try:
			if self.is_windows:
				# On Windows, just restore the original SIGINT handler
				if self.original_sigint_handler:
					signal.signal(signal.SIGINT, self.original_sigint_handler)
			else:
				# On Unix-like systems, use asyncio's signal handler removal
				self.loop.remove_signal_handler(signal.SIGINT)
				self.loop.remove_signal_handler(signal.SIGTERM)

				# Restore original handlers if available
				if self.original_sigint_handler:
					signal.signal(signal.SIGINT, self.original_sigint_handler)
				if self.original_sigterm_handler:
					signal.signal(signal.SIGTERM, self.original_sigterm_handler)
		except Exception as e:
			logger.warning(f'Error while unregistering signal handlers: {e}')

	def _handle_second_ctrl_c(self) -> None:
		"""
		Handle a second Ctrl+C press by performing cleanup and exiting.
		This is shared logic used by both sigint_handler and wait_for_resume.
		"""
		global _exiting

		if not _exiting:
			_exiting = True

			# Call custom exit callback if provided
			if self.custom_exit_callback:
				try:
					self.custom_exit_callback()
				except Exception as e:
					logger.error(f'Error in exit callback: {e}')

		# Force immediate exit - more reliable than sys.exit()
		print('\n\n🛑  Got second Ctrl+C. Exiting immediately...\n', file=stderr)

		# Reset terminal to a clean state by sending multiple escape sequences
		# Order matters for terminal resets - we try different approaches

		# Reset terminal modes for both stdout and stderr
		print('\033[?25h', end='', flush=True, file=stderr)  # Show cursor
		print('\033[?25h', end='', flush=True)  # Show cursor

		# Reset text attributes and terminal modes
		print('\033[0m', end='', flush=True, file=stderr)  # Reset text attributes
		print('\033[0m', end='', flush=True)  # Reset text attributes

		# Disable special input modes that may cause arrow keys to output control chars
		print('\033[?1l', end='', flush=True, file=stderr)  # Reset cursor keys to normal mode
		print('\033[?1l', end='', flush=True)  # Reset cursor keys to normal mode

		# Disable bracketed paste mode
		print('\033[?2004l', end='', flush=True, file=stderr)
		print('\033[?2004l', end='', flush=True)

		# Carriage return helps ensure a clean line
		print('\r', end='', flush=True, file=stderr)
		print('\r', end='', flush=True)

		# these ^^ attempts dont work as far as we can tell
		# we still dont know what causes the broken input, if you know how to fix it, please let us know
		print('(tip: press [Enter] once to fix escape codes appearing after chrome exit)', file=stderr)

		os._exit(0)

	def sigint_handler(self) -> None:
		"""
		SIGINT (Ctrl+C) handler.

		First Ctrl+C: Cancel current step and pause.
		Second Ctrl+C: Exit immediately if exit_on_second_int is True.
		"""
		global _exiting

		if _exiting:
			# Already exiting, force exit immediately
			os._exit(0)

		if getattr(self.loop, 'ctrl_c_pressed', False):
			# If we're in the waiting for input state, let the pause method handle it
			if getattr(self.loop, 'waiting_for_input', False):
				return

			# Second Ctrl+C - exit immediately if configured to do so
			if self.exit_on_second_int:
				self._handle_second_ctrl_c()

		# Mark that Ctrl+C was pressed
		self.loop.ctrl_c_pressed = True

		# Cancel current tasks that should be interruptible - this is crucial for immediate pausing
		self._cancel_interruptible_tasks()

		# Call pause callback if provided - this sets the paused flag
		if self.pause_callback:
			try:
				self.pause_callback()
			except Exception as e:
				logger.error(f'Error in pause callback: {e}')

		# Log pause message after pause_callback is called (not before)
		print('----------------------------------------------------------------------', file=stderr)

	def sigterm_handler(self) -> None:
		"""
		SIGTERM handler.

		Always exits the program completely.
		"""
		global _exiting
		if not _exiting:
			_exiting = True
			print('\n\n🛑 SIGTERM received. Exiting immediately...\n\n', file=stderr)

			# Call custom exit callback if provided
			if self.custom_exit_callback:
				self.custom_exit_callback()

		os._exit(0)

	def _cancel_interruptible_tasks(self) -> None:
		"""Cancel current tasks that should be interruptible."""
		current_task = asyncio.current_task(self.loop)
		for task in asyncio.all_tasks(self.loop):
			if task != current_task and not task.done():
				task_name = task.get_name() if hasattr(task, 'get_name') else str(task)
				# Cancel tasks that match certain patterns
				if any(pattern in task_name for pattern in self.interruptible_task_patterns):
					logger.debug(f'Cancelling task: {task_name}')
					task.cancel()
					# Add exception handler to silence "Task exception was never retrieved" warnings
					task.add_done_callback(lambda t: t.exception() if t.cancelled() else None)

		# Also cancel the current task if it's interruptible
		if current_task and not current_task.done():
			task_name = current_task.get_name() if hasattr(current_task, 'get_name') else str(current_task)
			if any(pattern in task_name for pattern in self.interruptible_task_patterns):
				logger.debug(f'Cancelling current task: {task_name}')
				current_task.cancel()

	def wait_for_resume(self) -> None:
		"""
		Wait for user input to resume or exit.

		This method should be called after handling the first Ctrl+C.
		It temporarily restores default signal handling to allow catching
		a second Ctrl+C directly.
		"""
		# Set flag to indicate we're waiting for input
		setattr(self.loop, 'waiting_for_input', True)

		# Temporarily restore default signal handling for SIGINT
		# This ensures KeyboardInterrupt will be raised during input()
		original_handler = signal.getsignal(signal.SIGINT)
		try:
			signal.signal(signal.SIGINT, signal.default_int_handler)
		except ValueError:
			# we are running in a thread other than the main thread
			# or signal handlers are not supported for some other reason
			pass

		green = '\x1b[32;1m'
		red = '\x1b[31m'
		blink = '\033[33;5m'
		unblink = '\033[0m'
		reset = '\x1b[0m'

		try:  # escape code is to blink the ...
			print(
				f'➡️  Press {green}[Enter]{reset} to resume or {red}[Ctrl+C]{reset} again to exit{blink}...{unblink} ',
				end='',
				flush=True,
				file=stderr,
			)
			input()  # This will raise KeyboardInterrupt on Ctrl+C

			# Call resume callback if provided
			if self.resume_callback:
				self.resume_callback()
		except KeyboardInterrupt:
			# Use the shared method to handle second Ctrl+C
			self._handle_second_ctrl_c()
		finally:
			try:
				# Restore our signal handler
				signal.signal(signal.SIGINT, original_handler)
				setattr(self.loop, 'waiting_for_input', False)
			except Exception:
				pass

	def reset(self) -> None:
		"""Reset state after resuming."""
		# Clear the flags
		if hasattr(self.loop, 'ctrl_c_pressed'):
			self.loop.ctrl_c_pressed = False
		if hasattr(self.loop, 'waiting_for_input'):
			self.loop.waiting_for_input = False


def time_execution_sync(additional_text: str = '') -> Callable[[Callable[P, R]], Callable[P, R]]:
	def decorator(func: Callable[P, R]) -> Callable[P, R]:
		@wraps(func)
		def wrapper(*args: P.args, **kwargs: P.kwargs) -> R:
			start_time = time.time()
			result = func(*args, **kwargs)
			execution_time = time.time() - start_time
			# Only log if execution takes more than 0.25 seconds
			if execution_time > 0.25:
				logger.debug(f'⏳ {additional_text.strip("-")}() took {execution_time:.2f}s')
			return result

		return wrapper

	return decorator


def time_execution_async(
	additional_text: str = '',
) -> Callable[[Callable[P, Coroutine[Any, Any, R]]], Callable[P, Coroutine[Any, Any, R]]]:
	def decorator(func: Callable[P, Coroutine[Any, Any, R]]) -> Callable[P, Coroutine[Any, Any, R]]:
		@wraps(func)
		async def wrapper(*args: P.args, **kwargs: P.kwargs) -> R:
			start_time = time.time()
			result = await func(*args, **kwargs)
			execution_time = time.time() - start_time
			# Only log if execution takes more than 0.25 seconds to avoid spamming the logs
			# you can lower this threshold locally when you're doing dev work to performance optimize stuff
			if execution_time > 0.25:
				logger.debug(f'⏳ {additional_text.strip("-")}() took {execution_time:.2f}s')
			return result

		return wrapper

	return decorator


def singleton(cls):
	instance = [None]

	def wrapper(*args, **kwargs):
		if instance[0] is None:
			instance[0] = cls(*args, **kwargs)
		return instance[0]

	return wrapper


def check_env_variables(keys: list[str], any_or_all=all) -> bool:
	"""Check if all required environment variables are set"""
	return any_or_all(os.getenv(key, '').strip() for key in keys)


def is_unsafe_pattern(pattern: str) -> bool:
	"""
	Check if a domain pattern has complex wildcards that could match too many domains.

	Args:
		pattern: The domain pattern to check

	Returns:
		bool: True if the pattern has unsafe wildcards, False otherwise
	"""
	# Extract domain part if there's a scheme
	if '://' in pattern:
		_, pattern = pattern.split('://', 1)

	# Remove safe patterns (*.domain and domain.*)
	bare_domain = pattern.replace('.*', '').replace('*.', '')

	# If there are still wildcards, it's potentially unsafe
	return '*' in bare_domain


def match_url_with_domain_pattern(url: str, domain_pattern: str, log_warnings: bool = False) -> bool:
	"""
	Check if a URL matches a domain pattern. SECURITY CRITICAL.

	Supports optional glob patterns and schemes:
	- *.example.com will match sub.example.com and example.com
	- *google.com will match google.com, agoogle.com, and www.google.com
	- http*://example.com will match http://example.com, https://example.com
	- chrome-extension://* will match chrome-extension://aaaaaaaaaaaa and chrome-extension://bbbbbbbbbbbbb

	When no scheme is specified, https is used by default for security.
	For example, 'example.com' will match 'https://example.com' but not 'http://example.com'.

	Note: about:blank must be handled at the callsite, not inside this function.

	Args:
		url: The URL to check
		domain_pattern: Domain pattern to match against
		log_warnings: Whether to log warnings about unsafe patterns

	Returns:
		bool: True if the URL matches the pattern, False otherwise
	"""
	try:
		# Note: about:blank should be handled at the callsite, not here
		if url == 'about:blank':
			return False

		parsed_url = urlparse(url)

		# Extract only the hostname and scheme components
		scheme = parsed_url.scheme.lower() if parsed_url.scheme else ''
		domain = parsed_url.hostname.lower() if parsed_url.hostname else ''

		if not scheme or not domain:
			return False

		# Normalize the domain pattern
		domain_pattern = domain_pattern.lower()

		# Handle pattern with scheme
		if '://' in domain_pattern:
			pattern_scheme, pattern_domain = domain_pattern.split('://', 1)
		else:
			pattern_scheme = 'https'  # Default to matching only https for security
			pattern_domain = domain_pattern

		# Handle port in pattern (we strip ports from patterns since we already
		# extracted only the hostname from the URL)
		if ':' in pattern_domain and not pattern_domain.startswith(':'):
			pattern_domain = pattern_domain.split(':', 1)[0]

		# If scheme doesn't match, return False
		if not fnmatch(scheme, pattern_scheme):
			return False

		# Check for exact match
		if pattern_domain == '*' or domain == pattern_domain:
			return True

		# Handle glob patterns
		if '*' in pattern_domain:
			# Check for unsafe glob patterns
			# First, check for patterns like *.*.domain which are unsafe
			if pattern_domain.count('*.') > 1 or pattern_domain.count('.*') > 1:
				if log_warnings:
					logger = logging.getLogger(__name__)
					logger.error(f'⛔️ Multiple wildcards in pattern=[{domain_pattern}] are not supported')
				return False  # Don't match unsafe patterns

			# Check for wildcards in TLD part (example.*)
			if pattern_domain.endswith('.*'):
				if log_warnings:
					logger = logging.getLogger(__name__)
					logger.error(f'⛔️ Wildcard TLDs like in pattern=[{domain_pattern}] are not supported for security')
				return False  # Don't match unsafe patterns

			# Then check for embedded wildcards
			bare_domain = pattern_domain.replace('*.', '')
			if '*' in bare_domain:
				if log_warnings:
					logger = logging.getLogger(__name__)
					logger.error(f'⛔️ Only *.domain style patterns are supported, ignoring pattern=[{domain_pattern}]')
				return False  # Don't match unsafe patterns

			# Special handling so that *.google.com also matches bare google.com
			if pattern_domain.startswith('*.'):
				parent_domain = pattern_domain[2:]
				if domain == parent_domain or fnmatch(domain, parent_domain):
					return True

			# Normal case: match domain against pattern
			if fnmatch(domain, pattern_domain):
				return True

		return False
	except Exception as e:
		logger = logging.getLogger(__name__)
		logger.error(f'⛔️ Error matching URL {url} with pattern {domain_pattern}: {type(e).__name__}: {e}')
		return False


def merge_dicts(a: dict, b: dict, path: tuple[str, ...] = ()):
	for key in b:
		if key in a:
			if isinstance(a[key], dict) and isinstance(b[key], dict):
				merge_dicts(a[key], b[key], path + (str(key),))
			elif isinstance(a[key], list) and isinstance(b[key], list):
				a[key] = a[key] + b[key]
			elif a[key] != b[key]:
				raise Exception('Conflict at ' + '.'.join(path + (str(key),)))
		else:
			a[key] = b[key]
	return a


<<<<<<< HEAD
class LLMException(Exception):
	"""Custom exception for LLM-related errors."""

	def __init__(self, code: int, message: str):
		self.code = code
		self.message = message
		super().__init__(message)


def handle_llm_error(e: Exception) -> tuple[dict[str, Any], Any | None]:
	"""
	Handle LLM API errors and extract failed generation data when available.

	Args:
	    e: The exception that occurred during LLM API call

	Returns:
	    Tuple containing:
	    - response: Dict with 'raw' and 'parsed' keys
	    - parsed: Parsed data (None if extraction was needed)

	Raises:
	    LLMException: If the error is not a recognized type with failed generation data
	"""
	# Handle OpenAI BadRequestError with failed_generation
	if (
		OpenAIBadRequestError
		and isinstance(e, OpenAIBadRequestError)
		and hasattr(e, 'body')
		and e.body
		and 'failed_generation' in e.body
	):
		raw = e.body['failed_generation']
		response = {'raw': raw, 'parsed': None}
		parsed = None
		logger.debug(f'Failed to do tool call, trying to parse raw response: {raw}')
		return response, parsed

	# Handle Groq BadRequestError with failed_generation
	if (
		GroqBadRequestError
		and isinstance(e, GroqBadRequestError)
		and hasattr(e, 'body')
		and e.body
		and 'error' in e.body
		and 'failed_generation' in e.body['error']
	):
		raw = e.body['error']['failed_generation']  # type: ignore
		response = {'raw': raw, 'parsed': None}
		parsed = None
		logger.debug(f'Failed to do tool call, trying to parse raw response: {raw}')
		return response, parsed

	# If it's not a recognized error type, log and raise
	logger.error(f'Failed to invoke model: {str(e)}')
	raise LLMException(401, 'LLM API call failed') from e
=======
@cache
def get_browser_use_version() -> str:
	"""Get the browser-use package version using the same logic as Agent._set_browser_use_version_and_source"""
	try:
		package_root = Path(__file__).parent.parent
		pyproject_path = package_root / 'pyproject.toml'

		# Try to read version from pyproject.toml
		if pyproject_path.exists():
			import re

			with open(pyproject_path, encoding='utf-8') as f:
				content = f.read()
				match = re.search(r'version\s*=\s*["\']([^"\']+)["\']', content)
				if match:
					return f'{match.group(1)}'

		# If pyproject.toml doesn't exist, try getting version from pip
		from importlib.metadata import version as get_version

		return str(get_version('browser-use'))

	except Exception as e:
		logger.debug(f'Error detecting browser-use version: {type(e).__name__}: {e}')
		return 'unknown'


def _log_pretty_path(path: Path | None) -> str:
	"""Pretty-print a path, shorten home dir to ~ and cwd to ."""

	if not path or not str(path).strip():
		return ''  # always falsy in -> falsy out so it can be used in ternaries

	# dont print anything thats not a path
	if not isinstance(path, (str, Path)):
		# no other types are safe to just str(path) and log to terminal unless we know what they are
		# e.g. what if we get storage_date=dict | Path and the dict version could contain real cookies
		return f'<{type(path).__name__}>'

	# replace home dir and cwd with ~ and .
	pretty_path = str(path).replace(str(Path.home()), '~').replace(str(Path.cwd().resolve()), '.')

	# wrap in quotes if it contains spaces
	if pretty_path.strip() and ' ' in pretty_path:
		pretty_path = f'"{pretty_path}"'

	return pretty_path


def _log_pretty_url(s: str, max_len: int | None = 22) -> str:
	"""Truncate/pretty-print a URL with a maximum length, removing the protocol and www. prefix"""
	s = s.replace('https://', '').replace('http://', '').replace('www.', '')
	if max_len is not None and len(s) > max_len:
		return s[:max_len] + '…'
	return s
>>>>>>> f5aa01e6
<|MERGE_RESOLUTION|>--- conflicted
+++ resolved
@@ -505,7 +505,6 @@
 	return a
 
 
-<<<<<<< HEAD
 class LLMException(Exception):
 	"""Custom exception for LLM-related errors."""
 
@@ -562,7 +561,8 @@
 	# If it's not a recognized error type, log and raise
 	logger.error(f'Failed to invoke model: {str(e)}')
 	raise LLMException(401, 'LLM API call failed') from e
-=======
+
+
 @cache
 def get_browser_use_version() -> str:
 	"""Get the browser-use package version using the same logic as Agent._set_browser_use_version_and_source"""
@@ -617,5 +617,4 @@
 	s = s.replace('https://', '').replace('http://', '').replace('www.', '')
 	if max_len is not None and len(s) > max_len:
 		return s[:max_len] + '…'
-	return s
->>>>>>> f5aa01e6
+	return s