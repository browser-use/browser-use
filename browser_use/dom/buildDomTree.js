(
  args = {
    doHighlightElements: true,
    focusHighlightIndex: -1,
    viewportExpansion: 0,
    debugMode: false,
  }
) => {
  const {
    doHighlightElements,
    focusHighlightIndex,
    viewportExpansion,
    debugMode,
  } = args;
  let highlightIndex = 0; // Reset highlight index

  // Add timing stack to handle recursion
  const TIMING_STACK = {
    nodeProcessing: [],
    treeTraversal: [],
    highlighting: [],
    current: null,
  };

  function pushTiming(type) {
    TIMING_STACK[type] = TIMING_STACK[type] || [];
    TIMING_STACK[type].push(performance.now());
  }

  function popTiming(type) {
    const start = TIMING_STACK[type].pop();
    const duration = performance.now() - start;
    return duration;
  }

  // Only initialize performance tracking if in debug mode
  const PERF_METRICS = debugMode
    ? {
        buildDomTreeCalls: 0,
        timings: {
          buildDomTree: 0,
          highlightElement: 0,
          isInteractiveElement: 0,
          isElementVisible: 0,
          isTopElement: 0,
          isInExpandedViewport: 0,
          isTextNodeVisible: 0,
          getEffectiveScroll: 0,
        },
        cacheMetrics: {
          boundingRectCacheHits: 0,
          boundingRectCacheMisses: 0,
          computedStyleCacheHits: 0,
          computedStyleCacheMisses: 0,
          getBoundingClientRectTime: 0,
          getComputedStyleTime: 0,
          boundingRectHitRate: 0,
          computedStyleHitRate: 0,
          overallHitRate: 0,
        },
        nodeMetrics: {
          totalNodes: 0,
          processedNodes: 0,
          skippedNodes: 0,
        },
        buildDomTreeBreakdown: {
          totalTime: 0,
          totalSelfTime: 0,
          buildDomTreeCalls: 0,
          domOperations: {
            getBoundingClientRect: 0,
            getComputedStyle: 0,
          },
          domOperationCounts: {
            getBoundingClientRect: 0,
            getComputedStyle: 0,
          },
        },
      }
    : null;

  // Simple timing helper that only runs in debug mode
  function measureTime(fn) {
    if (!debugMode) return fn;
    return function (...args) {
      const start = performance.now();
      const result = fn.apply(this, args);
      const duration = performance.now() - start;
      return result;
    };
  }

  // Helper to measure DOM operations
  function measureDomOperation(operation, name) {
    if (!debugMode) return operation();

    const start = performance.now();
    const result = operation();
    const duration = performance.now() - start;

    if (
      PERF_METRICS &&
      name in PERF_METRICS.buildDomTreeBreakdown.domOperations
    ) {
      PERF_METRICS.buildDomTreeBreakdown.domOperations[name] += duration;
      PERF_METRICS.buildDomTreeBreakdown.domOperationCounts[name]++;
    }

    return result;
  }

  // Add caching mechanisms at the top level
  const DOM_CACHE = {
    boundingRects: new WeakMap(),
    computedStyles: new WeakMap(),
    clearCache: () => {
      DOM_CACHE.boundingRects = new WeakMap();
      DOM_CACHE.computedStyles = new WeakMap();
    },
  };

  // Cache helper functions
  function getCachedBoundingRect(element) {
    if (!element) return null;

    if (DOM_CACHE.boundingRects.has(element)) {
      if (debugMode && PERF_METRICS) {
        PERF_METRICS.cacheMetrics.boundingRectCacheHits++;
      }
      return DOM_CACHE.boundingRects.get(element);
    }

    if (debugMode && PERF_METRICS) {
      PERF_METRICS.cacheMetrics.boundingRectCacheMisses++;
    }

    let rect;
    if (debugMode) {
      const start = performance.now();
      rect = element.getBoundingClientRect();
      const duration = performance.now() - start;
      if (PERF_METRICS) {
        PERF_METRICS.buildDomTreeBreakdown.domOperations.getBoundingClientRect +=
          duration;
        PERF_METRICS.buildDomTreeBreakdown.domOperationCounts
          .getBoundingClientRect++;
      }
    } else {
      rect = element.getBoundingClientRect();
    }

    if (rect) {
      DOM_CACHE.boundingRects.set(element, rect);
    }
    return rect;
  }

  function getCachedComputedStyle(element) {
    if (!element) return null;

    if (DOM_CACHE.computedStyles.has(element)) {
      if (debugMode && PERF_METRICS) {
        PERF_METRICS.cacheMetrics.computedStyleCacheHits++;
      }
      return DOM_CACHE.computedStyles.get(element);
    }

    if (debugMode && PERF_METRICS) {
      PERF_METRICS.cacheMetrics.computedStyleCacheMisses++;
    }

    let style;
    if (debugMode) {
      const start = performance.now();
      style = window.getComputedStyle(element);
      const duration = performance.now() - start;
      if (PERF_METRICS) {
        PERF_METRICS.buildDomTreeBreakdown.domOperations.getComputedStyle +=
          duration;
        PERF_METRICS.buildDomTreeBreakdown.domOperationCounts
          .getComputedStyle++;
      }
    } else {
      style = window.getComputedStyle(element);
    }

    if (style) {
      DOM_CACHE.computedStyles.set(element, style);
    }
    return style;
  }

  /**
   * Hash map of DOM nodes indexed by their highlight index.
   *
   * @type {Object<string, any>}
   */
  const DOM_HASH_MAP = {};

  const ID = { current: 0 };

  const HIGHLIGHT_CONTAINER_ID = "playwright-highlight-container";

  /**
   * Highlights an element in the DOM and returns the index of the next element.
   */
  function highlightElement(element, index, parentIframe = null) {
    if (!element) return index;

    // Store overlays and the single label for updating
    const overlays = [];
    let label = null;
    let labelWidth = 20; // Approximate label width
    let labelHeight = 16; // Approximate label height

    try {
      // Create or get highlight container
      let container = document.getElementById(HIGHLIGHT_CONTAINER_ID);
      if (!container) {
        container = document.createElement("div");
        container.id = HIGHLIGHT_CONTAINER_ID;
        container.style.position = "fixed";
        container.style.pointerEvents = "none";
        container.style.top = "0";
        container.style.left = "0";
        container.style.width = "100%";
        container.style.height = "100%";
        container.style.zIndex = "2147483647";
        document.body.appendChild(container);
      }

<<<<<<< HEAD
      // Get element position
      const rect = measureDomOperation(
        () => element.getBoundingClientRect(),
        "getBoundingClientRect"
      );
=======
      // Get element client rects
      const rects = element.getClientRects(); // Use getClientRects()
>>>>>>> 0c854c7c

      if (!rects || rects.length === 0) return index; // Exit if no rects

      // Generate a color based on the index
      const colors = [
        "#FF0000",
        "#00FF00",
        "#0000FF",
        "#FFA500",
        "#800080",
        "#008080",
        "#FF69B4",
        "#4B0082",
        "#FF4500",
        "#2E8B57",
        "#DC143C",
        "#4682B4",
      ];
      const colorIndex = index % colors.length;
      const baseColor = colors[colorIndex];
      const backgroundColor = baseColor + "1A"; // 10% opacity version of the color

      // Get iframe offset if necessary
      let iframeOffset = { x: 0, y: 0 };
      if (parentIframe) {
        const iframeRect = parentIframe.getBoundingClientRect(); // Keep getBoundingClientRect for iframe offset
        iframeOffset.x = iframeRect.left;
        iframeOffset.y = iframeRect.top;
      }

      // Create highlight overlays for each client rect
      for (const rect of rects) {
        if (rect.width === 0 || rect.height === 0) continue; // Skip empty rects

        const overlay = document.createElement("div");
        overlay.style.position = "fixed";
        overlay.style.border = `2px solid ${baseColor}`;
        overlay.style.backgroundColor = backgroundColor;
        overlay.style.pointerEvents = "none";
        overlay.style.boxSizing = "border-box";

        const top = rect.top + iframeOffset.y;
        const left = rect.left + iframeOffset.x;

        overlay.style.top = `${top}px`;
        overlay.style.left = `${left}px`;
        overlay.style.width = `${rect.width}px`;
        overlay.style.height = `${rect.height}px`;

        container.appendChild(overlay);
        overlays.push({ element: overlay, initialRect: rect }); // Store overlay and its rect
      }

      // Create and position a single label relative to the first rect
      const firstRect = rects[0];
      label = document.createElement("div");
      label.className = "playwright-highlight-label";
      label.style.position = "fixed";
      label.style.background = baseColor;
      label.style.color = "white";
      label.style.padding = "1px 4px";
      label.style.borderRadius = "4px";
      label.style.fontSize = `${Math.min(12, Math.max(8, firstRect.height / 2))}px`;
      label.textContent = index;

      labelWidth = label.offsetWidth > 0 ? label.offsetWidth : labelWidth; // Update actual width if possible
      labelHeight = label.offsetHeight > 0 ? label.offsetHeight : labelHeight; // Update actual height if possible

      const firstRectTop = firstRect.top + iframeOffset.y;
      const firstRectLeft = firstRect.left + iframeOffset.x;

      let labelTop = firstRectTop + 2;
      let labelLeft = firstRectLeft + firstRect.width - labelWidth - 2;

      // Adjust label position if first rect is too small
      if (firstRect.width < labelWidth + 4 || firstRect.height < labelHeight + 4) {
        labelTop = firstRectTop - labelHeight - 2;
        labelLeft = firstRectLeft + firstRect.width - labelWidth; // Align with right edge
        if (labelLeft < iframeOffset.x) labelLeft = firstRectLeft; // Prevent going off-left
      }

      // Ensure label stays within viewport bounds slightly better
      labelTop = Math.max(0, Math.min(labelTop, window.innerHeight - labelHeight));
      labelLeft = Math.max(0, Math.min(labelLeft, window.innerWidth - labelWidth));


      label.style.top = `${labelTop}px`;
      label.style.left = `${labelLeft}px`;

      container.appendChild(label);

      // Update positions on scroll/resize
      const updatePositions = () => {
        const newRects = element.getClientRects(); // Get fresh rects
        let newIframeOffset = { x: 0, y: 0 };

        if (parentIframe) {
          const iframeRect = parentIframe.getBoundingClientRect(); // Keep getBoundingClientRect for iframe
          newIframeOffset.x = iframeRect.left;
          newIframeOffset.y = iframeRect.top;
        }

        // Update each overlay
        overlays.forEach((overlayData, i) => {
          if (i < newRects.length) { // Check if rect still exists
            const newRect = newRects[i];
            const newTop = newRect.top + newIframeOffset.y;
            const newLeft = newRect.left + newIframeOffset.x;

            overlayData.element.style.top = `${newTop}px`;
            overlayData.element.style.left = `${newLeft}px`;
            overlayData.element.style.width = `${newRect.width}px`;
            overlayData.element.style.height = `${newRect.height}px`;
            overlayData.element.style.display = (newRect.width === 0 || newRect.height === 0) ? 'none' : 'block';
          } else {
            // If fewer rects now, hide extra overlays
            overlayData.element.style.display = 'none';
          }
        });

        // If there are fewer new rects than overlays, hide the extras
        if (newRects.length < overlays.length) {
          for (let i = newRects.length; i < overlays.length; i++) {
            overlays[i].element.style.display = 'none';
          }
        }

        // Update label position based on the first new rect
        if (label && newRects.length > 0) {
          const firstNewRect = newRects[0];
          const firstNewRectTop = firstNewRect.top + newIframeOffset.y;
          const firstNewRectLeft = firstNewRect.left + newIframeOffset.x;

<<<<<<< HEAD
        if (
          newRect.width < labelWidth + 4 ||
          newRect.height < labelHeight + 4
        ) {
          newLabelTop = newTop - labelHeight - 2;
          newLabelLeft = newLeft + newRect.width - labelWidth;
        }
=======
          let newLabelTop = firstNewRectTop + 2;
          let newLabelLeft = firstNewRectLeft + firstNewRect.width - labelWidth - 2;
>>>>>>> 0c854c7c

          if (firstNewRect.width < labelWidth + 4 || firstNewRect.height < labelHeight + 4) {
            newLabelTop = firstNewRectTop - labelHeight - 2;
            newLabelLeft = firstNewRectLeft + firstNewRect.width - labelWidth;
            if (newLabelLeft < newIframeOffset.x) newLabelLeft = firstNewRectLeft;
          }

          // Ensure label stays within viewport bounds
          newLabelTop = Math.max(0, Math.min(newLabelTop, window.innerHeight - labelHeight));
          newLabelLeft = Math.max(0, Math.min(newLabelLeft, window.innerWidth - labelWidth));

          label.style.top = `${newLabelTop}px`;
          label.style.left = `${newLabelLeft}px`;
          label.style.display = 'block';
        } else if (label) {
          // Hide label if element has no rects anymore
          label.style.display = 'none';
        }
      };

<<<<<<< HEAD
      window.addEventListener("scroll", updatePositions);
      window.addEventListener("resize", updatePositions);
=======
      window.addEventListener('scroll', updatePositions, true); // Use capture phase
      window.addEventListener('resize', updatePositions);
>>>>>>> 0c854c7c

      // TODO: Add cleanup logic to remove listeners and elements when done.

      return index + 1;
    } finally {
<<<<<<< HEAD
      popTiming("highlighting");
=======
      // popTiming('highlighting'); // Assuming this was a typo and should be removed or corrected
>>>>>>> 0c854c7c
    }
  }

  /**
   * Returns an XPath tree string for an element.
   */
  function getXPathTree(element, stopAtBoundary = true) {
    const segments = [];
    let currentElement = element;

    while (currentElement && currentElement.nodeType === Node.ELEMENT_NODE) {
      // Stop if we hit a shadow root or iframe
      if (
        stopAtBoundary &&
        (currentElement.parentNode instanceof ShadowRoot ||
          currentElement.parentNode instanceof HTMLIFrameElement)
      ) {
        break;
      }

      let index = 0;
      let sibling = currentElement.previousSibling;
      while (sibling) {
        if (
          sibling.nodeType === Node.ELEMENT_NODE &&
          sibling.nodeName === currentElement.nodeName
        ) {
          index++;
        }
        sibling = sibling.previousSibling;
      }

      const tagName = currentElement.nodeName.toLowerCase();
      const xpathIndex = index > 0 ? `[${index + 1}]` : "";
      segments.unshift(`${tagName}${xpathIndex}`);

      currentElement = currentElement.parentNode;
    }

    return segments.join("/");
  }

  /**
   * Checks if a text node is visible.
   */
  function isTextNodeVisible(textNode) {
    try {
      const range = document.createRange();
      range.selectNodeContents(textNode);
      const rects = range.getClientRects(); // Use getClientRects for Range

      if (!rects || rects.length === 0) {
        return false;
      }

      let isAnyRectVisible = false;
      let isAnyRectInViewport = false;

      for (const rect of rects) {
        // Check size
        if (rect.width > 0 && rect.height > 0) {
          isAnyRectVisible = true;

          // Viewport check for this rect
          if (!(
            rect.bottom < -viewportExpansion ||
            rect.top > window.innerHeight + viewportExpansion ||
            rect.right < -viewportExpansion ||
            rect.left > window.innerWidth + viewportExpansion
          ) || viewportExpansion === -1) {
            isAnyRectInViewport = true;
            break; // Found a visible rect in viewport, no need to check others
          }
        }
      }

      if (!isAnyRectVisible || !isAnyRectInViewport) {
        return false;
      }

      // Check parent visibility
      const parentElement = textNode.parentElement;
      if (!parentElement) return false;

      try {
        return (
          isInViewport &&
          parentElement.checkVisibility({
            checkOpacity: true,
            checkVisibilityCSS: true,
          })
        );
      } catch (e) {
        // Fallback if checkVisibility is not supported
        const style = window.getComputedStyle(parentElement);
        return (
          isInViewport &&
          style.display !== "none" &&
          style.visibility !== "hidden" &&
          style.opacity !== "0"
        );
      }
    } catch (e) {
      console.warn("Error checking text node visibility:", e);
      return false;
    }
  }

  // Helper function to check if element is accepted
  function isElementAccepted(element) {
    if (!element || !element.tagName) return false;

    // Always accept body and common container elements
    const alwaysAccept = new Set([
      "body",
      "div",
      "main",
      "article",
      "section",
      "nav",
      "header",
      "footer",
    ]);
    const tagName = element.tagName.toLowerCase();

    if (alwaysAccept.has(tagName)) return true;

    const leafElementDenyList = new Set([
      "svg",
      "script",
      "style",
      "link",
      "meta",
      "noscript",
      "template",
    ]);

    return !leafElementDenyList.has(tagName);
  }

  /**
   * Checks if an element is visible.
   */
  function isElementVisible(element) {
    const style = getCachedComputedStyle(element);
    return (
      element.offsetWidth > 0 &&
      element.offsetHeight > 0 &&
      style.visibility !== "hidden" &&
      style.display !== "none"
    );
  }

  /**
   * Checks if an element is interactive.
   * 
   * lots of comments, and uncommented code - to show the logic of what we already tried
   * 
   * One of the things we tried at the beginning was also to use event listeners, and other fancy class, style stuff -> what actually worked best was just combining most things with computed cursor style :)
   */
  function isInteractiveElement(element) {
    if (!element || element.nodeType !== Node.ELEMENT_NODE) {
      return false;
    }

    // Special handling for cookie banner elements
    const isCookieBannerElement =
      (typeof element.closest === 'function') && (
        element.closest('[id*="onetrust"]') ||
        element.closest('[class*="onetrust"]') ||
        element.closest('[data-nosnippet="true"]') ||
        element.closest('[aria-label*="cookie"]')
      );

    if (isCookieBannerElement) {
      // Check if it's a button or interactive element within the banner
      if (
        element.tagName.toLowerCase() === 'button' ||
        element.getAttribute('role') === 'button' ||
        element.onclick ||
        element.getAttribute('onclick') ||
        (element.classList && (
          element.classList.contains('ot-sdk-button') ||
          element.classList.contains('accept-button') ||
          element.classList.contains('reject-button')
        )) ||
        element.getAttribute('aria-label')?.toLowerCase().includes('accept') ||
        element.getAttribute('aria-label')?.toLowerCase().includes('reject')
      ) {
        return true;
      }
    }

    const interactiveElements = new Set([
      "a", "button", "details", "embed", "input", "menu", "menuitem",
      "object", "select", "textarea", "canvas", "summary", "dialog",
      "banner"
    ]);

<<<<<<< HEAD
    const tagName = element.tagName.toLowerCase();
    const role = element.getAttribute("role");
    const ariaRole = element.getAttribute("aria-role");
    const tabIndex = element.getAttribute("tabindex");

    // Add check for specific class
    const hasAddressInputClass = element.classList && (
      element.classList.contains("address-input__container__input") ||
      element.classList.contains("nav-btn") ||
      element.classList.contains("pull-left")
    );
=======
    // handle inputs, select, checkbox, radio, textarea, button and make sure they are not cursor style disabled/not-allowed
    if (interactiveElements.has(element.tagName.toLowerCase())) {
      const style = getCachedComputedStyle(element);

      // Check for non-interactive cursor
      if (nonInteractiveCursors.has(style.cursor)) {
        return false;
      }

      // Check for explicit disable attributes
      for (const disableTag of explicitDisableTags) {
        if (element.hasAttribute(disableTag) ||
          element.getAttribute(disableTag) === 'true' ||
          element.getAttribute(disableTag) === '') {
          return false;
        }
      }

      // Check for disabled property on form elements
      if (element.disabled) {
        return false;
      }

      // Check for readonly property on form elements
      if (element.readOnly) {
        return false;
      }

      // Check for inert property
      if (element.inert) {
        return false;
      }

      return true;
    }

    const tagName = element.tagName.toLowerCase();
    const role = element.getAttribute("role");
    const ariaRole = element.getAttribute("aria-role");
>>>>>>> 0c854c7c

    // Added enhancement to capture dropdown interactive elements
    if (element.classList && (
      element.classList.contains('dropdown-toggle') ||
      element.getAttribute('data-toggle') === 'dropdown' ||
      element.getAttribute('aria-haspopup') === 'true'
    )) {
      return true;
    }

    const interactiveRoles = new Set([
      'button',           // Directly clickable element
      // 'link',            // Clickable link
      // 'menuitem',        // Clickable menu item
      'menuitemradio',   // Radio-style menu item (selectable)
      'menuitemcheckbox', // Checkbox-style menu item (toggleable)
      'radio',           // Radio button (selectable)
      'checkbox',        // Checkbox (toggleable)
      'tab',             // Tab (clickable to switch content)
      'switch',          // Toggle switch (clickable to change state)
      'slider',          // Slider control (draggable)
      'spinbutton',      // Number input with up/down controls
      'combobox',        // Dropdown with text input
      'searchbox',       // Search input field
      'textbox',         // Text input field
      // 'listbox',         // Selectable list
      'option',          // Selectable option in a list
      'scrollbar'        // Scrollable control
    ]);

    // Basic role/attribute checks
    const hasInteractiveRole =
      interactiveElements.has(tagName) ||
      interactiveRoles.has(role) ||
      interactiveRoles.has(ariaRole);

    if (hasInteractiveRole) return true;

<<<<<<< HEAD
    // Additional checks for cookie banners and consent UI
    const isCookieBanner =
      element.id?.toLowerCase().includes('cookie') ||
      element.id?.toLowerCase().includes('consent') ||
      element.id?.toLowerCase().includes('notice') ||
      (element.classList && (
        element.classList.contains('otCenterRounded') ||
        element.classList.contains('ot-sdk-container')
      )) ||
      element.getAttribute('data-nosnippet') === 'true' ||
      element.getAttribute('aria-label')?.toLowerCase().includes('cookie') ||
      element.getAttribute('aria-label')?.toLowerCase().includes('consent') ||
      (element.tagName.toLowerCase() === 'div' && (
        element.id?.includes('onetrust') ||
        (element.classList && (
          element.classList.contains('onetrust') ||
          element.classList.contains('cookie') ||
          element.classList.contains('consent')
        ))
      ));

    if (isCookieBanner) return true;

    // Additional check for buttons in cookie banners
    const isInCookieBanner = typeof element.closest === 'function' && element.closest(
      '[id*="cookie"],[id*="consent"],[class*="cookie"],[class*="consent"],[id*="onetrust"]'
    );

    if (isInCookieBanner && (
      element.tagName.toLowerCase() === 'button' ||
      element.getAttribute('role') === 'button' ||
      (element.classList && element.classList.contains('button')) ||
      element.onclick ||
      element.getAttribute('onclick')
    )) {
      return true;
    }

    // Get computed style
    const style = window.getComputedStyle(element);

    // Check for event listeners
    const hasClickHandler =
      element.onclick !== null ||
      element.getAttribute("onclick") !== null ||
      element.hasAttribute("ng-click") ||
      element.hasAttribute("@click") ||
      element.hasAttribute("v-on:click");

    // Helper function to safely get event listeners
    function getEventListeners(el) {
      try {
        return window.getEventListeners?.(el) || {};
      } catch (e) {
        const listeners = {};
        const eventTypes = [
          "click",
        ];

        for (const type of eventTypes) {
          const handler = el[`on${type}`];
          if (handler) {
            listeners[type] = [{ listener: handler, useCapture: false }];
=======
    // check whether element has event listeners
    try {
      if (typeof getEventListeners === 'function') {
        const listeners = getEventListeners(element);
        const mouseEvents = ['click', 'mousedown', 'mouseup', 'dblclick'];
        for (const eventType of mouseEvents) {
          if (listeners[eventType] && listeners[eventType].length > 0) {
            return true; // Found a mouse interaction listener
>>>>>>> 0c854c7c
          }
        }
      } else {
        // Fallback: Check common event attributes if getEventListeners is not available
        const commonMouseAttrs = ['onclick', 'onmousedown', 'onmouseup', 'ondblclick'];
        if (commonMouseAttrs.some(attr => element.hasAttribute(attr))) {
          return true;
        }
      }
    } catch (e) {
      // console.warn(`Could not check event listeners for ${element.tagName}:`, e);
      // If checking listeners fails, rely on other checks
    }

<<<<<<< HEAD
    // Check for click-related events
    const listeners = getEventListeners(element);
    const hasClickListeners =
      listeners &&
      (listeners.click?.length > 0 ||
        listeners.mousedown?.length > 0 ||
        listeners.mouseup?.length > 0 ||
        listeners.touchstart?.length > 0 ||
        listeners.touchend?.length > 0);

    // Check for ARIA properties
    const hasAriaProps =
      element.hasAttribute("aria-expanded") ||
      element.hasAttribute("aria-pressed") ||
      element.hasAttribute("aria-selected") ||
      element.hasAttribute("aria-checked");

    const isContentEditable =
      element.getAttribute("contenteditable") === "true" ||
      element.isContentEditable ||
      element.id === "tinymce" ||
      element.classList.contains("mce-content-body") ||
      (element.tagName.toLowerCase() === "body" &&
        element.getAttribute("data-id")?.startsWith("mce_"));

    // Check if element is draggable
    const isDraggable =
      element.draggable || element.getAttribute("draggable") === "true";

    return (
      // hasAriaProps ||
      // hasClickHandler ||
      // hasClickListeners ||
      // isDraggable ||
      // isContentEditable ||
      false
    );
=======
    return false
>>>>>>> 0c854c7c
  }


  /**
   * Checks if an element is the topmost element at its position.
   */
  function isTopElement(element) {
    const rects = element.getClientRects(); // Use getClientRects

<<<<<<< HEAD
    // If element is not in viewport, consider it top
    const isInViewport = (
      rect.left < window.innerWidth &&
      rect.right > 0 &&
      rect.top < window.innerHeight &&
      rect.bottom > 0
    );

    if (!isInViewport) {
      return true;
=======
    if (!rects || rects.length === 0) {
      return false; // No geometry, cannot be top
    }

    let isAnyRectInViewport = false;
    for (const rect of rects) {
      // Use the same logic as isInExpandedViewport check
      if (rect.width > 0 && rect.height > 0 && !( // Only check non-empty rects
        rect.bottom < -viewportExpansion ||
        rect.top > window.innerHeight + viewportExpansion ||
        rect.right < -viewportExpansion ||
        rect.left > window.innerWidth + viewportExpansion
      ) || viewportExpansion === -1) {
        isAnyRectInViewport = true;
        break;
      }
>>>>>>> 0c854c7c
    }

    if (!isAnyRectInViewport) {
      return false; // All rects are outside the viewport area
    }


    // Find the correct document context and root element
    let doc = element.ownerDocument;

    // If we're in an iframe, elements are considered top by default
    if (doc !== window.document) {
      return true;
    }

    // For shadow DOM, we need to check within its own root context
    const shadowRoot = element.getRootNode();
    if (shadowRoot instanceof ShadowRoot) {
      const centerX = rects[Math.floor(rects.length / 2)].left + rects[Math.floor(rects.length / 2)].width / 2;
      const centerY = rects[Math.floor(rects.length / 2)].top + rects[Math.floor(rects.length / 2)].height / 2;

      try {
        const topEl = measureDomOperation(
          () => shadowRoot.elementFromPoint(centerX, centerY),
          "elementFromPoint"
        );
        if (!topEl) return false;

        let current = topEl;
        while (current && current !== shadowRoot) {
          if (current === element) return true;
          current = current.parentElement;
        }
        return false;
      } catch (e) {
        return true;
      }
    }

    // For elements in viewport, check if they're topmost
    const centerX = rects[Math.floor(rects.length / 2)].left + rects[Math.floor(rects.length / 2)].width / 2;
    const centerY = rects[Math.floor(rects.length / 2)].top + rects[Math.floor(rects.length / 2)].height / 2;

    try {
      const topEl = document.elementFromPoint(centerX, centerY);
      if (!topEl) return false;

      let current = topEl;
      while (current && current !== document.documentElement) {
        if (current === element) return true;
        current = current.parentElement;
      }
      return false;
    } catch (e) {
      return true;
    }
  }

  /**
   * Checks if an element is within the expanded viewport.
   */
  function isInExpandedViewport(element, viewportExpansion) {
    return true

    if (viewportExpansion === -1) {
      return true;
    }

    const rects = element.getClientRects(); // Use getClientRects

    if (!rects || rects.length === 0) {
      // Fallback to getBoundingClientRect if getClientRects is empty,
      // useful for elements like <svg> that might not have client rects but have a bounding box.
      const boundingRect = getCachedBoundingRect(element);
      if (!boundingRect || boundingRect.width === 0 || boundingRect.height === 0) {
        return false;
      }
      return !(
        boundingRect.bottom < -viewportExpansion ||
        boundingRect.top > window.innerHeight + viewportExpansion ||
        boundingRect.right < -viewportExpansion ||
        boundingRect.left > window.innerWidth + viewportExpansion
      );
    }


    // Check if *any* client rect is within the viewport
    for (const rect of rects) {
      if (rect.width === 0 || rect.height === 0) continue; // Skip empty rects

      if (!(
        rect.bottom < -viewportExpansion ||
        rect.top > window.innerHeight + viewportExpansion ||
        rect.right < -viewportExpansion ||
        rect.left > window.innerWidth + viewportExpansion
      )) {
        return true; // Found at least one rect in the viewport
      }
    }

    return false; // No rects were found in the viewport
  }

  // Add this new helper function
  function getEffectiveScroll(element) {
    let currentEl = element;
    let scrollX = 0;
    let scrollY = 0;

    return measureDomOperation(() => {
      while (currentEl && currentEl !== document.documentElement) {
        if (currentEl.scrollLeft || currentEl.scrollTop) {
          scrollX += currentEl.scrollLeft;
          scrollY += currentEl.scrollTop;
        }
        currentEl = currentEl.parentElement;
      }

      scrollX += window.scrollX;
      scrollY += window.scrollY;

      return { scrollX, scrollY };
    }, "scrollOperations");
  }

  // Add these helper functions at the top level
  function isInteractiveCandidate(element) {
    if (!element || element.nodeType !== Node.ELEMENT_NODE) return false;

    const tagName = element.tagName.toLowerCase();

    // Fast-path for common interactive elements
    const interactiveElements = new Set([
      "a",
      "button",
      "input",
      "select",
      "textarea",
      "details",
      "summary",
    ]);

    if (interactiveElements.has(tagName)) return true;

    // Quick attribute checks without getting full lists
    const hasQuickInteractiveAttr =
      element.hasAttribute("onclick") ||
      element.hasAttribute("role") ||
      element.hasAttribute("tabindex") ||
      element.hasAttribute("aria-") ||
      element.hasAttribute("data-action") ||
      element.getAttribute("contenteditable") == "true";

    return hasQuickInteractiveAttr;
  }

<<<<<<< HEAD
  function quickVisibilityCheck(element) {
    // Fast initial check before expensive getComputedStyle
    return (
      element.offsetWidth > 0 &&
      element.offsetHeight > 0 &&
      !element.hasAttribute("hidden") &&
      element.style.display !== "none" &&
      element.style.visibility !== "hidden"
    );
=======
  // --- Define constants for distinct interaction check ---
  const DISTINCT_INTERACTIVE_TAGS = new Set([
    'a', 'button', 'input', 'select', 'textarea', 'summary', 'details', 'label', 'option'
  ]);
  const INTERACTIVE_ROLES = new Set([
    'button', 'link', 'menuitem', 'menuitemradio', 'menuitemcheckbox',
    'radio', 'checkbox', 'tab', 'switch', 'slider', 'spinbutton',
    'combobox', 'searchbox', 'textbox', 'listbox', 'option', 'scrollbar'
  ]);

  /**
   * Checks if an element likely represents a distinct interaction
   * separate from its parent (if the parent is also interactive).
   */
  function isElementDistinctInteraction(element) {
    if (!element || element.nodeType !== Node.ELEMENT_NODE) {
      return false;
    }


    const tagName = element.tagName.toLowerCase();
    const role = element.getAttribute('role');

    // Check if it's an iframe - always distinct boundary
    if (tagName === 'iframe') {
      return true;
    }

    // Check tag name
    if (DISTINCT_INTERACTIVE_TAGS.has(tagName)) {
      return true;
    }
    // Check interactive roles
    if (role && INTERACTIVE_ROLES.has(role)) {
      return true;
    }
    // Check contenteditable
    if (element.isContentEditable || element.getAttribute('contenteditable') === 'true') {
      return true;
    }
    // Check for common testing/automation attributes
    if (element.hasAttribute('data-testid') || element.hasAttribute('data-cy') || element.hasAttribute('data-test')) {
      return true;
    }
    // Check for explicit onclick handler (attribute or property)
    if (element.hasAttribute('onclick') || typeof element.onclick === 'function') {
      return true;
    }
    // Check for other common interaction event listeners
    try {
      if (typeof getEventListeners === 'function') {
        const listeners = getEventListeners(element);
        const interactionEvents = ['mousedown', 'mouseup', 'keydown', 'keyup', 'submit', 'change', 'input', 'focus', 'blur'];
        for (const eventType of interactionEvents) {
          if (listeners[eventType] && listeners[eventType].length > 0) {
            return true; // Found a common interaction listener
          }
        }
      } else {
        // Fallback: Check common event attributes if getEventListeners is not available
        const commonEventAttrs = ['onmousedown', 'onmouseup', 'onkeydown', 'onkeyup', 'onsubmit', 'onchange', 'oninput', 'onfocus', 'onblur'];
        if (commonEventAttrs.some(attr => element.hasAttribute(attr))) {
          return true;
        }
      }
    } catch (e) {
      // console.warn(`Could not check event listeners for ${element.tagName}:`, e);
      // If checking listeners fails, rely on other checks
    }


    // Default to false: if it's interactive but doesn't match above,
    // assume it triggers the same action as the parent.
    return false;
  }
  // --- End distinct interaction check ---

  /**
   * Handles the logic for deciding whether to highlight an element and performing the highlight.
   */
  function handleHighlighting(nodeData, node, parentIframe, isParentHighlighted) {
    if (!nodeData.isInteractive) return false; // Not interactive, definitely don't highlight

    let shouldHighlight = false;
    if (!isParentHighlighted) {
      // Parent wasn't highlighted, this interactive node can be highlighted.
      shouldHighlight = true;
    } else {
      // Parent *was* highlighted. Only highlight this node if it represents a distinct interaction.
      if (isElementDistinctInteraction(node)) {
        shouldHighlight = true;
      } else {
        // console.log(`Skipping highlight for ${nodeData.tagName} (parent highlighted)`);
        shouldHighlight = false;
      }
    }

    if (shouldHighlight) {
      // Check viewport status before assigning index and highlighting
      nodeData.isInViewport = isInExpandedViewport(node, viewportExpansion);
      if (nodeData.isInViewport) {
        nodeData.highlightIndex = highlightIndex++;

        if (doHighlightElements) {
          if (focusHighlightIndex >= 0) {
            if (focusHighlightIndex === nodeData.highlightIndex) {
              highlightElement(node, nodeData.highlightIndex, parentIframe);
            }
          } else {
            highlightElement(node, nodeData.highlightIndex, parentIframe);
          }
          return true; // Successfully highlighted
        }
      } else {
        // console.log(`Skipping highlight for ${nodeData.tagName} (outside viewport)`);
      }
    }

    return false; // Did not highlight
>>>>>>> 0c854c7c
  }

  /**
   * Creates a node data object for a given node and its descendants.
   */
  function buildDomTree(node, parentIframe = null, isParentHighlighted = false) {
    if (debugMode) PERF_METRICS.nodeMetrics.totalNodes++;

    if (!node || node.id === HIGHLIGHT_CONTAINER_ID) {
      if (debugMode) PERF_METRICS.nodeMetrics.skippedNodes++;
      return null;
    }

    // Special handling for root node (body)
    if (node === document.body) {
      const nodeData = {
        tagName: "body",
        attributes: {},
        xpath: "/body",
        children: [],
      };

      // Process children of body
      for (const child of node.childNodes) {
        const domElement = buildDomTree(child, parentIframe, false); // Body's children have no highlighted parent initially
        if (domElement) nodeData.children.push(domElement);
      }

      const id = `${ID.current++}`;
      DOM_HASH_MAP[id] = nodeData;
      if (debugMode) PERF_METRICS.nodeMetrics.processedNodes++;
      return id;
    }

    // Early bailout for non-element nodes except text
    if (
      node.nodeType !== Node.ELEMENT_NODE &&
      node.nodeType !== Node.TEXT_NODE
    ) {
      if (debugMode) PERF_METRICS.nodeMetrics.skippedNodes++;
      return null;
    }

    // Process text nodes
    if (node.nodeType === Node.TEXT_NODE) {
      const textContent = node.textContent.trim();
      if (!textContent) {
        if (debugMode) PERF_METRICS.nodeMetrics.skippedNodes++;
        return null;
      }

      // Only check visibility for text nodes that might be visible
      const parentElement = node.parentElement;
      if (!parentElement || parentElement.tagName.toLowerCase() === "script") {
        if (debugMode) PERF_METRICS.nodeMetrics.skippedNodes++;
        return null;
      }

      const id = `${ID.current++}`;
      DOM_HASH_MAP[id] = {
        type: "TEXT_NODE",
        text: textContent,
        isVisible: isTextNodeVisible(node),
      };
      if (debugMode) PERF_METRICS.nodeMetrics.processedNodes++;
      return id;
    }

    // Quick checks for element nodes
    if (node.nodeType === Node.ELEMENT_NODE && !isElementAccepted(node)) {
      if (debugMode) PERF_METRICS.nodeMetrics.skippedNodes++;
      return null;
    }

    // Check viewport if needed
    if (viewportExpansion !== -1) {
<<<<<<< HEAD
      const rect = getCachedBoundingRect(node);
      if (
        !rect ||
=======
      const rect = getCachedBoundingRect(node); // Keep for initial quick check
      const style = getCachedComputedStyle(node);

      // Skip viewport check for fixed/sticky elements as they may appear anywhere
      const isFixedOrSticky = style && (style.position === 'fixed' || style.position === 'sticky');

      // Check if element has actual dimensions using offsetWidth/Height (quick check)
      const hasSize = node.offsetWidth > 0 || node.offsetHeight > 0;

      // Use getBoundingClientRect for the quick OUTSIDE check.
      // isInExpandedViewport will do the more accurate check later if needed.
      if (!rect || (!isFixedOrSticky && !hasSize && (
>>>>>>> 0c854c7c
        rect.bottom < -viewportExpansion ||
        rect.top > window.innerHeight + viewportExpansion ||
        rect.right < -viewportExpansion ||
        rect.left > window.innerWidth + viewportExpansion
<<<<<<< HEAD
      ) {
=======
      ))) {
        // console.log("Skipping node outside viewport (quick check):", node.tagName, rect);
>>>>>>> 0c854c7c
        if (debugMode) PERF_METRICS.nodeMetrics.skippedNodes++;
        return null;
      }
    }

    // Process element node
    const nodeData = {
      tagName: node.tagName.toLowerCase(),
      attributes: {},
      xpath: getXPathTree(node, true),
      children: [],
    };

    // Get attributes for interactive elements or potential text containers
    if (
      isInteractiveCandidate(node) ||
      node.tagName.toLowerCase() === "iframe" ||
      node.tagName.toLowerCase() === "body"
    ) {
      const attributeNames = node.getAttributeNames?.() || [];
      for (const name of attributeNames) {
        nodeData.attributes[name] = node.getAttribute(name);
      }
    }

    let nodeWasHighlighted = false;
    // Perform visibility, interactivity, and highlighting checks
    if (node.nodeType === Node.ELEMENT_NODE) {
      nodeData.isVisible = isElementVisible(node); // isElementVisible uses offsetWidth/Height, which is fine
      if (nodeData.isVisible) {
        nodeData.isTopElement = isTopElement(node);
        if (nodeData.isTopElement) {
          nodeData.isInteractive = isInteractiveElement(node);
          // Call the dedicated highlighting function
          nodeWasHighlighted = handleHighlighting(nodeData, node, parentIframe, isParentHighlighted);
        }
      }
    }

    // Process children, with special handling for iframes and rich text editors
    if (node.tagName) {
      const tagName = node.tagName.toLowerCase();

      // Handle iframes
      if (tagName === "iframe") {
        try {
          const iframeDoc =
            node.contentDocument || node.contentWindow?.document;
          if (iframeDoc) {
            for (const child of iframeDoc.childNodes) {
              const domElement = buildDomTree(child, node, false);
              if (domElement) nodeData.children.push(domElement);
            }
          }
        } catch (e) {
          console.warn("Unable to access iframe:", e);
        }
      }
      // Handle rich text editors and contenteditable elements
      else if (
        node.isContentEditable ||
        node.getAttribute("contenteditable") === "true" ||
        node.id === "tinymce" ||
        node.classList.contains("mce-content-body") ||
        (tagName === "body" && node.getAttribute("data-id")?.startsWith("mce_"))
      ) {
        // Process all child nodes to capture formatted text
        for (const child of node.childNodes) {
          const domElement = buildDomTree(child, parentIframe, nodeWasHighlighted);
          if (domElement) nodeData.children.push(domElement);
        }
      }
      else {
        // Handle shadow DOM
        if (node.shadowRoot) {
          nodeData.shadowRoot = true;
          for (const child of node.shadowRoot.childNodes) {
            const domElement = buildDomTree(child, parentIframe, nodeWasHighlighted);
            if (domElement) nodeData.children.push(domElement);
          }
        }
        // Handle regular elements
        for (const child of node.childNodes) {
          // Pass the highlighted status of the *current* node to its children
          const passHighlightStatusToChild = nodeWasHighlighted || isParentHighlighted;
          const domElement = buildDomTree(child, parentIframe, passHighlightStatusToChild);
          if (domElement) nodeData.children.push(domElement);
        }
      }
    }

    // Skip empty anchor tags
    if (
      nodeData.tagName === "a" &&
      nodeData.children.length === 0 &&
      !nodeData.attributes.href
    ) {
      if (debugMode) PERF_METRICS.nodeMetrics.skippedNodes++;
      return null;
    }

    const id = `${ID.current++}`;
    DOM_HASH_MAP[id] = nodeData;
    if (debugMode) PERF_METRICS.nodeMetrics.processedNodes++;
    return id;
  }

  // After all functions are defined, wrap them with performance measurement
  // Remove buildDomTree from here as we measure it separately
  highlightElement = measureTime(highlightElement);
  isInteractiveElement = measureTime(isInteractiveElement);
  isElementVisible = measureTime(isElementVisible);
  isTopElement = measureTime(isTopElement);
  isInExpandedViewport = measureTime(isInExpandedViewport);
  isTextNodeVisible = measureTime(isTextNodeVisible);
  getEffectiveScroll = measureTime(getEffectiveScroll);

  const rootId = buildDomTree(document.body);

  // Clear the cache before starting
  DOM_CACHE.clearCache();

  // Only process metrics in debug mode
  if (debugMode && PERF_METRICS) {
    // Convert timings to seconds and add useful derived metrics
    Object.keys(PERF_METRICS.timings).forEach((key) => {
      PERF_METRICS.timings[key] = PERF_METRICS.timings[key] / 1000;
    });

    Object.keys(PERF_METRICS.buildDomTreeBreakdown).forEach((key) => {
      if (typeof PERF_METRICS.buildDomTreeBreakdown[key] === "number") {
        PERF_METRICS.buildDomTreeBreakdown[key] =
          PERF_METRICS.buildDomTreeBreakdown[key] / 1000;
      }
    });

    // Add some useful derived metrics
    if (PERF_METRICS.buildDomTreeBreakdown.buildDomTreeCalls > 0) {
      PERF_METRICS.buildDomTreeBreakdown.averageTimePerNode =
        PERF_METRICS.buildDomTreeBreakdown.totalTime /
        PERF_METRICS.buildDomTreeBreakdown.buildDomTreeCalls;
    }

    PERF_METRICS.buildDomTreeBreakdown.timeInChildCalls =
      PERF_METRICS.buildDomTreeBreakdown.totalTime -
      PERF_METRICS.buildDomTreeBreakdown.totalSelfTime;

    // Add average time per operation to the metrics
    Object.keys(PERF_METRICS.buildDomTreeBreakdown.domOperations).forEach(
      (op) => {
        const time = PERF_METRICS.buildDomTreeBreakdown.domOperations[op];
        const count = PERF_METRICS.buildDomTreeBreakdown.domOperationCounts[op];
        if (count > 0) {
          PERF_METRICS.buildDomTreeBreakdown.domOperations[`${op}Average`] =
            time / count;
        }
      }
    );

    // Calculate cache hit rates
    const boundingRectTotal =
      PERF_METRICS.cacheMetrics.boundingRectCacheHits +
      PERF_METRICS.cacheMetrics.boundingRectCacheMisses;
    const computedStyleTotal =
      PERF_METRICS.cacheMetrics.computedStyleCacheHits +
      PERF_METRICS.cacheMetrics.computedStyleCacheMisses;

    if (boundingRectTotal > 0) {
      PERF_METRICS.cacheMetrics.boundingRectHitRate =
        PERF_METRICS.cacheMetrics.boundingRectCacheHits / boundingRectTotal;
    }

    if (computedStyleTotal > 0) {
      PERF_METRICS.cacheMetrics.computedStyleHitRate =
        PERF_METRICS.cacheMetrics.computedStyleCacheHits / computedStyleTotal;
    }

    if (boundingRectTotal + computedStyleTotal > 0) {
      PERF_METRICS.cacheMetrics.overallHitRate =
        (PERF_METRICS.cacheMetrics.boundingRectCacheHits +
          PERF_METRICS.cacheMetrics.computedStyleCacheHits) /
        (boundingRectTotal + computedStyleTotal);
    }
  }

  return debugMode
    ? { rootId, map: DOM_HASH_MAP, perfMetrics: PERF_METRICS }
    : { rootId, map: DOM_HASH_MAP };
};<|MERGE_RESOLUTION|>--- conflicted
+++ resolved
@@ -229,16 +229,8 @@
         document.body.appendChild(container);
       }
 
-<<<<<<< HEAD
-      // Get element position
-      const rect = measureDomOperation(
-        () => element.getBoundingClientRect(),
-        "getBoundingClientRect"
-      );
-=======
       // Get element client rects
       const rects = element.getClientRects(); // Use getClientRects()
->>>>>>> 0c854c7c
 
       if (!rects || rects.length === 0) return index; // Exit if no rects
 
@@ -372,18 +364,8 @@
           const firstNewRectTop = firstNewRect.top + newIframeOffset.y;
           const firstNewRectLeft = firstNewRect.left + newIframeOffset.x;
 
-<<<<<<< HEAD
-        if (
-          newRect.width < labelWidth + 4 ||
-          newRect.height < labelHeight + 4
-        ) {
-          newLabelTop = newTop - labelHeight - 2;
-          newLabelLeft = newLeft + newRect.width - labelWidth;
-        }
-=======
           let newLabelTop = firstNewRectTop + 2;
           let newLabelLeft = firstNewRectLeft + firstNewRect.width - labelWidth - 2;
->>>>>>> 0c854c7c
 
           if (firstNewRect.width < labelWidth + 4 || firstNewRect.height < labelHeight + 4) {
             newLabelTop = firstNewRectTop - labelHeight - 2;
@@ -404,23 +386,14 @@
         }
       };
 
-<<<<<<< HEAD
-      window.addEventListener("scroll", updatePositions);
-      window.addEventListener("resize", updatePositions);
-=======
       window.addEventListener('scroll', updatePositions, true); // Use capture phase
       window.addEventListener('resize', updatePositions);
->>>>>>> 0c854c7c
 
       // TODO: Add cleanup logic to remove listeners and elements when done.
 
       return index + 1;
     } finally {
-<<<<<<< HEAD
-      popTiming("highlighting");
-=======
       // popTiming('highlighting'); // Assuming this was a typo and should be removed or corrected
->>>>>>> 0c854c7c
     }
   }
 
@@ -615,24 +588,34 @@
     }
 
     const interactiveElements = new Set([
-      "a", "button", "details", "embed", "input", "menu", "menuitem",
-      "object", "select", "textarea", "canvas", "summary", "dialog",
-      "banner"
+      "a",          // Links
+      "button",     // Buttons
+      "input",      // All input types (text, checkbox, radio, etc.)
+      "select",     // Dropdown menus
+      "textarea",   // Text areas
+      "details",    // Expandable details
+      "summary",    // Summary element (clickable part of details)
+      "label",      // Form labels (often clickable)
+      "option",     // Select options
+      "optgroup",   // Option groups
+      "fieldset",   // Form fieldsets (can be interactive with legend)
+      "legend",     // Fieldset legends
     ]);
 
-<<<<<<< HEAD
-    const tagName = element.tagName.toLowerCase();
-    const role = element.getAttribute("role");
-    const ariaRole = element.getAttribute("aria-role");
-    const tabIndex = element.getAttribute("tabindex");
-
-    // Add check for specific class
-    const hasAddressInputClass = element.classList && (
-      element.classList.contains("address-input__container__input") ||
-      element.classList.contains("nav-btn") ||
-      element.classList.contains("pull-left")
-    );
-=======
+    // Define explicit disable attributes and properties
+    const explicitDisableTags = new Set([
+      'disabled',           // Standard disabled attribute
+      // 'aria-disabled',      // ARIA disabled state
+      'readonly',          // Read-only state
+      // 'aria-readonly',     // ARIA read-only state
+      // 'aria-hidden',       // Hidden from accessibility
+      // 'hidden',            // Hidden attribute
+      // 'inert',             // Inert attribute
+      // 'aria-inert',        // ARIA inert state
+      // 'tabindex="-1"',     // Removed from tab order
+      // 'aria-hidden="true"' // Hidden from screen readers
+    ]);
+
     // handle inputs, select, checkbox, radio, textarea, button and make sure they are not cursor style disabled/not-allowed
     if (interactiveElements.has(element.tagName.toLowerCase())) {
       const style = getCachedComputedStyle(element);
@@ -672,7 +655,6 @@
     const tagName = element.tagName.toLowerCase();
     const role = element.getAttribute("role");
     const ariaRole = element.getAttribute("aria-role");
->>>>>>> 0c854c7c
 
     // Added enhancement to capture dropdown interactive elements
     if (element.classList && (
@@ -711,71 +693,6 @@
 
     if (hasInteractiveRole) return true;
 
-<<<<<<< HEAD
-    // Additional checks for cookie banners and consent UI
-    const isCookieBanner =
-      element.id?.toLowerCase().includes('cookie') ||
-      element.id?.toLowerCase().includes('consent') ||
-      element.id?.toLowerCase().includes('notice') ||
-      (element.classList && (
-        element.classList.contains('otCenterRounded') ||
-        element.classList.contains('ot-sdk-container')
-      )) ||
-      element.getAttribute('data-nosnippet') === 'true' ||
-      element.getAttribute('aria-label')?.toLowerCase().includes('cookie') ||
-      element.getAttribute('aria-label')?.toLowerCase().includes('consent') ||
-      (element.tagName.toLowerCase() === 'div' && (
-        element.id?.includes('onetrust') ||
-        (element.classList && (
-          element.classList.contains('onetrust') ||
-          element.classList.contains('cookie') ||
-          element.classList.contains('consent')
-        ))
-      ));
-
-    if (isCookieBanner) return true;
-
-    // Additional check for buttons in cookie banners
-    const isInCookieBanner = typeof element.closest === 'function' && element.closest(
-      '[id*="cookie"],[id*="consent"],[class*="cookie"],[class*="consent"],[id*="onetrust"]'
-    );
-
-    if (isInCookieBanner && (
-      element.tagName.toLowerCase() === 'button' ||
-      element.getAttribute('role') === 'button' ||
-      (element.classList && element.classList.contains('button')) ||
-      element.onclick ||
-      element.getAttribute('onclick')
-    )) {
-      return true;
-    }
-
-    // Get computed style
-    const style = window.getComputedStyle(element);
-
-    // Check for event listeners
-    const hasClickHandler =
-      element.onclick !== null ||
-      element.getAttribute("onclick") !== null ||
-      element.hasAttribute("ng-click") ||
-      element.hasAttribute("@click") ||
-      element.hasAttribute("v-on:click");
-
-    // Helper function to safely get event listeners
-    function getEventListeners(el) {
-      try {
-        return window.getEventListeners?.(el) || {};
-      } catch (e) {
-        const listeners = {};
-        const eventTypes = [
-          "click",
-        ];
-
-        for (const type of eventTypes) {
-          const handler = el[`on${type}`];
-          if (handler) {
-            listeners[type] = [{ listener: handler, useCapture: false }];
-=======
     // check whether element has event listeners
     try {
       if (typeof getEventListeners === 'function') {
@@ -784,7 +701,6 @@
         for (const eventType of mouseEvents) {
           if (listeners[eventType] && listeners[eventType].length > 0) {
             return true; // Found a mouse interaction listener
->>>>>>> 0c854c7c
           }
         }
       } else {
@@ -799,47 +715,7 @@
       // If checking listeners fails, rely on other checks
     }
 
-<<<<<<< HEAD
-    // Check for click-related events
-    const listeners = getEventListeners(element);
-    const hasClickListeners =
-      listeners &&
-      (listeners.click?.length > 0 ||
-        listeners.mousedown?.length > 0 ||
-        listeners.mouseup?.length > 0 ||
-        listeners.touchstart?.length > 0 ||
-        listeners.touchend?.length > 0);
-
-    // Check for ARIA properties
-    const hasAriaProps =
-      element.hasAttribute("aria-expanded") ||
-      element.hasAttribute("aria-pressed") ||
-      element.hasAttribute("aria-selected") ||
-      element.hasAttribute("aria-checked");
-
-    const isContentEditable =
-      element.getAttribute("contenteditable") === "true" ||
-      element.isContentEditable ||
-      element.id === "tinymce" ||
-      element.classList.contains("mce-content-body") ||
-      (element.tagName.toLowerCase() === "body" &&
-        element.getAttribute("data-id")?.startsWith("mce_"));
-
-    // Check if element is draggable
-    const isDraggable =
-      element.draggable || element.getAttribute("draggable") === "true";
-
-    return (
-      // hasAriaProps ||
-      // hasClickHandler ||
-      // hasClickListeners ||
-      // isDraggable ||
-      // isContentEditable ||
-      false
-    );
-=======
     return false
->>>>>>> 0c854c7c
   }
 
 
@@ -849,18 +725,6 @@
   function isTopElement(element) {
     const rects = element.getClientRects(); // Use getClientRects
 
-<<<<<<< HEAD
-    // If element is not in viewport, consider it top
-    const isInViewport = (
-      rect.left < window.innerWidth &&
-      rect.right > 0 &&
-      rect.top < window.innerHeight &&
-      rect.bottom > 0
-    );
-
-    if (!isInViewport) {
-      return true;
-=======
     if (!rects || rects.length === 0) {
       return false; // No geometry, cannot be top
     }
@@ -877,7 +741,6 @@
         isAnyRectInViewport = true;
         break;
       }
->>>>>>> 0c854c7c
     }
 
     if (!isAnyRectInViewport) {
@@ -1034,17 +897,6 @@
     return hasQuickInteractiveAttr;
   }
 
-<<<<<<< HEAD
-  function quickVisibilityCheck(element) {
-    // Fast initial check before expensive getComputedStyle
-    return (
-      element.offsetWidth > 0 &&
-      element.offsetHeight > 0 &&
-      !element.hasAttribute("hidden") &&
-      element.style.display !== "none" &&
-      element.style.visibility !== "hidden"
-    );
-=======
   // --- Define constants for distinct interaction check ---
   const DISTINCT_INTERACTIVE_TAGS = new Set([
     'a', 'button', 'input', 'select', 'textarea', 'summary', 'details', 'label', 'option'
@@ -1164,7 +1016,6 @@
     }
 
     return false; // Did not highlight
->>>>>>> 0c854c7c
   }
 
   /**
@@ -1241,11 +1092,6 @@
 
     // Check viewport if needed
     if (viewportExpansion !== -1) {
-<<<<<<< HEAD
-      const rect = getCachedBoundingRect(node);
-      if (
-        !rect ||
-=======
       const rect = getCachedBoundingRect(node); // Keep for initial quick check
       const style = getCachedComputedStyle(node);
 
@@ -1258,17 +1104,12 @@
       // Use getBoundingClientRect for the quick OUTSIDE check.
       // isInExpandedViewport will do the more accurate check later if needed.
       if (!rect || (!isFixedOrSticky && !hasSize && (
->>>>>>> 0c854c7c
         rect.bottom < -viewportExpansion ||
         rect.top > window.innerHeight + viewportExpansion ||
         rect.right < -viewportExpansion ||
         rect.left > window.innerWidth + viewportExpansion
-<<<<<<< HEAD
-      ) {
-=======
       ))) {
         // console.log("Skipping node outside viewport (quick check):", node.tagName, rect);
->>>>>>> 0c854c7c
         if (debugMode) PERF_METRICS.nodeMetrics.skippedNodes++;
         return null;
       }
