--- conflicted
+++ resolved
@@ -8,15 +8,14 @@
 		self.task = task
 		self.default_action_description = default_action_description
 
-	def get_system_message(self) -> SystemMessage:
+	def response_format(self) -> str:
 		"""
-		Get the system prompt for the agent.
+		Returns the response format for the agent.
 
 		Returns:
-		    str: Formatted system prompt
+		    str: Response format
 		"""
-
-		RESPONSE_FORMAT = """{{
+		return """{{
 			"current_state": {{
 				"valuation_previous_goal": "String starting with "Success" or "Failed:" evaluate if the previous goal was successful and if failed describe why",
 				"memory": "String to store progress information for the overall task to rememeber until the end of the task",
@@ -27,36 +26,23 @@
 			}}
 		}}"""
 
-		EXAMPLE_RESPONSE = """{"current_state": {"valuation_previous_goal": "Success", "memory": "We applied already for 3/7 jobs, 1. ..., 2. ..., 3. ...", "next_goal": "Click on the button x to apply for the next job"}, "action": {"click_element": {"index": 44,"num_clicks": 1}}}"""
+	def example_response(self) -> str:
+		"""
+		Returns an example response for the agent.
 
-		AGENT_PROMPT = f"""
-    
-<<<<<<< HEAD
-	You are an AI agent that helps users interact with websites. You receive a list of interactive elements from the current webpage and must respond with specific actions.
-=======
-    This is how an input looks like:
-    33:\t<button>Clickable element</button>
-    _: Not clickable, only for your context
-	\t: Tab indent (1 tab for depth 1 etc.). This is to help you understand which elements belong to each other.
+		Returns:
+		    str: Example response
+		"""
+		return """{"current_state": {"valuation_previous_goal": "Success", "memory": "We applied already for 3/7 jobs, 1. ..., 2. ..., 3. ...", "next_goal": "Click on the button x to apply for the next job"}, "action": {"click_element": {"index": 44,"num_clicks": 1}}}"""
 
->>>>>>> 5b5ee3e9
+	def important_rules(self) -> str:
+		"""
+		Returns the important rules for the agent.
 
-	INPUT FORMAT:
-	- You get processed interactive html elements from the current webpage
-	- The elements are indexed and listed: "33: <button>Click me</button>" (33 is the index)
-	- Non clickable context elements are marked with underscore: "_: <div>Context text</div>"
-
-	You have to respond in the following RESPONSE FORMAT: 
-	{RESPONSE_FORMAT}
-
-	Your AVAILABLE ACTIONS:
-    {self.default_action_description}
-
-	Example:
-	{EXAMPLE_RESPONSE}
-
-
-	IMPORTANT RULES:
+		Returns:
+		    str: Important rules
+		"""
+		return """
 	1. Only use indexes that exist in the input list for click or input text actions
 	2. Use extract_page_content to get more page information
 	3. If stuck, try alternative approaches, go back, search google
@@ -65,7 +51,36 @@
 	6. ALWAYS respond in the RESPONSE FORMAT with valid JSON:
 	7. If the page is empty use actions like "go_to_url", "search_google" or "open_tab"
 	8. If you need to click multiple times the same element use the num_clicks parameter with the number of clicks to be more efficient
+	"""
 
+	def get_system_message(self) -> SystemMessage:
+		"""
+		Get the system prompt for the agent.
+
+		Returns:
+		    str: Formatted system prompt
+		"""
+
+		AGENT_PROMPT = f"""
+    
+	You are an AI agent that helps users interact with websites. You receive a list of interactive elements from the current webpage and must respond with specific actions.
+    
+	INPUT FORMAT:
+    33:\t<button>Interactive element</button> (33 is the index to interact with)
+    _: Not clickable, only for your context
+	\t: Tab indent (1 tab for depth 1 etc.). This is to help you understand which elements belong to each other.
+
+	You have to respond in the following RESPONSE FORMAT: 
+	{self.response_format()}
+
+	Your AVAILABLE ACTIONS:
+    {self.default_action_description}
+
+	Example:
+	{self.example_response()}
+	
+	IMPORTANT RULES:
+	{self.important_rules()}
 	Remember: Choose EXACTLY ONE action per response. Invalid combinations or multiple actions will be rejected.
     """
 		return SystemMessage(content=AGENT_PROMPT)
