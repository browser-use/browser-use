--- conflicted
+++ resolved
@@ -108,20 +108,12 @@
 
 class ActionResult(BaseModel):
 	"""Result of executing an action"""
-
-<<<<<<< HEAD
-	is_done: Optional[bool] = False
-	success: Optional[bool] = None
-	extracted_content: Optional[str] = None
-	error: Optional[str] = None
-	include_in_memory: bool = True
-=======
+  
 	is_done: bool | None = False
 	success: bool | None = None
 	extracted_content: str | None = None
 	error: str | None = None
-	include_in_memory: bool = False  # whether to include in past messages as context or not
->>>>>>> d8c4d03d
+	include_in_memory: bool = True
 
 
 class StepMetadata(BaseModel):
