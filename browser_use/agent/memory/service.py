from __future__ import annotations

import logging
from typing import List, Optional

from langchain_core.language_models.chat_models import BaseChatModel
from langchain_core.messages import (
	BaseMessage,
	HumanMessage,
)
from langchain_core.messages.utils import convert_to_openai_messages
from mem0 import Memory as Mem0Memory
from pydantic import BaseModel

from browser_use.agent.message_manager.service import MessageManager
from browser_use.agent.message_manager.views import ManagedMessage, MessageMetadata
from browser_use.utils import time_execution_sync

logger = logging.getLogger(__name__)


class MemorySettings(BaseModel):
	"""Settings for procedural memory."""

	agent_id: str
	interval: int = 10
	config: Optional[dict] | None = None


class Memory:
	"""
	Manages procedural memory for agents.

	This class implements a procedural memory management system using Mem0 that transforms agent interaction history
	into concise, structured representations at specified intervals. It serves to optimize context window
	utilization during extended task execution by converting verbose historical information into compact,
	yet comprehensive memory constructs that preserve essential operational knowledge.
	"""

	# Default configuration values as class constants
	DEFAULT_VECTOR_STORE = {'provider': 'faiss', 'config': {'embedding_model_dims': 384}}
	DEFAULT_EMBEDDER = {'provider': 'huggingface', 'config': {'model': 'all-MiniLM-L6-v2'}}

	def __init__(
		self,
		message_manager: MessageManager,
		llm: BaseChatModel,
		settings: MemorySettings,
	):
		self.message_manager = message_manager
		self.llm = llm
		self.settings = settings
<<<<<<< HEAD
		
		# Create the memory configuration
		self._memory_config = settings.config or self._create_memory_config(llm)
		
		# Initialize Mem0
=======
		self._memory_config = self.settings.config or self._get_default_config(llm)
>>>>>>> e280cab6
		self.mem0 = Mem0Memory.from_config(config_dict=self._memory_config)
		self.mem0.custom_fact_extraction_prompt = self._get_fact_extraction_prompt()

	def _create_memory_config(self, llm: BaseChatModel) -> dict:
		"""
		Create a Mem0 configuration based on the LLM type.
		
		Args:
			llm: The language model being used by the agent			
		Returns:
			dict: A complete Mem0 configuration
		"""
		llm_provider = self._get_llm_provider(llm)
		model_name = self._get_model_name(llm)
		config = {
			'vector_store': {'provider': 'faiss'},
			'llm': {'provider': llm_provider, 'config': {'model': model_name}},
			'embedder': {'provider': llm_provider, 'config': {'embedding_dims': 1536}},
		}
	
		return config

	def _get_model_name(self, llm: BaseChatModel) -> str:
		"""
		Get the model name for the given LLM.
		"""
		model_name = 'Unknown'
		if hasattr(llm, 'model_name'):
			model = llm.model_name  # type: ignore
			model_name = model if model is not None else 'Unknown'
		elif hasattr(llm, 'model'):
			model = llm.model  # type: ignore
			model_name = model if model is not None else 'Unknown'
		if isinstance(model_name, str) and model_name.startswith("model/"):
			model_name = model_name[6:]
		return model_name

	def _get_llm_provider(self, llm: BaseChatModel) -> str:
		"""
		Determine the appropriate Mem0 provider for the given LLM.
		
		Args:
			llm: The language model to analyze
			
		Returns:
			str: The provider name
		"""
		# Check the type of LLM and set the appropriate provider
		llm_class_name = llm.__class__.__name__
		
		if "GoogleGenerativeAI" in llm_class_name:
			return "gemini"
		elif "OpenAI" in llm_class_name:
			if "Azure" in llm_class_name:
				return "azure_openai"
			else:
				return "openai"
		elif "Anthropic" in llm_class_name:
			return "anthropic"
		elif "Groq" in llm_class_name:
			return "groq"
		elif "Together" in llm_class_name:
			return "together"
		elif "Bedrock" in llm_class_name:
			return "aws_bedrock"
		elif "DeepSeek" in llm_class_name:
			return "deepseek"
		elif "LMStudio" in llm_class_name:
			return "lmstudio"
		
		# If we couldn't determine the provider, log a warning
		logger.warning(f"Could not determine Mem0 provider for LLM type: {llm_class_name}. Using default configuration.")
		return ""

	@staticmethod
	def _get_default_config(llm: BaseChatModel) -> dict:
		"""Returns the default configuration for memory."""
		return {
			'vector_store': Memory.DEFAULT_VECTOR_STORE,
			'llm': {'provider': 'langchain', 'config': {'model': llm}},
			'embedder': Memory.DEFAULT_EMBEDDER,
		}

	@time_execution_sync('--create_procedural_memory')
	def create_procedural_memory(self, current_step: int) -> None:
		"""
		Create a procedural memory if needed based on the current step.

		Args:
		    current_step: The current step number of the agent
		"""
		logger.info(f'Creating procedural memory at step {current_step}')

		# Get all messages
		all_messages = self.message_manager.state.history.messages

		# Separate messages into those to keep as-is and those to process for memory
		new_messages = []
		messages_to_process = []

		for msg in all_messages:
			if isinstance(msg, ManagedMessage) and msg.metadata.message_type in {'init', 'memory'}:
				# Keep system and memory messages as they are
				new_messages.append(msg)
			else:
				if len(msg.message.content) > 0:
					messages_to_process.append(msg)

		# Need at least 2 messages to create a meaningful summary
		if len(messages_to_process) <= 1:
			logger.info('Not enough non-memory messages to summarize')
			return
		# Create a procedural memory
		memory_content = self._create([m.message for m in messages_to_process], current_step)

		if not memory_content:
			logger.warning('Failed to create procedural memory')
			return

		# Replace the processed messages with the consolidated memory
		memory_message = HumanMessage(content=memory_content)
		memory_tokens = self.message_manager._count_tokens(memory_message)
		memory_metadata = MessageMetadata(tokens=memory_tokens, message_type='memory')

		# Calculate the total tokens being removed
		removed_tokens = sum(m.metadata.tokens for m in messages_to_process)

		# Add the memory message
		new_messages.append(ManagedMessage(message=memory_message, metadata=memory_metadata))

		# Update the history
		self.message_manager.state.history.messages = new_messages
		self.message_manager.state.history.current_tokens -= removed_tokens
		self.message_manager.state.history.current_tokens += memory_tokens
		logger.info(f'Messages consolidated: {len(messages_to_process)} messages converted to procedural memory')

	def _create(self, messages: List[BaseMessage], current_step: int) -> Optional[str]:
		parsed_messages = convert_to_openai_messages(messages)
		try:
			results = self.mem0.add(
				messages=parsed_messages,
				agent_id=self.settings.agent_id,
				memory_type='procedural_memory',
				metadata={'step': current_step},
			)
			if len(results.get('results', [])):
				return results.get('results', [])[0].get('memory')
			return None
		except Exception as e:
			logger.error(f'Error creating procedural memory: {e}')
			return None

	def _get_fact_extraction_prompt(self) -> str:
		"""
		Get the fact extraction prompt
		"""
		return """You are an AI Agent's Memory System responsible for extracting and storing key information from web browsing sessions. Your task is to process the agent's observations and extract important facts, details, and insights that would be valuable to remember for future reference.

Types of Information to Extract:
1. Key content from webpages (headlines, product details, important text)
2. Data points and statistics encountered during browsing
3. Search results and their relevance
4. Navigation paths and website structures
5. User interface elements and their functions
6. Error messages or obstacles encountered
7. Temporal information (dates, times, durations)
8. Spatial information (layouts, positions, relationships between elements)

Here are some examples:

Input: Clicked on "Products" menu and found 5 categories: Electronics, Clothing, Home, Beauty, and Food.
Output: {"facts": ["The Products menu contains 5 categories", "The categories are Electronics, Clothing, Home, Beauty, and Food"]}

Input: Search for "machine learning courses" returned 15 results. Top result was "Stanford CS229: Machine Learning" with 4.9 star rating.
Output: {"facts": ["Search for 'machine learning courses' returned 15 results", "Top result was Stanford CS229: Machine Learning", "Stanford CS229 has a 4.9 star rating"]}

Input: Product page shows iPhone 13 costs $799, available in 5 colors, with 128GB storage minimum.
Output: {"facts": ["iPhone 13 costs $799", "iPhone 13 is available in 5 colors", "iPhone 13 has minimum 128GB storage"]}

Input: Article headline: "OpenAI's models 'memorized' copyrighted content, new study suggests"
Output: {"facts": ["Study suggests OpenAI's models memorized copyrighted content", "The finding comes from a new study about AI models"]}

Input: Login attempt failed with message "Invalid credentials. Please try again."
Output: {"facts": ["Login attempt failed", "Error message indicated invalid credentials"]}

Guidelines:
- Focus on objective, factual information that would be useful to recall later
- Prioritize specific details over general observations
- Preserve important numerical data (prices, quantities, ratings, etc.)
- Maintain context about what was observed and where
- Break complex observations into discrete, searchable facts
- Format each fact as a complete, standalone statement
- If the content contains no relevant information to remember, return an empty list

Return the extracted facts in JSON format with a "facts" key containing an array of strings.
"""<|MERGE_RESOLUTION|>--- conflicted
+++ resolved
@@ -50,15 +50,11 @@
 		self.message_manager = message_manager
 		self.llm = llm
 		self.settings = settings
-<<<<<<< HEAD
 		
 		# Create the memory configuration
 		self._memory_config = settings.config or self._create_memory_config(llm)
 		
 		# Initialize Mem0
-=======
-		self._memory_config = self.settings.config or self._get_default_config(llm)
->>>>>>> e280cab6
 		self.mem0 = Mem0Memory.from_config(config_dict=self._memory_config)
 		self.mem0.custom_fact_extraction_prompt = self._get_fact_extraction_prompt()
 
@@ -74,9 +70,9 @@
 		llm_provider = self._get_llm_provider(llm)
 		model_name = self._get_model_name(llm)
 		config = {
-			'vector_store': {'provider': 'faiss'},
+			'vector_store': Memory.DEFAULT_VECTOR_STORE,
 			'llm': {'provider': llm_provider, 'config': {'model': model_name}},
-			'embedder': {'provider': llm_provider, 'config': {'embedding_dims': 1536}},
+			'embedder': Memory.DEFAULT_EMBEDDER,
 		}
 	
 		return config
