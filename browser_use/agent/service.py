import asyncio
import gc
import inspect
import json
import logging
import re
import tempfile
import time
from collections.abc import Awaitable, Callable
from pathlib import Path
from typing import Any, Generic, Literal, TypeVar
from urllib.parse import urlparse

from dotenv import load_dotenv

from browser_use.agent.cloud_events import (
	CreateAgentOutputFileEvent,
	CreateAgentSessionEvent,
	CreateAgentStepEvent,
	CreateAgentTaskEvent,
	UpdateAgentTaskEvent,
)
from browser_use.agent.message_manager.utils import save_conversation
from browser_use.llm.base import BaseChatModel
from browser_use.llm.messages import BaseMessage, ContentPartImageParam, ContentPartTextParam, UserMessage
from browser_use.tokens.service import TokenCost

load_dotenv()

from bubus import EventBus
from pydantic import BaseModel, ValidationError
from uuid_extensions import uuid7str

from browser_use import Browser, BrowserProfile, BrowserSession
from browser_use.agent.judge import construct_judge_messages

# Lazy import for gif to avoid heavy agent.views import at startup
# from browser_use.agent.gif import create_history_gif
from browser_use.agent.message_manager.service import (
	MessageManager,
)
from browser_use.agent.prompts import SystemPrompt
from browser_use.agent.views import (
	ActionResult,
	AgentError,
	AgentHistory,
	AgentHistoryList,
	AgentOutput,
	AgentSettings,
	AgentState,
	AgentStepInfo,
	AgentStructuredOutput,
	BrowserStateHistory,
	DetectedVariable,
	JudgementResult,
	StepMetadata,
)
from browser_use.browser.session import DEFAULT_BROWSER_PROFILE
from browser_use.browser.views import BrowserStateSummary
from browser_use.config import CONFIG
from browser_use.dom.views import DOMInteractedElement
from browser_use.filesystem.file_system import FileSystem
from browser_use.observability import observe, observe_debug
from browser_use.telemetry.service import ProductTelemetry
from browser_use.telemetry.views import AgentTelemetryEvent
from browser_use.tools.registry.views import ActionModel
from browser_use.tools.service import Tools
from browser_use.utils import (
	URL_PATTERN,
	_log_pretty_path,
	check_latest_browser_use_version,
	get_browser_use_version,
	time_execution_async,
	time_execution_sync,
)

logger = logging.getLogger(__name__)


def log_response(response: AgentOutput, registry=None, logger=None) -> None:
	"""Utility function to log the model's response."""

	# Use module logger if no logger provided
	if logger is None:
		logger = logging.getLogger(__name__)

	# Only log thinking if it's present
	if response.current_state.thinking:
		logger.debug(f'💡 Thinking:\n{response.current_state.thinking}')

	# Only log evaluation if it's not empty
	eval_goal = response.current_state.evaluation_previous_goal
	if eval_goal:
		if 'success' in eval_goal.lower():
			emoji = '👍'
			# Green color for success
			logger.info(f'  \033[32m{emoji} Eval: {eval_goal}\033[0m')
		elif 'failure' in eval_goal.lower():
			emoji = '⚠️'
			# Red color for failure
			logger.info(f'  \033[31m{emoji} Eval: {eval_goal}\033[0m')
		else:
			emoji = '❔'
			# No color for unknown/neutral
			logger.info(f'  {emoji} Eval: {eval_goal}')

	# Always log memory if present
	if response.current_state.memory:
		logger.info(f'  🧠 Memory: {response.current_state.memory}')

	# Only log next goal if it's not empty
	next_goal = response.current_state.next_goal
	if next_goal:
		# Blue color for next goal
		logger.info(f'  \033[34m🎯 Next goal: {next_goal}\033[0m')


Context = TypeVar('Context')


AgentHookFunc = Callable[['Agent'], Awaitable[None]]


class Agent(Generic[Context, AgentStructuredOutput]):
	@time_execution_sync('--init')
	def __init__(
		self,
		task: str,
		llm: BaseChatModel | None = None,
		# Optional parameters
		browser_profile: BrowserProfile | None = None,
		browser_session: BrowserSession | None = None,
		browser: Browser | None = None,  # Alias for browser_session
		tools: Tools[Context] | None = None,
		controller: Tools[Context] | None = None,  # Alias for tools
		# Initial agent run parameters
		sensitive_data: dict[str, str | dict[str, str]] | None = None,
		initial_actions: list[dict[str, dict[str, Any]]] | None = None,
		# Cloud Callbacks
		register_new_step_callback: (
			Callable[['BrowserStateSummary', 'AgentOutput', int], None]  # Sync callback
			| Callable[['BrowserStateSummary', 'AgentOutput', int], Awaitable[None]]  # Async callback
			| None
		) = None,
		register_done_callback: (
			Callable[['AgentHistoryList'], Awaitable[None]]  # Async Callback
			| Callable[['AgentHistoryList'], None]  # Sync Callback
			| None
		) = None,
		register_external_agent_status_raise_error_callback: Callable[[], Awaitable[bool]] | None = None,
		register_should_stop_callback: Callable[[], Awaitable[bool]] | None = None,
		# Agent settings
		output_model_schema: type[AgentStructuredOutput] | None = None,
		use_vision: bool | Literal['auto'] = True,
		save_conversation_path: str | Path | None = None,
		save_conversation_path_encoding: str | None = 'utf-8',
		max_failures: int = 3,
		override_system_message: str | None = None,
		extend_system_message: str | None = None,
		generate_gif: bool | str = False,
		available_file_paths: list[str] | None = None,
		include_attributes: list[str] | None = None,
		max_actions_per_step: int = 3,
		use_thinking: bool = True,
		flash_mode: bool = False,
		demo_mode: bool | None = None,
		max_history_items: int | None = None,
		page_extraction_llm: BaseChatModel | None = None,
		use_judge: bool = True,
		ground_truth: str | None = None,
		judge_llm: BaseChatModel | None = None,
		injected_agent_state: AgentState | None = None,
		source: str | None = None,
		file_system_path: str | None = None,
		task_id: str | None = None,
		calculate_cost: bool = False,
		display_files_in_done_text: bool = True,
		include_tool_call_examples: bool = False,
		vision_detail_level: Literal['auto', 'low', 'high'] = 'auto',
		llm_timeout: int | None = None,
		step_timeout: int = 120,
		directly_open_url: bool = True,
		include_recent_events: bool = False,
		sample_images: list[ContentPartTextParam | ContentPartImageParam] | None = None,
		final_response_after_failure: bool = True,
		llm_screenshot_size: tuple[int, int] | None = None,
		_url_shortening_limit: int = 25,
		**kwargs,
	):
		# Validate llm_screenshot_size
		if llm_screenshot_size is not None:
			if not isinstance(llm_screenshot_size, tuple) or len(llm_screenshot_size) != 2:
				raise ValueError('llm_screenshot_size must be a tuple of (width, height)')
			width, height = llm_screenshot_size
			if not isinstance(width, int) or not isinstance(height, int):
				raise ValueError('llm_screenshot_size dimensions must be integers')
			if width < 100 or height < 100:
				raise ValueError('llm_screenshot_size dimensions must be at least 100 pixels')
			self.logger.info(f'🖼️  LLM screenshot resizing enabled: {width}x{height}')
		if llm is None:
			default_llm_name = CONFIG.DEFAULT_LLM
			if default_llm_name:
				from browser_use.llm.models import get_llm_by_name

				llm = get_llm_by_name(default_llm_name)
			else:
				# No default LLM specified, use the original default
				from browser_use import ChatBrowserUse

				llm = ChatBrowserUse()

		# set flashmode = True if llm is ChatBrowserUse
		if llm.provider == 'browser-use':
			flash_mode = True

		# Auto-configure llm_screenshot_size for Claude Sonnet models
		if llm_screenshot_size is None:
			model_name = getattr(llm, 'model', '')
			if isinstance(model_name, str) and model_name.startswith('claude-sonnet'):
				llm_screenshot_size = (1400, 850)
				logger.info('🖼️  Auto-configured LLM screenshot size for Claude Sonnet: 1400x850')

		if page_extraction_llm is None:
			page_extraction_llm = llm
		if judge_llm is None:
			judge_llm = llm
		if available_file_paths is None:
			available_file_paths = []

		# Set timeout based on model name if not explicitly provided
		if llm_timeout is None:

			def _get_model_timeout(llm_model: BaseChatModel) -> int:
				"""Determine timeout based on model name"""
				model_name = getattr(llm_model, 'model', '').lower()
				if 'gemini' in model_name:
					if '3-pro' in model_name:
						return 90
					return 45
				elif 'groq' in model_name:
					return 30
				elif 'o3' in model_name or 'claude' in model_name or 'sonnet' in model_name or 'deepseek' in model_name:
					return 90
				else:
					return 60  # Default timeout

			llm_timeout = _get_model_timeout(llm)

		self.id = task_id or uuid7str()
		self.task_id: str = self.id
		self.session_id: str = uuid7str()

		base_profile = browser_profile or DEFAULT_BROWSER_PROFILE
		if base_profile is DEFAULT_BROWSER_PROFILE:
			base_profile = base_profile.model_copy()
		if demo_mode is not None and base_profile.demo_mode != demo_mode:
			base_profile = base_profile.model_copy(update={'demo_mode': demo_mode})
		browser_profile = base_profile

		# Handle browser vs browser_session parameter (browser takes precedence)
		if browser and browser_session:
			raise ValueError('Cannot specify both "browser" and "browser_session" parameters. Use "browser" for the cleaner API.')
		browser_session = browser or browser_session

		if browser_session is not None and demo_mode is not None and browser_session.browser_profile.demo_mode != demo_mode:
			browser_session.browser_profile = browser_session.browser_profile.model_copy(update={'demo_mode': demo_mode})

		self.browser_session = browser_session or BrowserSession(
			browser_profile=browser_profile,
			id=uuid7str()[:-4] + self.id[-4:],  # re-use the same 4-char suffix so they show up together in logs
		)

		self._demo_mode_enabled: bool = bool(self.browser_profile.demo_mode) if self.browser_session else False
		if self._demo_mode_enabled and getattr(self.browser_profile, 'headless', False):
			self.logger.warning(
				'Demo mode is enabled but the browser is headless=True; set headless=False to view the in-browser panel.'
			)

		# Initialize available file paths as direct attribute
		self.available_file_paths = available_file_paths

		# Core components
		self.task = self._enhance_task_with_schema(task, output_model_schema)
		self.llm = llm
		self.judge_llm = judge_llm
		self.directly_open_url = directly_open_url
		self.include_recent_events = include_recent_events
		self._url_shortening_limit = _url_shortening_limit
		if tools is not None:
			self.tools = tools
		elif controller is not None:
			self.tools = controller
		else:
			# Exclude screenshot tool when use_vision is not auto
			exclude_actions = ['screenshot'] if use_vision != 'auto' else []
			self.tools = Tools(exclude_actions=exclude_actions, display_files_in_done_text=display_files_in_done_text)

		# Enforce screenshot exclusion when use_vision != 'auto', even if user passed custom tools
		if use_vision != 'auto':
			self.tools.exclude_action('screenshot')

		# Structured output
		self.output_model_schema = output_model_schema
		if self.output_model_schema is not None:
			self.tools.use_structured_output_action(self.output_model_schema)

		self.sensitive_data = sensitive_data

		self.sample_images = sample_images

		self.settings = AgentSettings(
			use_vision=use_vision,
			vision_detail_level=vision_detail_level,
			save_conversation_path=save_conversation_path,
			save_conversation_path_encoding=save_conversation_path_encoding,
			max_failures=max_failures,
			override_system_message=override_system_message,
			extend_system_message=extend_system_message,
			generate_gif=generate_gif,
			include_attributes=include_attributes,
			max_actions_per_step=max_actions_per_step,
			use_thinking=use_thinking,
			flash_mode=flash_mode,
			max_history_items=max_history_items,
			page_extraction_llm=page_extraction_llm,
			calculate_cost=calculate_cost,
			include_tool_call_examples=include_tool_call_examples,
			llm_timeout=llm_timeout,
			step_timeout=step_timeout,
			final_response_after_failure=final_response_after_failure,
			use_judge=use_judge,
			ground_truth=ground_truth,
		)

		# Token cost service
		self.token_cost_service = TokenCost(include_cost=calculate_cost)
		self.token_cost_service.register_llm(llm)
		self.token_cost_service.register_llm(page_extraction_llm)
		self.token_cost_service.register_llm(judge_llm)

		# Initialize state
		self.state = injected_agent_state or AgentState()

		# Initialize history
		self.history = AgentHistoryList(history=[], usage=None)

		# Initialize agent directory
		import time

		timestamp = int(time.time())
		base_tmp = Path(tempfile.gettempdir())
		self.agent_directory = base_tmp / f'browser_use_agent_{self.id}_{timestamp}'

		# Initialize file system and screenshot service
		self._set_file_system(file_system_path)
		self._set_screenshot_service()

		# Action setup
		self._setup_action_models()
		self._set_browser_use_version_and_source(source)

		initial_url = None

		# only load url if no initial actions are provided
		if self.directly_open_url and not self.state.follow_up_task and not initial_actions:
			initial_url = self._extract_start_url(self.task)
			if initial_url:
				self.logger.info(f'🔗 Found URL in task: {initial_url}, adding as initial action...')
				initial_actions = [{'navigate': {'url': initial_url, 'new_tab': False}}]

		self.initial_url = initial_url

		self.initial_actions = self._convert_initial_actions(initial_actions) if initial_actions else None
		# Verify we can connect to the model
		self._verify_and_setup_llm()

		# TODO: move this logic to the LLMs
		# Handle users trying to use use_vision=True with DeepSeek models
		if 'deepseek' in self.llm.model.lower():
			self.logger.warning('⚠️ DeepSeek models do not support use_vision=True yet. Setting use_vision=False for now...')
			self.settings.use_vision = False

		# Handle users trying to use use_vision=True with XAI models
		if 'grok' in self.llm.model.lower():
			self.logger.warning('⚠️ XAI models do not support use_vision=True yet. Setting use_vision=False for now...')
			self.settings.use_vision = False

		logger.debug(
			f'{" +vision" if self.settings.use_vision else ""}'
			f' extraction_model={self.settings.page_extraction_llm.model if self.settings.page_extraction_llm else "Unknown"}'
			f'{" +file_system" if self.file_system else ""}'
		)

		# Store llm_screenshot_size in browser_session so tools can access it
		self.browser_session.llm_screenshot_size = llm_screenshot_size

		# Check if LLM is ChatAnthropic instance
		from browser_use.llm.anthropic.chat import ChatAnthropic

		is_anthropic = isinstance(self.llm, ChatAnthropic)

		# Initialize message manager with state
		# Initial system prompt with all actions - will be updated during each step
		self._message_manager = MessageManager(
			task=self.task,
			system_message=SystemPrompt(
				max_actions_per_step=self.settings.max_actions_per_step,
				override_system_message=override_system_message,
				extend_system_message=extend_system_message,
				use_thinking=self.settings.use_thinking,
				flash_mode=self.settings.flash_mode,
				is_anthropic=is_anthropic,
			).get_system_message(),
			file_system=self.file_system,
			state=self.state.message_manager_state,
			use_thinking=self.settings.use_thinking,
			# Settings that were previously in MessageManagerSettings
			include_attributes=self.settings.include_attributes,
			sensitive_data=sensitive_data,
			max_history_items=self.settings.max_history_items,
			vision_detail_level=self.settings.vision_detail_level,
			include_tool_call_examples=self.settings.include_tool_call_examples,
			include_recent_events=self.include_recent_events,
			sample_images=self.sample_images,
			llm_screenshot_size=llm_screenshot_size,
		)

		if self.sensitive_data:
			# Check if sensitive_data has domain-specific credentials
			has_domain_specific_credentials = any(isinstance(v, dict) for v in self.sensitive_data.values())

			# If no allowed_domains are configured, show a security warning
			if not self.browser_profile.allowed_domains:
				self.logger.warning(
					'⚠️ Agent(sensitive_data=••••••••) was provided but Browser(allowed_domains=[...]) is not locked down! ⚠️\n'
					'          ☠️ If the agent visits a malicious website and encounters a prompt-injection attack, your sensitive_data may be exposed!\n\n'
					'   \n'
				)

			# If we're using domain-specific credentials, validate domain patterns
			elif has_domain_specific_credentials:
				# For domain-specific format, ensure all domain patterns are included in allowed_domains
				domain_patterns = [k for k, v in self.sensitive_data.items() if isinstance(v, dict)]

				# Validate each domain pattern against allowed_domains
				for domain_pattern in domain_patterns:
					is_allowed = False
					for allowed_domain in self.browser_profile.allowed_domains:
						# Special cases that don't require URL matching
						if domain_pattern == allowed_domain or allowed_domain == '*':
							is_allowed = True
							break

						# Need to create example URLs to compare the patterns
						# Extract the domain parts, ignoring scheme
						pattern_domain = domain_pattern.split('://')[-1] if '://' in domain_pattern else domain_pattern
						allowed_domain_part = allowed_domain.split('://')[-1] if '://' in allowed_domain else allowed_domain

						# Check if pattern is covered by an allowed domain
						# Example: "google.com" is covered by "*.google.com"
						if pattern_domain == allowed_domain_part or (
							allowed_domain_part.startswith('*.')
							and (
								pattern_domain == allowed_domain_part[2:]
								or pattern_domain.endswith('.' + allowed_domain_part[2:])
							)
						):
							is_allowed = True
							break

					if not is_allowed:
						self.logger.warning(
							f'⚠️ Domain pattern "{domain_pattern}" in sensitive_data is not covered by any pattern in allowed_domains={self.browser_profile.allowed_domains}\n'
							f'   This may be a security risk as credentials could be used on unintended domains.'
						)

		# Callbacks
		self.register_new_step_callback = register_new_step_callback
		self.register_done_callback = register_done_callback
		self.register_should_stop_callback = register_should_stop_callback
		self.register_external_agent_status_raise_error_callback = register_external_agent_status_raise_error_callback

		# Telemetry
		self.telemetry = ProductTelemetry()

		# Event bus with WAL persistence
		# Default to ~/.config/browseruse/events/{agent_session_id}.jsonl
		# wal_path = CONFIG.BROWSER_USE_CONFIG_DIR / 'events' / f'{self.session_id}.jsonl'
		self.eventbus = EventBus(name=f'Agent_{str(self.id)[-4:]}')

		if self.settings.save_conversation_path:
			self.settings.save_conversation_path = Path(self.settings.save_conversation_path).expanduser().resolve()
			self.logger.info(f'💬 Saving conversation to {_log_pretty_path(self.settings.save_conversation_path)}')

		# Initialize download tracking
		assert self.browser_session is not None, 'BrowserSession is not set up'
		self.has_downloads_path = self.browser_session.browser_profile.downloads_path is not None
		if self.has_downloads_path:
			self._last_known_downloads: list[str] = []
			self.logger.debug('📁 Initialized download tracking for agent')

		# Event-based pause control (kept out of AgentState for serialization)
		self._external_pause_event = asyncio.Event()
		self._external_pause_event.set()

	def _enhance_task_with_schema(self, task: str, output_model_schema: type[AgentStructuredOutput] | None) -> str:
		"""Enhance task description with output schema information if provided."""
		if output_model_schema is None:
			return task

		try:
			schema = output_model_schema.model_json_schema()
			import json

			schema_json = json.dumps(schema, indent=2)

			enhancement = f'\nExpected output format: {output_model_schema.__name__}\n{schema_json}'
			return task + enhancement
		except Exception as e:
			self.logger.debug(f'Could not parse output schema: {e}')

		return task

	@property
	def logger(self) -> logging.Logger:
		"""Get instance-specific logger with task ID in the name"""

		_browser_session_id = self.browser_session.id if self.browser_session else '----'
		_current_target_id = (
			self.browser_session.agent_focus_target_id[-2:]
			if self.browser_session and self.browser_session.agent_focus_target_id
			else '--'
		)
		return logging.getLogger(f'browser_use.Agent🅰 {self.task_id[-4:]} ⇢ 🅑 {_browser_session_id[-4:]} 🅣 {_current_target_id}')

	@property
	def browser_profile(self) -> BrowserProfile:
		assert self.browser_session is not None, 'BrowserSession is not set up'
		return self.browser_session.browser_profile

	async def _check_and_update_downloads(self, context: str = '') -> None:
		"""Check for new downloads and update available file paths."""
		if not self.has_downloads_path:
			return

		assert self.browser_session is not None, 'BrowserSession is not set up'

		try:
			current_downloads = self.browser_session.downloaded_files
			if current_downloads != self._last_known_downloads:
				self._update_available_file_paths(current_downloads)
				self._last_known_downloads = current_downloads
				if context:
					self.logger.debug(f'📁 {context}: Updated available files')
		except Exception as e:
			error_context = f' {context}' if context else ''
			self.logger.debug(f'📁 Failed to check for downloads{error_context}: {type(e).__name__}: {e}')

	def _update_available_file_paths(self, downloads: list[str]) -> None:
		"""Update available_file_paths with downloaded files."""
		if not self.has_downloads_path:
			return

		current_files = set(self.available_file_paths or [])
		new_files = set(downloads) - current_files

		if new_files:
			self.available_file_paths = list(current_files | new_files)

			self.logger.info(
				f'📁 Added {len(new_files)} downloaded files to available_file_paths (total: {len(self.available_file_paths)} files)'
			)
			for file_path in new_files:
				self.logger.info(f'📄 New file available: {file_path}')
		else:
			self.logger.debug(f'📁 No new downloads detected (tracking {len(current_files)} files)')

	def _set_file_system(self, file_system_path: str | None = None) -> None:
		# Check for conflicting parameters
		if self.state.file_system_state and file_system_path:
			raise ValueError(
				'Cannot provide both file_system_state (from agent state) and file_system_path. '
				'Either restore from existing state or create new file system at specified path, not both.'
			)

		# Check if we should restore from existing state first
		if self.state.file_system_state:
			try:
				# Restore file system from state at the exact same location
				self.file_system = FileSystem.from_state(self.state.file_system_state)
				# The parent directory of base_dir is the original file_system_path
				self.file_system_path = str(self.file_system.base_dir)
				self.logger.debug(f'💾 File system restored from state to: {self.file_system_path}')
				return
			except Exception as e:
				self.logger.error(f'💾 Failed to restore file system from state: {e}')
				raise e

		# Initialize new file system
		try:
			if file_system_path:
				self.file_system = FileSystem(file_system_path)
				self.file_system_path = file_system_path
			else:
				# Use the agent directory for file system
				self.file_system = FileSystem(self.agent_directory)
				self.file_system_path = str(self.agent_directory)
		except Exception as e:
			self.logger.error(f'💾 Failed to initialize file system: {e}.')
			raise e

		# Save file system state to agent state
		self.state.file_system_state = self.file_system.get_state()

		self.logger.debug(f'💾 File system path: {self.file_system_path}')

	def _set_screenshot_service(self) -> None:
		"""Initialize screenshot service using agent directory"""
		try:
			from browser_use.screenshots.service import ScreenshotService

			self.screenshot_service = ScreenshotService(self.agent_directory)
			self.logger.debug(f'📸 Screenshot service initialized in: {self.agent_directory}/screenshots')
		except Exception as e:
			self.logger.error(f'📸 Failed to initialize screenshot service: {e}.')
			raise e

	def save_file_system_state(self) -> None:
		"""Save current file system state to agent state"""
		if self.file_system:
			self.state.file_system_state = self.file_system.get_state()
		else:
			self.logger.error('💾 File system is not set up. Cannot save state.')
			raise ValueError('File system is not set up. Cannot save state.')

	def _set_browser_use_version_and_source(self, source_override: str | None = None) -> None:
		"""Get the version from pyproject.toml and determine the source of the browser-use package"""
		# Use the helper function for version detection
		version = get_browser_use_version()

		# Determine source
		try:
			package_root = Path(__file__).parent.parent.parent
			repo_files = ['.git', 'README.md', 'docs', 'examples']
			if all(Path(package_root / file).exists() for file in repo_files):
				source = 'git'
			else:
				source = 'pip'
		except Exception as e:
			self.logger.debug(f'Error determining source: {e}')
			source = 'unknown'

		if source_override is not None:
			source = source_override
		# self.logger.debug(f'Version: {version}, Source: {source}')  # moved later to _log_agent_run so that people are more likely to include it in copy-pasted support ticket logs
		self.version = version
		self.source = source

	def _setup_action_models(self) -> None:
		"""Setup dynamic action models from tools registry"""
		# Initially only include actions with no filters
		self.ActionModel = self.tools.registry.create_action_model()
		# Create output model with the dynamic actions
		if self.settings.flash_mode:
			self.AgentOutput = AgentOutput.type_with_custom_actions_flash_mode(self.ActionModel)
		elif self.settings.use_thinking:
			self.AgentOutput = AgentOutput.type_with_custom_actions(self.ActionModel)
		else:
			self.AgentOutput = AgentOutput.type_with_custom_actions_no_thinking(self.ActionModel)

		# used to force the done action when max_steps is reached
		self.DoneActionModel = self.tools.registry.create_action_model(include_actions=['done'])
		if self.settings.flash_mode:
			self.DoneAgentOutput = AgentOutput.type_with_custom_actions_flash_mode(self.DoneActionModel)
		elif self.settings.use_thinking:
			self.DoneAgentOutput = AgentOutput.type_with_custom_actions(self.DoneActionModel)
		else:
			self.DoneAgentOutput = AgentOutput.type_with_custom_actions_no_thinking(self.DoneActionModel)

	def add_new_task(self, new_task: str) -> None:
		"""Add a new task to the agent, keeping the same task_id as tasks are continuous"""
		# Simply delegate to message manager - no need for new task_id or events
		# The task continues with new instructions, it doesn't end and start a new one
		self.task = new_task
		self._message_manager.add_new_task(new_task)
		# Mark as follow-up task and recreate eventbus (gets shut down after each run)
		self.state.follow_up_task = True
		# Reset control flags so agent can continue
		self.state.stopped = False
		self.state.paused = False
		agent_id_suffix = str(self.id)[-4:].replace('-', '_')
		if agent_id_suffix and agent_id_suffix[0].isdigit():
			agent_id_suffix = 'a' + agent_id_suffix
		self.eventbus = EventBus(name=f'Agent_{agent_id_suffix}')

	async def _check_stop_or_pause(self) -> None:
		"""Check if the agent should stop or pause, and handle accordingly."""

		# Check new should_stop_callback - sets stopped state cleanly without raising
		if self.register_should_stop_callback:
			if await self.register_should_stop_callback():
				self.logger.info('External callback requested stop')
				self.state.stopped = True
				raise InterruptedError

		if self.register_external_agent_status_raise_error_callback:
			if await self.register_external_agent_status_raise_error_callback():
				raise InterruptedError

		if self.state.stopped:
			raise InterruptedError

		if self.state.paused:
			raise InterruptedError

	@observe(name='agent.step', ignore_output=True, ignore_input=True)
	@time_execution_async('--step')
	async def step(self, step_info: AgentStepInfo | None = None) -> None:
		"""Execute one step of the task"""
		# Initialize timing first, before any exceptions can occur

		self.step_start_time = time.time()

		browser_state_summary = None

		try:
			# Phase 1: Prepare context and timing
			browser_state_summary = await self._prepare_context(step_info)

			# Phase 2: Get model output and execute actions
			await self._get_next_action(browser_state_summary)
			await self._execute_actions()

			# Phase 3: Post-processing
			await self._post_process()

		except Exception as e:
			# Handle ALL exceptions in one place
			await self._handle_step_error(e)

		finally:
			await self._finalize(browser_state_summary)

	async def _prepare_context(self, step_info: AgentStepInfo | None = None) -> BrowserStateSummary:
		"""Prepare the context for the step: browser state, action models, page actions"""
		# step_start_time is now set in step() method

		assert self.browser_session is not None, 'BrowserSession is not set up'

		self.logger.debug(f'🌐 Step {self.state.n_steps}: Getting browser state...')
		# Always take screenshots for all steps
		self.logger.debug('📸 Requesting browser state with include_screenshot=True')
		browser_state_summary = await self.browser_session.get_browser_state_summary(
			include_screenshot=True,  # always capture even if use_vision=False so that cloud sync is useful (it's fast now anyway)
			include_recent_events=self.include_recent_events,
		)
		if browser_state_summary.screenshot:
			self.logger.debug(f'📸 Got browser state WITH screenshot, length: {len(browser_state_summary.screenshot)}')
		else:
			self.logger.debug('📸 Got browser state WITHOUT screenshot')

		# Check for new downloads after getting browser state (catches PDF auto-downloads and previous step downloads)
		await self._check_and_update_downloads(f'Step {self.state.n_steps}: after getting browser state')

		self._log_step_context(browser_state_summary)
		await self._check_stop_or_pause()

		# Update action models with page-specific actions
		self.logger.debug(f'📝 Step {self.state.n_steps}: Updating action models...')
		await self._update_action_models_for_page(browser_state_summary.url)

		# Get page-specific filtered actions
		page_filtered_actions = self.tools.registry.get_prompt_description(browser_state_summary.url)

		# Page-specific actions will be included directly in the browser_state message
		self.logger.debug(f'💬 Step {self.state.n_steps}: Creating state messages for context...')

		self._message_manager.create_state_messages(
			browser_state_summary=browser_state_summary,
			model_output=self.state.last_model_output,
			result=self.state.last_result,
			step_info=step_info,
			use_vision=self.settings.use_vision,
			page_filtered_actions=page_filtered_actions if page_filtered_actions else None,
			sensitive_data=self.sensitive_data,
			available_file_paths=self.available_file_paths,  # Always pass current available_file_paths
		)

		await self._force_done_after_last_step(step_info)
		await self._force_done_after_failure()
		return browser_state_summary

	@observe_debug(ignore_input=True, name='get_next_action')
	async def _get_next_action(self, browser_state_summary: BrowserStateSummary) -> None:
		"""Execute LLM interaction with retry logic and handle callbacks"""
		input_messages = self._message_manager.get_messages()
		self.logger.debug(
			f'🤖 Step {self.state.n_steps}: Calling LLM with {len(input_messages)} messages (model: {self.llm.model})...'
		)

		try:
			model_output = await asyncio.wait_for(
				self._get_model_output_with_retry(input_messages), timeout=self.settings.llm_timeout
			)
		except TimeoutError:

			@observe(name='_llm_call_timed_out_with_input')
			async def _log_model_input_to_lmnr(input_messages: list[BaseMessage]) -> None:
				"""Log the model input"""
				pass

			await _log_model_input_to_lmnr(input_messages)

			raise TimeoutError(
				f'LLM call timed out after {self.settings.llm_timeout} seconds. Keep your thinking and output short.'
			)

		self.state.last_model_output = model_output

		# Check again for paused/stopped state after getting model output
		await self._check_stop_or_pause()

		# Handle callbacks and conversation saving
		await self._handle_post_llm_processing(browser_state_summary, input_messages)

		# check again if Ctrl+C was pressed before we commit the output to history
		await self._check_stop_or_pause()

	async def _execute_actions(self) -> None:
		"""Execute the actions from model output"""
		if self.state.last_model_output is None:
			raise ValueError('No model output to execute actions from')

		result = await self.multi_act(self.state.last_model_output.action)
		self.state.last_result = result

	async def _post_process(self) -> None:
		"""Handle post-action processing like download tracking and result logging"""
		assert self.browser_session is not None, 'BrowserSession is not set up'

		# Check for new downloads after executing actions
		await self._check_and_update_downloads('after executing actions')

		# check for action errors  and len more than 1
		if self.state.last_result and len(self.state.last_result) == 1 and self.state.last_result[-1].error:
			self.state.consecutive_failures += 1
			self.logger.debug(f'🔄 Step {self.state.n_steps}: Consecutive failures: {self.state.consecutive_failures}')
			return

		if self.state.consecutive_failures > 0:
			self.state.consecutive_failures = 0
			self.logger.debug(f'🔄 Step {self.state.n_steps}: Consecutive failures reset to: {self.state.consecutive_failures}')

		# Log completion results
		if self.state.last_result and len(self.state.last_result) > 0 and self.state.last_result[-1].is_done:
			success = self.state.last_result[-1].success
			if success:
				# Green color for success
				self.logger.info(f'\n📄 \033[32m Final Result:\033[0m \n{self.state.last_result[-1].extracted_content}\n\n')
			else:
				# Red color for failure
				self.logger.info(f'\n📄 \033[31m Final Result:\033[0m \n{self.state.last_result[-1].extracted_content}\n\n')
			if self.state.last_result[-1].attachments:
				total_attachments = len(self.state.last_result[-1].attachments)
				for i, file_path in enumerate(self.state.last_result[-1].attachments):
					self.logger.info(f'👉 Attachment {i + 1 if total_attachments > 1 else ""}: {file_path}')

	async def _handle_step_error(self, error: Exception) -> None:
		"""Handle all types of errors that can occur during a step"""

		# Handle InterruptedError specially
		if isinstance(error, InterruptedError):
			error_msg = 'The agent was interrupted mid-step' + (f' - {str(error)}' if str(error) else '')
			# NOTE: This is not an error, it's a normal part of the execution when the user interrupts the agent
			self.logger.warning(f'{error_msg}')
			return

		# Handle all other exceptions
		include_trace = self.logger.isEnabledFor(logging.DEBUG)
		error_msg = AgentError.format_error(error, include_trace=include_trace)
		max_total_failures = self.settings.max_failures + int(self.settings.final_response_after_failure)
		prefix = f'❌ Result failed {self.state.consecutive_failures + 1}/{max_total_failures} times: '
		self.state.consecutive_failures += 1

		# Use WARNING for partial failures, ERROR only when max failures reached
		is_final_failure = self.state.consecutive_failures >= max_total_failures
		log_level = logging.ERROR if is_final_failure else logging.WARNING

		if 'Could not parse response' in error_msg or 'tool_use_failed' in error_msg:
			# give model a hint how output should look like
			self.logger.log(log_level, f'Model: {self.llm.model} failed')
			self.logger.log(log_level, f'{prefix}{error_msg}')
		else:
			self.logger.log(log_level, f'{prefix}{error_msg}')

		await self._demo_mode_log(f'Step error: {error_msg}', 'error', {'step': self.state.n_steps})
		self.state.last_result = [ActionResult(error=error_msg)]
		return None

	async def _finalize(self, browser_state_summary: BrowserStateSummary | None) -> None:
		"""Finalize the step with history, logging, and events"""
		step_end_time = time.time()
		if not self.state.last_result:
			return

		if browser_state_summary:
			step_interval = None
			if len(self.history.history) > 0:
				last_history_item = self.history.history[-1]

				if last_history_item.metadata:
					previous_end_time = last_history_item.metadata.step_end_time
					previous_start_time = last_history_item.metadata.step_start_time
					step_interval = max(0, previous_end_time - previous_start_time)
			metadata = StepMetadata(
				step_number=self.state.n_steps,
				step_start_time=self.step_start_time,
				step_end_time=step_end_time,
				step_interval=step_interval,
			)

			# Use _make_history_item like main branch
			await self._make_history_item(
				self.state.last_model_output,
				browser_state_summary,
				self.state.last_result,
				metadata,
				state_message=self._message_manager.last_state_message_text,
			)

		# Log step completion summary
		summary_message = self._log_step_completion_summary(self.step_start_time, self.state.last_result)
		if summary_message:
			await self._demo_mode_log(summary_message, 'info', {'step': self.state.n_steps})

		# Save file system state after step completion
		self.save_file_system_state()

		# Emit both step created and executed events
		if browser_state_summary and self.state.last_model_output:
			# Extract key step data for the event
			actions_data = []
			if self.state.last_model_output.action:
				for action in self.state.last_model_output.action:
					action_dict = action.model_dump() if hasattr(action, 'model_dump') else {}
					actions_data.append(action_dict)

			# Emit CreateAgentStepEvent
			step_event = CreateAgentStepEvent.from_agent_step(
				self,
				self.state.last_model_output,
				self.state.last_result,
				actions_data,
				browser_state_summary,
			)
			self.eventbus.dispatch(step_event)

		# Increment step counter after step is fully completed
		self.state.n_steps += 1

	async def _force_done_after_last_step(self, step_info: AgentStepInfo | None = None) -> None:
		"""Handle special processing for the last step"""
		if step_info and step_info.is_last_step():
			# Add last step warning if needed
			msg = 'You reached max_steps - this is your last step. Your only tool available is the "done" tool. No other tool is available. All other tools which you see in history or examples are not available.'
			msg += '\nIf the task is not yet fully finished as requested by the user, set success in "done" to false! E.g. if not all steps are fully completed. Else success to true.'
			msg += '\nInclude everything you found out for the ultimate task in the done text.'
			self.logger.debug('Last step finishing up')
			self._message_manager._add_context_message(UserMessage(content=msg))
			self.AgentOutput = self.DoneAgentOutput

	async def _force_done_after_failure(self) -> None:
		"""Force done after failure"""
		# Create recovery message
		if self.state.consecutive_failures >= self.settings.max_failures and self.settings.final_response_after_failure:
			msg = f'You failed {self.settings.max_failures} times. Therefore we terminate the agent.'
			msg += '\nYour only tool available is the "done" tool. No other tool is available. All other tools which you see in history or examples are not available.'
			msg += '\nIf the task is not yet fully finished as requested by the user, set success in "done" to false! E.g. if not all steps are fully completed. Else success to true.'
			msg += '\nInclude everything you found out for the ultimate task in the done text.'

			self.logger.debug('Force done action, because we reached max_failures.')
			self._message_manager._add_context_message(UserMessage(content=msg))
			self.AgentOutput = self.DoneAgentOutput

	@observe(ignore_input=True, ignore_output=False)
	async def _judge_trace(self) -> JudgementResult | None:
		"""Judge the trace of the agent"""
		task = self.task
		final_result = self.history.final_result() or ''
		agent_steps = self.history.agent_steps()
		screenshot_paths = [p for p in self.history.screenshot_paths() if p is not None]

		# Construct input messages for judge evaluation
		input_messages = construct_judge_messages(
			task=task,
			final_result=final_result,
			agent_steps=agent_steps,
			screenshot_paths=screenshot_paths,
			max_images=10,
			ground_truth=self.settings.ground_truth,
		)

		# Call LLM with JudgementResult as output format
		kwargs: dict = {'output_format': JudgementResult}

		# Only pass request_type for ChatBrowserUse (other providers don't support it)
		if self.judge_llm.provider == 'browser-use':
			kwargs['request_type'] = 'judge'

		try:
			response = await self.judge_llm.ainvoke(input_messages, **kwargs)
			judgement: JudgementResult = response.completion  # type: ignore[assignment]
			return judgement
		except Exception as e:
			self.logger.error(f'Judge trace failed: {e}')
			# Return a default judgement on failure
			return None

	async def _judge_and_log(self) -> None:
		"""Run judge evaluation and log the verdict"""
		judgement = await self._judge_trace()

		# Attach judgement to last action result
		if self.history.history[-1].result[-1].is_done:
			last_result = self.history.history[-1].result[-1]
			last_result.judgement = judgement

			# Get self-reported success
			self_reported_success = last_result.success

			# Log the verdict based on self-reported success and judge verdict
			if judgement:
				# If both self-reported and judge agree on success, don't log
				if self_reported_success is True and judgement.verdict is True:
					return

				judge_log = '\n'
				# If agent reported success but judge thinks it failed, show warning
				if self_reported_success is True and judgement.verdict is False:
					judge_log += '⚠️  \033[33mAgent reported success but judge thinks task failed\033[0m\n'

				# Otherwise, show full judge result
				verdict_color = '\033[32m' if judgement.verdict else '\033[31m'
				verdict_text = '✅ PASS' if judgement.verdict else '❌ FAIL'
				judge_log += f'⚖️  {verdict_color}Judge Verdict: {verdict_text}\033[0m\n'
				if judgement.failure_reason:
					judge_log += f'   Failure Reason: {judgement.failure_reason}\n'
				if judgement.reached_captcha:
					judge_log += '   🤖 Captcha Detected: Agent encountered captcha challenges\n'
					judge_log += '   👉 🥷 Use Browser Use Cloud for the most stealth browser infra: https://docs.browser-use.com/customize/browser/remote\n'
				judge_log += f'   {judgement.reasoning}\n'
				self.logger.info(judge_log)

	async def _get_model_output_with_retry(self, input_messages: list[BaseMessage]) -> AgentOutput:
		"""Get model output with retry logic for empty actions"""
		model_output = await self.get_model_output(input_messages)
		self.logger.debug(
			f'✅ Step {self.state.n_steps}: Got LLM response with {len(model_output.action) if model_output.action else 0} actions'
		)

		if (
			not model_output.action
			or not isinstance(model_output.action, list)
			or all(action.model_dump() == {} for action in model_output.action)
		):
			self.logger.warning('Model returned empty action. Retrying...')

			clarification_message = UserMessage(
				content='You forgot to return an action. Please respond with a valid JSON action according to the expected schema with your assessment and next actions.'
			)

			retry_messages = input_messages + [clarification_message]
			model_output = await self.get_model_output(retry_messages)

			if not model_output.action or all(action.model_dump() == {} for action in model_output.action):
				self.logger.warning('Model still returned empty after retry. Inserting safe noop action.')
				action_instance = self.ActionModel()
				setattr(
					action_instance,
					'done',
					{
						'success': False,
						'text': 'No next action returned by LLM!',
					},
				)
				model_output.action = [action_instance]

		return model_output

	async def _handle_post_llm_processing(
		self,
		browser_state_summary: BrowserStateSummary,
		input_messages: list[BaseMessage],
	) -> None:
		"""Handle callbacks and conversation saving after LLM interaction"""
		if self.register_new_step_callback and self.state.last_model_output:
			if inspect.iscoroutinefunction(self.register_new_step_callback):
				await self.register_new_step_callback(
					browser_state_summary,
					self.state.last_model_output,
					self.state.n_steps,
				)
			else:
				self.register_new_step_callback(
					browser_state_summary,
					self.state.last_model_output,
					self.state.n_steps,
				)

		if self.settings.save_conversation_path and self.state.last_model_output:
			# Treat save_conversation_path as a directory (consistent with other recording paths)
			conversation_dir = Path(self.settings.save_conversation_path)
			conversation_filename = f'conversation_{self.id}_{self.state.n_steps}.txt'
			target = conversation_dir / conversation_filename
			await save_conversation(
				input_messages,
				self.state.last_model_output,
				target,
				self.settings.save_conversation_path_encoding,
			)

	async def _make_history_item(
		self,
		model_output: AgentOutput | None,
		browser_state_summary: BrowserStateSummary,
		result: list[ActionResult],
		metadata: StepMetadata | None = None,
		state_message: str | None = None,
	) -> None:
		"""Create and store history item"""

		if model_output:
			interacted_elements = AgentHistory.get_interacted_element(model_output, browser_state_summary.dom_state.selector_map)
		else:
			interacted_elements = [None]

		# Store screenshot and get path
		screenshot_path = None
		if browser_state_summary.screenshot:
			self.logger.debug(
				f'📸 Storing screenshot for step {self.state.n_steps}, screenshot length: {len(browser_state_summary.screenshot)}'
			)
			screenshot_path = await self.screenshot_service.store_screenshot(browser_state_summary.screenshot, self.state.n_steps)
			self.logger.debug(f'📸 Screenshot stored at: {screenshot_path}')
		else:
			self.logger.debug(f'📸 No screenshot in browser_state_summary for step {self.state.n_steps}')

		state_history = BrowserStateHistory(
			url=browser_state_summary.url,
			title=browser_state_summary.title,
			tabs=browser_state_summary.tabs,
			interacted_element=interacted_elements,
			screenshot_path=screenshot_path,
		)

		history_item = AgentHistory(
			model_output=model_output,
			result=result,
			state=state_history,
			metadata=metadata,
			state_message=state_message,
		)

		self.history.add_item(history_item)

	def _remove_think_tags(self, text: str) -> str:
		THINK_TAGS = re.compile(r'<think>.*?</think>', re.DOTALL)
		STRAY_CLOSE_TAG = re.compile(r'.*?</think>', re.DOTALL)
		# Step 1: Remove well-formed <think>...</think>
		text = re.sub(THINK_TAGS, '', text)
		# Step 2: If there's an unmatched closing tag </think>,
		#         remove everything up to and including that.
		text = re.sub(STRAY_CLOSE_TAG, '', text)
		return text.strip()

	# region - URL replacement
	def _replace_urls_in_text(self, text: str) -> tuple[str, dict[str, str]]:
		"""Replace URLs in a text string"""

		replaced_urls: dict[str, str] = {}

		def replace_url(match: re.Match) -> str:
			"""Url can only have 1 query and 1 fragment"""
			import hashlib

			original_url = match.group(0)

			# Find where the query/fragment starts
			query_start = original_url.find('?')
			fragment_start = original_url.find('#')

			# Find the earliest position of query or fragment
			after_path_start = len(original_url)  # Default: no query/fragment
			if query_start != -1:
				after_path_start = min(after_path_start, query_start)
			if fragment_start != -1:
				after_path_start = min(after_path_start, fragment_start)

			# Split URL into base (up to path) and after_path (query + fragment)
			base_url = original_url[:after_path_start]
			after_path = original_url[after_path_start:]

			# If after_path is within the limit, don't shorten
			if len(after_path) <= self._url_shortening_limit:
				return original_url

			# If after_path is too long, truncate and add hash
			if after_path:
				truncated_after_path = after_path[: self._url_shortening_limit]
				# Create a short hash of the full after_path content
				hash_obj = hashlib.md5(after_path.encode('utf-8'))
				short_hash = hash_obj.hexdigest()[:7]
				# Create shortened URL
				shortened = f'{base_url}{truncated_after_path}...{short_hash}'
				# Only use shortened URL if it's actually shorter than the original
				if len(shortened) < len(original_url):
					replaced_urls[shortened] = original_url
					return shortened

			return original_url

		return URL_PATTERN.sub(replace_url, text), replaced_urls

	def _process_messsages_and_replace_long_urls_shorter_ones(self, input_messages: list[BaseMessage]) -> dict[str, str]:
		"""Replace long URLs with shorter ones
		? @dev edits input_messages in place

		returns:
			tuple[filtered_input_messages, urls we replaced {shorter_url: original_url}]
		"""
		from browser_use.llm.messages import AssistantMessage, UserMessage

		urls_replaced: dict[str, str] = {}

		# Process each message, in place
		for message in input_messages:
			# no need to process SystemMessage, we have control over that anyway
			if isinstance(message, (UserMessage, AssistantMessage)):
				if isinstance(message.content, str):
					# Simple string content
					message.content, replaced_urls = self._replace_urls_in_text(message.content)
					urls_replaced.update(replaced_urls)

				elif isinstance(message.content, list):
					# List of content parts
					for part in message.content:
						if isinstance(part, ContentPartTextParam):
							part.text, replaced_urls = self._replace_urls_in_text(part.text)
							urls_replaced.update(replaced_urls)

		return urls_replaced

	@staticmethod
	def _recursive_process_all_strings_inside_pydantic_model(model: BaseModel, url_replacements: dict[str, str]) -> None:
		"""Recursively process all strings inside a Pydantic model, replacing shortened URLs with originals in place."""
		for field_name, field_value in model.__dict__.items():
			if isinstance(field_value, str):
				# Replace shortened URLs with original URLs in string
				processed_string = Agent._replace_shortened_urls_in_string(field_value, url_replacements)
				setattr(model, field_name, processed_string)
			elif isinstance(field_value, BaseModel):
				# Recursively process nested Pydantic models
				Agent._recursive_process_all_strings_inside_pydantic_model(field_value, url_replacements)
			elif isinstance(field_value, dict):
				# Process dictionary values in place
				Agent._recursive_process_dict(field_value, url_replacements)
			elif isinstance(field_value, (list, tuple)):
				processed_value = Agent._recursive_process_list_or_tuple(field_value, url_replacements)
				setattr(model, field_name, processed_value)

	@staticmethod
	def _recursive_process_dict(dictionary: dict, url_replacements: dict[str, str]) -> None:
		"""Helper method to process dictionaries."""
		for k, v in dictionary.items():
			if isinstance(v, str):
				dictionary[k] = Agent._replace_shortened_urls_in_string(v, url_replacements)
			elif isinstance(v, BaseModel):
				Agent._recursive_process_all_strings_inside_pydantic_model(v, url_replacements)
			elif isinstance(v, dict):
				Agent._recursive_process_dict(v, url_replacements)
			elif isinstance(v, (list, tuple)):
				dictionary[k] = Agent._recursive_process_list_or_tuple(v, url_replacements)

	@staticmethod
	def _recursive_process_list_or_tuple(container: list | tuple, url_replacements: dict[str, str]) -> list | tuple:
		"""Helper method to process lists and tuples."""
		if isinstance(container, tuple):
			# For tuples, create a new tuple with processed items
			processed_items = []
			for item in container:
				if isinstance(item, str):
					processed_items.append(Agent._replace_shortened_urls_in_string(item, url_replacements))
				elif isinstance(item, BaseModel):
					Agent._recursive_process_all_strings_inside_pydantic_model(item, url_replacements)
					processed_items.append(item)
				elif isinstance(item, dict):
					Agent._recursive_process_dict(item, url_replacements)
					processed_items.append(item)
				elif isinstance(item, (list, tuple)):
					processed_items.append(Agent._recursive_process_list_or_tuple(item, url_replacements))
				else:
					processed_items.append(item)
			return tuple(processed_items)
		else:
			# For lists, modify in place
			for i, item in enumerate(container):
				if isinstance(item, str):
					container[i] = Agent._replace_shortened_urls_in_string(item, url_replacements)
				elif isinstance(item, BaseModel):
					Agent._recursive_process_all_strings_inside_pydantic_model(item, url_replacements)
				elif isinstance(item, dict):
					Agent._recursive_process_dict(item, url_replacements)
				elif isinstance(item, (list, tuple)):
					container[i] = Agent._recursive_process_list_or_tuple(item, url_replacements)
			return container

	@staticmethod
	def _replace_shortened_urls_in_string(text: str, url_replacements: dict[str, str]) -> str:
		"""Replace all shortened URLs in a string with their original URLs."""
		result = text
		for shortened_url, original_url in url_replacements.items():
			result = result.replace(shortened_url, original_url)
		return result

	# endregion - URL replacement

	@time_execution_async('--get_next_action')
	@observe_debug(ignore_input=True, ignore_output=True, name='get_model_output')
	async def get_model_output(self, input_messages: list[BaseMessage]) -> AgentOutput:
		"""Get next action from LLM based on current state"""

		urls_replaced = self._process_messsages_and_replace_long_urls_shorter_ones(input_messages)

		# Build kwargs for ainvoke
		# Note: ChatBrowserUse will automatically generate action descriptions from output_format schema
		kwargs: dict = {'output_format': self.AgentOutput}

		try:
			response = await self.llm.ainvoke(input_messages, **kwargs)
			parsed: AgentOutput = response.completion  # type: ignore[assignment]

			# Replace any shortened URLs in the LLM response back to original URLs
			if urls_replaced:
				self._recursive_process_all_strings_inside_pydantic_model(parsed, urls_replaced)

			# cut the number of actions to max_actions_per_step if needed
			if len(parsed.action) > self.settings.max_actions_per_step:
				parsed.action = parsed.action[: self.settings.max_actions_per_step]

			if not (hasattr(self.state, 'paused') and (self.state.paused or self.state.stopped)):
				log_response(parsed, self.tools.registry.registry, self.logger)
				await self._broadcast_model_state(parsed)

			self._log_next_action_summary(parsed)
			return parsed
		except ValidationError:
			# Just re-raise - Pydantic's validation errors are already descriptive
			raise

	async def _log_agent_run(self) -> None:
		"""Log the agent run"""
		# Blue color for task
		self.logger.info(f'\033[34m🎯 Task: {self.task}\033[0m')

		self.logger.debug(f'🤖 Browser-Use Library Version {self.version} ({self.source})')

		# Check for latest version and log upgrade message if needed
		latest_version = await check_latest_browser_use_version()
		if latest_version and latest_version != self.version:
			self.logger.info(
				f'📦 Newer version available: {latest_version} (current: {self.version}). Upgrade with: uv add browser-use=={latest_version}'
			)

	def _log_first_step_startup(self) -> None:
		"""Log startup message only on the first step"""
		if len(self.history.history) == 0:
			self.logger.info(
				f'Starting a browser-use agent with version {self.version}, with provider={self.llm.provider} and model={self.llm.model}'
			)

	def _log_step_context(self, browser_state_summary: BrowserStateSummary) -> None:
		"""Log step context information"""
		url = browser_state_summary.url if browser_state_summary else ''
		url_short = url[:50] + '...' if len(url) > 50 else url
		interactive_count = len(browser_state_summary.dom_state.selector_map) if browser_state_summary else 0
		self.logger.info('\n')
		self.logger.info(f'📍 Step {self.state.n_steps}:')
		self.logger.debug(f'Evaluating page with {interactive_count} interactive elements on: {url_short}')

	def _log_next_action_summary(self, parsed: 'AgentOutput') -> None:
		"""Log a comprehensive summary of the next action(s)"""
		if not (self.logger.isEnabledFor(logging.DEBUG) and parsed.action):
			return

		action_count = len(parsed.action)

		# Collect action details
		action_details = []
		for i, action in enumerate(parsed.action):
			action_data = action.model_dump(exclude_unset=True)
			action_name = next(iter(action_data.keys())) if action_data else 'unknown'
			action_params = action_data.get(action_name, {}) if action_data else {}

			# Format key parameters concisely
			param_summary = []
			if isinstance(action_params, dict):
				for key, value in action_params.items():
					if key == 'index':
						param_summary.append(f'#{value}')
					elif key == 'text' and isinstance(value, str):
						text_preview = value[:30] + '...' if len(value) > 30 else value
						param_summary.append(f'text="{text_preview}"')
					elif key == 'url':
						param_summary.append(f'url="{value}"')
					elif key == 'success':
						param_summary.append(f'success={value}')
					elif isinstance(value, (str, int, bool)):
						val_str = str(value)[:30] + '...' if len(str(value)) > 30 else str(value)
						param_summary.append(f'{key}={val_str}')

			param_str = f'({", ".join(param_summary)})' if param_summary else ''
			action_details.append(f'{action_name}{param_str}')

	def _prepare_demo_message(self, message: str, limit: int = 600) -> str:
		# Previously truncated long entries; keep full text for better context in demo panel
		return message.strip()

	async def _demo_mode_log(self, message: str, level: str = 'info', metadata: dict[str, Any] | None = None) -> None:
		if not self._demo_mode_enabled or not message or self.browser_session is None:
			return
		try:
			await self.browser_session.send_demo_mode_log(
				message=self._prepare_demo_message(message),
				level=level,
				metadata=metadata or {},
			)
		except Exception as exc:
			self.logger.debug(f'[DemoMode] Failed to send overlay log: {exc}')

	async def _broadcast_model_state(self, parsed: 'AgentOutput') -> None:
		if not self._demo_mode_enabled:
			return

		state = parsed.current_state
		step_meta = {'step': self.state.n_steps}

		if state.thinking:
			await self._demo_mode_log(state.thinking, 'thought', step_meta)

		if state.evaluation_previous_goal:
			eval_text = state.evaluation_previous_goal
			level = 'success' if 'success' in eval_text.lower() else 'warning' if 'failure' in eval_text.lower() else 'info'
			await self._demo_mode_log(eval_text, level, step_meta)

		if state.memory:
			await self._demo_mode_log(f'Memory: {state.memory}', 'info', step_meta)

		if state.next_goal:
			await self._demo_mode_log(f'Next goal: {state.next_goal}', 'info', step_meta)

	def _log_step_completion_summary(self, step_start_time: float, result: list[ActionResult]) -> str | None:
		"""Log step completion summary with action count, timing, and success/failure stats"""
		if not result:
			return None

		step_duration = time.time() - step_start_time
		action_count = len(result)

		# Count success and failures
		success_count = sum(1 for r in result if not r.error)
		failure_count = action_count - success_count

		# Format success/failure indicators
		success_indicator = f'✅ {success_count}' if success_count > 0 else ''
		failure_indicator = f'❌ {failure_count}' if failure_count > 0 else ''
		status_parts = [part for part in [success_indicator, failure_indicator] if part]
		status_str = ' | '.join(status_parts) if status_parts else '✅ 0'

		message = (
			f'📍 Step {self.state.n_steps}: Ran {action_count} action{"" if action_count == 1 else "s"} '
			f'in {step_duration:.2f}s: {status_str}'
		)
		self.logger.debug(message)
		return message

	def _log_final_outcome_messages(self) -> None:
		"""Log helpful messages to user based on agent run outcome"""
		# Check if agent failed
		is_successful = self.history.is_successful()

		if is_successful is False or is_successful is None:
			# Get final result to check for specific failure reasons
			final_result = self.history.final_result()
			final_result_str = str(final_result).lower() if final_result else ''

			# Check for captcha/cloudflare related failures
			captcha_keywords = ['captcha', 'cloudflare', 'recaptcha', 'challenge', 'bot detection', 'access denied']
			has_captcha_issue = any(keyword in final_result_str for keyword in captcha_keywords)

			if has_captcha_issue:
				# Suggest use_cloud=True for captcha/cloudflare issues
				task_preview = self.task[:10] if len(self.task) > 10 else self.task
				self.logger.info('')
				self.logger.info('Failed because of CAPTCHA? For better browser stealth, try:')
				self.logger.info(f'   agent = Agent(task="{task_preview}...", browser=Browser(use_cloud=True))')

			# General failure message
			self.logger.info('')
			self.logger.info('Did the Agent not work as expected? Let us fix this!')
			self.logger.info('   Open a short issue on GitHub: https://github.com/browser-use/browser-use/issues')

	def _log_agent_event(self, max_steps: int, agent_run_error: str | None = None) -> None:
		"""Sent the agent event for this run to telemetry"""

		token_summary = self.token_cost_service.get_usage_tokens_for_model(self.llm.model)

		# Prepare action_history data correctly
		action_history_data = []
		for item in self.history.history:
			if item.model_output and item.model_output.action:
				# Convert each ActionModel in the step to its dictionary representation
				step_actions = [
					action.model_dump(exclude_unset=True)
					for action in item.model_output.action
					if action  # Ensure action is not None if list allows it
				]
				action_history_data.append(step_actions)
			else:
				# Append None or [] if a step had no actions or no model output
				action_history_data.append(None)

		final_res = self.history.final_result()
		final_result_str = json.dumps(final_res) if final_res is not None else None

		# Extract judgement data if available
		judgement_data = self.history.judgement()
		judge_verdict = judgement_data.get('verdict') if judgement_data else None
		judge_reasoning = judgement_data.get('reasoning') if judgement_data else None
		judge_failure_reason = judgement_data.get('failure_reason') if judgement_data else None
		judge_reached_captcha = judgement_data.get('reached_captcha') if judgement_data else None
		judge_impossible_task = judgement_data.get('impossible_task') if judgement_data else None

		self.telemetry.capture(
			AgentTelemetryEvent(
				task=self.task,
				model=self.llm.model,
				model_provider=self.llm.provider,
				max_steps=max_steps,
				max_actions_per_step=self.settings.max_actions_per_step,
				use_vision=self.settings.use_vision,
				version=self.version,
				source=self.source,
				cdp_url=urlparse(self.browser_session.cdp_url).hostname
				if self.browser_session and self.browser_session.cdp_url
				else None,
				agent_type=None,  # Regular Agent (not code-use)
				action_errors=self.history.errors(),
				action_history=action_history_data,
				urls_visited=self.history.urls(),
				steps=self.state.n_steps,
				total_input_tokens=token_summary.prompt_tokens,
				total_output_tokens=token_summary.completion_tokens,
				prompt_cached_tokens=token_summary.prompt_cached_tokens,
				total_tokens=token_summary.total_tokens,
				total_duration_seconds=self.history.total_duration_seconds(),
				success=self.history.is_successful(),
				final_result_response=final_result_str,
				error_message=agent_run_error,
				judge_verdict=judge_verdict,
				judge_reasoning=judge_reasoning,
				judge_failure_reason=judge_failure_reason,
				judge_reached_captcha=judge_reached_captcha,
				judge_impossible_task=judge_impossible_task,
			)
		)

	async def take_step(self, step_info: AgentStepInfo | None = None) -> tuple[bool, bool]:
		"""Take a step

		Returns:
		        Tuple[bool, bool]: (is_done, is_valid)
		"""
		if step_info is not None and step_info.step_number == 0:
			# First step
			self._log_first_step_startup()
			# Normally there was no try catch here but the callback can raise an InterruptedError which we skip
			try:
				await self._execute_initial_actions()
			except InterruptedError:
				pass
			except Exception as e:
				raise e

		await self.step(step_info)

		if self.history.is_done():
			await self.log_completion()

			# Run judge before done callback if enabled
			if self.settings.use_judge:
				await self._judge_and_log()

			if self.register_done_callback:
				if inspect.iscoroutinefunction(self.register_done_callback):
					await self.register_done_callback(self.history)
				else:
					self.register_done_callback(self.history)
			return True, True

		return False, False

	def _extract_start_url(self, task: str) -> str | None:
		"""Extract URL from task string using naive pattern matching."""

		import re

		# Remove email addresses from task before looking for URLs
		task_without_emails = re.sub(r'\b[A-Za-z0-9._%+-]+@[A-Za-z0-9.-]+\.[A-Z|a-z]{2,}\b', '', task)

		# Look for common URL patterns
		patterns = [
			r'https?://[^\s<>"\']+',  # Full URLs with http/https
			r'(?:www\.)?[a-zA-Z0-9-]+(?:\.[a-zA-Z0-9-]+)*\.[a-zA-Z]{2,}(?:/[^\s<>"\']*)?',  # Domain names with subdomains and optional paths
		]

		# File extensions that should be excluded from URL detection
		# These are likely files rather than web pages to navigate to
		excluded_extensions = {
			# Documents
			'pdf',
			'doc',
			'docx',
			'xls',
			'xlsx',
			'ppt',
			'pptx',
			'odt',
			'ods',
			'odp',
			# Text files
			'txt',
			'md',
			'csv',
			'json',
			'xml',
			'yaml',
			'yml',
			# Archives
			'zip',
			'rar',
			'7z',
			'tar',
			'gz',
			'bz2',
			'xz',
			# Images
			'jpg',
			'jpeg',
			'png',
			'gif',
			'bmp',
			'svg',
			'webp',
			'ico',
			# Audio/Video
			'mp3',
			'mp4',
			'avi',
			'mkv',
			'mov',
			'wav',
			'flac',
			'ogg',
			# Code/Data
			'py',
			'js',
			'css',
			'java',
			'cpp',
			# Academic/Research
			'bib',
			'bibtex',
			'tex',
			'latex',
			'cls',
			'sty',
			# Other common file types
			'exe',
			'msi',
			'dmg',
			'pkg',
			'deb',
			'rpm',
			'iso',
			# GitHub/Project paths
			'polynomial',
		}

		excluded_words = {
			'never',
			'dont',
			'not',
			"don't",
		}

		found_urls = []
		for pattern in patterns:
			matches = re.finditer(pattern, task_without_emails)
			for match in matches:
				url = match.group(0)
				original_position = match.start()  # Store original position before URL modification

				# Remove trailing punctuation that's not part of URLs
				url = re.sub(r'[.,;:!?()\[\]]+$', '', url)

				# Check if URL ends with a file extension that should be excluded
				url_lower = url.lower()
				should_exclude = False
				for ext in excluded_extensions:
					if f'.{ext}' in url_lower:
						should_exclude = True
						break

				if should_exclude:
					self.logger.debug(f'Excluding URL with file extension from auto-navigation: {url}')
					continue

				# If in the 20 characters before the url position is a word in excluded_words skip to avoid "Never go to this url"
				context_start = max(0, original_position - 20)
				context_text = task_without_emails[context_start:original_position]
				if any(word.lower() in context_text.lower() for word in excluded_words):
					self.logger.debug(
						f'Excluding URL with word in excluded words from auto-navigation: {url} (context: "{context_text.strip()}")'
					)
					continue

				# Add https:// if missing (after excluded words check to avoid position calculation issues)
				if not url.startswith(('http://', 'https://')):
					url = 'https://' + url

				found_urls.append(url)

		unique_urls = list(set(found_urls))
		# If multiple URLs found, skip directly_open_urling
		if len(unique_urls) > 1:
			self.logger.debug(f'Multiple URLs found ({len(found_urls)}), skipping directly_open_url to avoid ambiguity')
			return None

		# If exactly one URL found, return it
		if len(unique_urls) == 1:
			return unique_urls[0]

		return None

	async def _execute_step(
		self,
		step: int,
		max_steps: int,
		step_timeout: int,
		step_info: AgentStepInfo,
		on_step_start: AgentHookFunc | None = None,
		on_step_end: AgentHookFunc | None = None,
	) -> bool:
		"""
		Execute a single step with timeout.

		Returns:
			bool: True if task is done, False otherwise
		"""
		if on_step_start is not None:
			await on_step_start(self)

		await self._demo_mode_log(
			f'Starting step {step + 1}/{max_steps}',
			'info',
			{'step': step + 1, 'total_steps': max_steps},
		)

		self.logger.debug(f'🚶 Starting step {step + 1}/{max_steps}...')

		try:
			await asyncio.wait_for(
				self.step(step_info),
<<<<<<< HEAD
				timeout=step_timeout,
=======
				timeout=self.settings.step_timeout,
>>>>>>> 99f41d11
			)
			self.logger.debug(f'✅ Completed step {step + 1}/{max_steps}')
		except TimeoutError:
			# Handle step timeout gracefully
			error_msg = f'Step {step + 1} timed out after {self.settings.step_timeout} seconds'
			self.logger.error(f'⏰ {error_msg}')
			await self._demo_mode_log(error_msg, 'error', {'step': step + 1})
			self.state.consecutive_failures += 1
			self.state.last_result = [ActionResult(error=error_msg)]

		if on_step_end is not None:
			await on_step_end(self)

		if self.history.is_done():
			await self.log_completion()

			# Run judge before done callback if enabled
			if self.settings.use_judge:
				await self._judge_and_log()

			if self.register_done_callback:
				if inspect.iscoroutinefunction(self.register_done_callback):
					await self.register_done_callback(self.history)
				else:
					self.register_done_callback(self.history)

			return True

		return False

	@observe(name='agent.run', ignore_input=True, ignore_output=True)
	@time_execution_async('--run')
	async def run(
		self,
		max_steps: int = 100,
		on_step_start: AgentHookFunc | None = None,
		on_step_end: AgentHookFunc | None = None,
	) -> AgentHistoryList[AgentStructuredOutput]:
		"""Execute the task with maximum number of steps"""

		loop = asyncio.get_event_loop()
		agent_run_error: str | None = None  # Initialize error tracking variable
		self._force_exit_telemetry_logged = False  # ADDED: Flag for custom telemetry on force exit
		should_delay_close = False

		# Set up the  signal handler with callbacks specific to this agent
		from browser_use.utils import SignalHandler

		# Define the custom exit callback function for second CTRL+C
		def on_force_exit_log_telemetry():
			self._log_agent_event(max_steps=max_steps, agent_run_error='SIGINT: Cancelled by user')
			# NEW: Call the flush method on the telemetry instance
			if hasattr(self, 'telemetry') and self.telemetry:
				self.telemetry.flush()
			self._force_exit_telemetry_logged = True  # Set the flag

		signal_handler = SignalHandler(
			loop=loop,
			pause_callback=self.pause,
			resume_callback=self.resume,
			custom_exit_callback=on_force_exit_log_telemetry,  # Pass the new telemetrycallback
			exit_on_second_int=True,
		)
		signal_handler.register()

		try:
			await self._log_agent_run()

			self.logger.debug(
				f'🔧 Agent setup: Agent Session ID {self.session_id[-4:]}, Task ID {self.task_id[-4:]}, Browser Session ID {self.browser_session.id[-4:] if self.browser_session else "None"} {"(connecting via CDP)" if (self.browser_session and self.browser_session.cdp_url) else "(launching local browser)"}'
			)

			# Initialize timing for session and task
			self._session_start_time = time.time()
			self._task_start_time = self._session_start_time  # Initialize task start time

			# Only dispatch session events if this is the first run
			if not self.state.session_initialized:
				self.logger.debug('📡 Dispatching CreateAgentSessionEvent...')
				# Emit CreateAgentSessionEvent at the START of run()
				self.eventbus.dispatch(CreateAgentSessionEvent.from_agent(self))

				self.state.session_initialized = True

			self.logger.debug('📡 Dispatching CreateAgentTaskEvent...')
			# Emit CreateAgentTaskEvent at the START of run()
			self.eventbus.dispatch(CreateAgentTaskEvent.from_agent(self))

			# Log startup message on first step (only if we haven't already done steps)
			self._log_first_step_startup()
			# Start browser session and attach watchdogs
			await self.browser_session.start()
			if self._demo_mode_enabled:
				await self._demo_mode_log(f'Started task: {self.task}', 'info', {'tag': 'task'})
				await self._demo_mode_log(
					'Demo mode active - follow the side panel for live thoughts and actions.',
					'info',
					{'tag': 'status'},
				)

			# Normally there was no try catch here but the callback can raise an InterruptedError
			try:
				await self._execute_initial_actions()
			except InterruptedError:
				pass
			except Exception as e:
				raise e

			self.logger.debug(
				f'🔄 Starting main execution loop with max {max_steps} steps (currently at step {self.state.n_steps})...'
			)
			while self.state.n_steps <= max_steps:
				current_step = self.state.n_steps - 1  # Convert to 0-indexed for step_info

				# Use the consolidated pause state management
				if self.state.paused:
					self.logger.debug(f'⏸️ Step {self.state.n_steps}: Agent paused, waiting to resume...')
					await self._external_pause_event.wait()
					signal_handler.reset()

				# Check if we should stop due to too many failures, if final_response_after_failure is True, we try one last time
				if (self.state.consecutive_failures) >= self.settings.max_failures + int(
					self.settings.final_response_after_failure
				):
					self.logger.error(f'❌ Stopping due to {self.settings.max_failures} consecutive failures')
					agent_run_error = f'Stopped due to {self.settings.max_failures} consecutive failures'
					break

				# Check control flags before each step
				if self.state.stopped:
					self.logger.info('🛑 Agent stopped')
					agent_run_error = 'Agent stopped programmatically'
					break

				step_info = AgentStepInfo(step_number=current_step, max_steps=max_steps)
				is_done = await self._execute_step(
					current_step, max_steps, self.settings.step_timeout, step_info, on_step_start, on_step_end
				)
				if is_done:
					# Agent has marked the task as done
					if self._demo_mode_enabled and self.history.history:
						final_result_text = self.history.final_result() or 'Task completed'
						await self._demo_mode_log(f'Final Result: {final_result_text}', 'success', {'tag': 'task'})

					should_delay_close = True
					break
			else:
				agent_run_error = 'Failed to complete task in maximum steps'

				self.history.add_item(
					AgentHistory(
						model_output=None,
						result=[ActionResult(error=agent_run_error, include_in_memory=True)],
						state=BrowserStateHistory(
							url='',
							title='',
							tabs=[],
							interacted_element=[],
							screenshot_path=None,
						),
						metadata=None,
					)
				)

				self.logger.info(f'❌ {agent_run_error}')

			self.history.usage = await self.token_cost_service.get_usage_summary()

			# set the model output schema and call it on the fly
			if self.history._output_model_schema is None and self.output_model_schema is not None:
				self.history._output_model_schema = self.output_model_schema

			return self.history

		except KeyboardInterrupt:
			# Already handled by our signal handler, but catch any direct KeyboardInterrupt as well
			self.logger.debug('Got KeyboardInterrupt during execution, returning current history')
			agent_run_error = 'KeyboardInterrupt'

			self.history.usage = await self.token_cost_service.get_usage_summary()

			return self.history

		except Exception as e:
			self.logger.error(f'Agent run failed with exception: {e}', exc_info=True)
			agent_run_error = str(e)
			raise e

		finally:
			if should_delay_close and self._demo_mode_enabled and agent_run_error is None:
				await asyncio.sleep(30)
			if agent_run_error:
				await self._demo_mode_log(f'Agent stopped: {agent_run_error}', 'error', {'tag': 'run'})
			# Log token usage summary
			await self.token_cost_service.log_usage_summary()

			# Unregister signal handlers before cleanup
			signal_handler.unregister()

			if not self._force_exit_telemetry_logged:  # MODIFIED: Check the flag
				try:
					self._log_agent_event(max_steps=max_steps, agent_run_error=agent_run_error)
				except Exception as log_e:  # Catch potential errors during logging itself
					self.logger.error(f'Failed to log telemetry event: {log_e}', exc_info=True)
			else:
				# ADDED: Info message when custom telemetry for SIGINT was already logged
				self.logger.debug('Telemetry for force exit (SIGINT) was logged by custom exit callback.')

			# NOTE: CreateAgentSessionEvent and CreateAgentTaskEvent are now emitted at the START of run()
			# to match backend requirements for CREATE events to be fired when entities are created,
			# not when they are completed

			# Emit UpdateAgentTaskEvent at the END of run() with final task state
			self.eventbus.dispatch(UpdateAgentTaskEvent.from_agent(self))

			# Generate GIF if needed before stopping event bus
			if self.settings.generate_gif:
				output_path: str = 'agent_history.gif'
				if isinstance(self.settings.generate_gif, str):
					output_path = self.settings.generate_gif

				# Lazy import gif module to avoid heavy startup cost
				from browser_use.agent.gif import create_history_gif

				create_history_gif(task=self.task, history=self.history, output_path=output_path)

				# Only emit output file event if GIF was actually created
				if Path(output_path).exists():
					output_event = await CreateAgentOutputFileEvent.from_agent_and_file(self, output_path)
					self.eventbus.dispatch(output_event)

			# Log final messages to user based on outcome
			self._log_final_outcome_messages()

			# Stop the event bus gracefully, waiting for all events to be processed
			# Use longer timeout to avoid deadlocks in tests with multiple agents
			await self.eventbus.stop(timeout=3.0)

			await self.close()

	@observe_debug(ignore_input=True, ignore_output=True)
	@time_execution_async('--multi_act')
	async def multi_act(self, actions: list[ActionModel]) -> list[ActionResult]:
		"""Execute multiple actions"""
		results: list[ActionResult] = []
		time_elapsed = 0
		total_actions = len(actions)

		assert self.browser_session is not None, 'BrowserSession is not set up'
		try:
			if (
				self.browser_session._cached_browser_state_summary is not None
				and self.browser_session._cached_browser_state_summary.dom_state is not None
			):
				cached_selector_map = dict(self.browser_session._cached_browser_state_summary.dom_state.selector_map)
				cached_element_hashes = {e.parent_branch_hash() for e in cached_selector_map.values()}
			else:
				cached_selector_map = {}
				cached_element_hashes = set()
		except Exception as e:
			self.logger.error(f'Error getting cached selector map: {e}')
			cached_selector_map = {}
			cached_element_hashes = set()

		for i, action in enumerate(actions):
			if i > 0:
				# ONLY ALLOW TO CALL `done` IF IT IS A SINGLE ACTION
				if action.model_dump(exclude_unset=True).get('done') is not None:
					msg = f'Done action is allowed only as a single action - stopped after action {i} / {total_actions}.'
					self.logger.debug(msg)
					break

			# wait between actions (only after first action)
			if i > 0:
				self.logger.debug(f'Waiting {self.browser_profile.wait_between_actions} seconds between actions')
				await asyncio.sleep(self.browser_profile.wait_between_actions)

			try:
				await self._check_stop_or_pause()
				# Get action name from the action model
				action_data = action.model_dump(exclude_unset=True)
				action_name = next(iter(action_data.keys())) if action_data else 'unknown'

				# Log action before execution
				await self._log_action(action, action_name, i + 1, total_actions)

				time_start = time.time()

				result = await self.tools.act(
					action=action,
					browser_session=self.browser_session,
					file_system=self.file_system,
					page_extraction_llm=self.settings.page_extraction_llm,
					sensitive_data=self.sensitive_data,
					available_file_paths=self.available_file_paths,
				)

				time_end = time.time()
				time_elapsed = time_end - time_start

				if result.error:
					await self._demo_mode_log(
						f'Action "{action_name}" failed: {result.error}',
						'error',
						{'action': action_name, 'step': self.state.n_steps},
					)
				elif result.is_done:
					completion_text = result.long_term_memory or result.extracted_content or 'Task marked as done.'
					level = 'success' if result.success is not False else 'warning'
					await self._demo_mode_log(
						completion_text,
						level,
						{'action': action_name, 'step': self.state.n_steps},
					)

				results.append(result)

				if results[-1].is_done or results[-1].error or i == total_actions - 1:
					break

			except Exception as e:
				# Handle any exceptions during action execution
				self.logger.error(f'❌ Executing action {i + 1} failed -> {type(e).__name__}: {e}')
				await self._demo_mode_log(
					f'Action "{action_name}" raised {type(e).__name__}: {e}',
					'error',
					{'action': action_name, 'step': self.state.n_steps},
				)
				raise e

		return results

	async def _log_action(self, action, action_name: str, action_num: int, total_actions: int) -> None:
		"""Log the action before execution with colored formatting"""
		# Color definitions
		blue = '\033[34m'  # Action name
		magenta = '\033[35m'  # Parameter names
		reset = '\033[0m'

		# Format action number and name
		if total_actions > 1:
			action_header = f'▶️  [{action_num}/{total_actions}] {blue}{action_name}{reset}:'
			plain_header = f'▶️  [{action_num}/{total_actions}] {action_name}:'
		else:
			action_header = f'▶️   {blue}{action_name}{reset}:'
			plain_header = f'▶️  {action_name}:'

		# Get action parameters
		action_data = action.model_dump(exclude_unset=True)
		params = action_data.get(action_name, {})

		# Build parameter parts with colored formatting
		param_parts = []
		plain_param_parts = []

		if params and isinstance(params, dict):
			for param_name, value in params.items():
				# Truncate long values for readability
				if isinstance(value, str) and len(value) > 150:
					display_value = value[:150] + '...'
				elif isinstance(value, list) and len(str(value)) > 200:
					display_value = str(value)[:200] + '...'
				else:
					display_value = value

				param_parts.append(f'{magenta}{param_name}{reset}: {display_value}')
				plain_param_parts.append(f'{param_name}: {display_value}')

		# Join all parts
		if param_parts:
			params_string = ', '.join(param_parts)
			self.logger.info(f'  {action_header} {params_string}')
		else:
			self.logger.info(f'  {action_header}')

		if self._demo_mode_enabled:
			panel_message = plain_header
			if plain_param_parts:
				panel_message = f'{panel_message} {", ".join(plain_param_parts)}'
			await self._demo_mode_log(panel_message.strip(), 'action', {'action': action_name, 'step': self.state.n_steps})

	async def log_completion(self) -> None:
		"""Log the completion of the task"""
		# self._task_end_time = time.time()
		# self._task_duration = self._task_end_time - self._task_start_time TODO: this is not working when using take_step
		if self.history.is_successful():
			self.logger.info('✅ Task completed successfully')
			await self._demo_mode_log('Task completed successfully', 'success', {'tag': 'task'})

	async def _generate_rerun_summary(
		self, original_task: str, results: list[ActionResult], summary_llm: BaseChatModel | None = None
	) -> ActionResult:
		"""Generate AI summary of rerun completion using screenshot and last step info"""
		from browser_use.agent.views import RerunSummaryAction

		# Get current screenshot
		screenshot_b64 = None
		try:
			screenshot = await self.browser_session.take_screenshot(full_page=False)
			if screenshot:
				import base64

				screenshot_b64 = base64.b64encode(screenshot).decode('utf-8')
		except Exception as e:
			self.logger.warning(f'Failed to capture screenshot for rerun summary: {e}')

		# Build summary prompt and message
		error_count = sum(1 for r in results if r.error)
		success_count = len(results) - error_count

		from browser_use.agent.prompts import get_rerun_summary_message, get_rerun_summary_prompt

		prompt = get_rerun_summary_prompt(
			original_task=original_task,
			total_steps=len(results),
			success_count=success_count,
			error_count=error_count,
		)

		# Use provided LLM, agent's LLM, or fall back to OpenAI with structured output
		try:
			# Determine which LLM to use
			if summary_llm is None:
				# Try to use the agent's LLM first
				summary_llm = self.llm
				self.logger.debug('Using agent LLM for rerun summary')
			else:
				self.logger.debug(f'Using provided LLM for rerun summary: {summary_llm.model}')

			# Build message with prompt and optional screenshot
			from browser_use.llm.messages import BaseMessage

			message = get_rerun_summary_message(prompt, screenshot_b64)
			messages: list[BaseMessage] = [message]  # type: ignore[list-item]

			# Try calling with structured output first
			self.logger.debug(f'Calling LLM for rerun summary with {len(messages)} message(s)')
			try:
				kwargs: dict = {'output_format': RerunSummaryAction}
				response = await summary_llm.ainvoke(messages, **kwargs)
				summary: RerunSummaryAction = response.completion  # type: ignore[assignment]
				self.logger.debug(f'LLM response type: {type(summary)}')
				self.logger.debug(f'LLM response: {summary}')
			except Exception as structured_error:
				# If structured output fails (e.g., Browser-Use LLM doesn't support it for this type),
				# fall back to text response without parsing
				self.logger.debug(f'Structured output failed: {structured_error}, falling back to text response')

				response = await summary_llm.ainvoke(messages, None)
				response_text = response.completion
				self.logger.debug(f'LLM text response: {response_text}')

				# Use the text response directly as the summary
				summary = RerunSummaryAction(
					summary=response_text if isinstance(response_text, str) else str(response_text),
					success=error_count == 0,
					completion_status='complete' if error_count == 0 else ('partial' if success_count > 0 else 'failed'),
				)

			self.logger.info(f'📊 Rerun Summary: {summary.summary}')
			self.logger.info(f'📊 Status: {summary.completion_status} (success={summary.success})')

			return ActionResult(
				is_done=True,
				success=summary.success,
				extracted_content=summary.summary,
				long_term_memory=f'Rerun completed with status: {summary.completion_status}. {summary.summary[:100]}',
			)

		except Exception as e:
			self.logger.warning(f'Failed to generate AI summary: {e.__class__.__name__}: {e}')
			self.logger.debug('Full error traceback:', exc_info=True)
			# Fallback to simple summary
			return ActionResult(
				is_done=True,
				success=error_count == 0,
				extracted_content=f'Rerun completed: {success_count}/{len(results)} steps succeeded',
				long_term_memory=f'Rerun completed: {success_count} steps succeeded, {error_count} errors',
			)

	async def rerun_history(
		self,
		history: AgentHistoryList,
		max_retries: int = 3,
		skip_failures: bool = True,
		delay_between_actions: float = 2.0,
		summary_llm: BaseChatModel | None = None,
	) -> list[ActionResult]:
		"""
		Rerun a saved history of actions with error handling and retry logic.

		Args:
		                history: The history to replay
		                max_retries: Maximum number of retries per action
		                skip_failures: Whether to skip failed actions or stop execution
		                delay_between_actions: Delay between actions in seconds
		                summary_llm: Optional LLM to use for generating the final summary. If not provided, uses the agent's LLM

		Returns:
		                List of action results (including AI summary as the final result)
		"""
		# Skip cloud sync session events for rerunning (we're replaying, not starting new)
		self.state.session_initialized = True

		# Initialize browser session
		await self.browser_session.start()

		results = []

		for i, history_item in enumerate(history.history):
			goal = history_item.model_output.current_state.next_goal if history_item.model_output else ''
			step_num = history_item.metadata.step_number if history_item.metadata else i
			step_name = 'Initial actions' if step_num == 0 else f'Step {step_num}'

			# Determine step delay
			if history_item.metadata and history_item.metadata.step_interval is not None:
				step_delay = history_item.metadata.step_interval
				# Format delay nicely - show ms for values < 1s, otherwise show seconds
				if step_delay < 1.0:
					delay_str = f'{step_delay * 1000:.0f}ms'
				else:
					delay_str = f'{step_delay:.1f}s'
				delay_source = f'using saved step_interval={delay_str}'
			else:
				step_delay = delay_between_actions
				if step_delay < 1.0:
					delay_str = f'{step_delay * 1000:.0f}ms'
				else:
					delay_str = f'{step_delay:.1f}s'
				delay_source = f'using default delay={delay_str}'

			self.logger.info(f'Replaying {step_name} ({i + 1}/{len(history.history)}) [{delay_source}]: {goal}')

			if (
				not history_item.model_output
				or not history_item.model_output.action
				or history_item.model_output.action == [None]
			):
				self.logger.warning(f'{step_name}: No action to replay, skipping')
				results.append(ActionResult(error='No action to replay'))
				continue

			retry_count = 0
			while retry_count < max_retries:
				try:
					result = await self._execute_history_step(history_item, step_delay)
					results.extend(result)
					break

				except Exception as e:
					retry_count += 1
					if retry_count == max_retries:
						error_msg = f'{step_name} failed after {max_retries} attempts: {str(e)}'
						self.logger.error(error_msg)
						if not skip_failures:
							results.append(ActionResult(error=error_msg))
							raise RuntimeError(error_msg)
					else:
						self.logger.warning(f'{step_name} failed (attempt {retry_count}/{max_retries}), retrying...')
						await asyncio.sleep(delay_between_actions)

		# Generate AI summary of rerun completion
		self.logger.info('🤖 Generating AI summary of rerun completion...')
		summary_result = await self._generate_rerun_summary(self.task, results, summary_llm)
		results.append(summary_result)

		await self.close()
		return results

	async def _execute_initial_actions(self) -> None:
		# Execute initial actions if provided
		if self.initial_actions and not self.state.follow_up_task:
			self.logger.debug(f'⚡ Executing {len(self.initial_actions)} initial actions...')
			result = await self.multi_act(self.initial_actions)
			# update result 1 to mention that its was automatically loaded
			if result and self.initial_url and result[0].long_term_memory:
				result[0].long_term_memory = f'Found initial url and automatically loaded it. {result[0].long_term_memory}'
			self.state.last_result = result

			# Save initial actions to history as step 0 for rerun capability
			# Skip browser state capture for initial actions (usually just URL navigation)
			if self.settings.flash_mode:
				model_output = self.AgentOutput(
					evaluation_previous_goal=None,
					memory='Initial navigation',
					next_goal=None,
					action=self.initial_actions,
				)
			else:
				model_output = self.AgentOutput(
					evaluation_previous_goal='Start',
					memory=None,
					next_goal='Initial navigation',
					action=self.initial_actions,
				)

			metadata = StepMetadata(step_number=0, step_start_time=time.time(), step_end_time=time.time(), step_interval=None)

			# Create minimal browser state history for initial actions
			state_history = BrowserStateHistory(
				url=self.initial_url or '',
				title='Initial Actions',
				tabs=[],
				interacted_element=[None] * len(self.initial_actions),  # No DOM elements needed
				screenshot_path=None,
			)

			history_item = AgentHistory(
				model_output=model_output,
				result=result,
				state=state_history,
				metadata=metadata,
			)

			self.history.add_item(history_item)
			self.logger.debug('📝 Saved initial actions to history as step 0')
			self.logger.debug('Initial actions completed')

	async def _execute_history_step(self, history_item: AgentHistory, delay: float) -> list[ActionResult]:
		"""Execute a single step from history with element validation"""
		assert self.browser_session is not None, 'BrowserSession is not set up'

		await asyncio.sleep(delay)
		state = await self.browser_session.get_browser_state_summary(include_screenshot=False)
		if not state or not history_item.model_output:
			raise ValueError('Invalid state or model output')
		updated_actions = []
		for i, action in enumerate(history_item.model_output.action):
			updated_action = await self._update_action_indices(
				history_item.state.interacted_element[i],
				action,
				state,
			)
			updated_actions.append(updated_action)

			if updated_action is None:
				raise ValueError(f'Could not find matching element {i} in current page')

		result = await self.multi_act(updated_actions)
		return result

	async def _update_action_indices(
		self,
		historical_element: DOMInteractedElement | None,
		action: ActionModel,  # Type this properly based on your action model
		browser_state_summary: BrowserStateSummary,
	) -> ActionModel | None:
		"""
		Update action indices based on current page state.
		Returns updated action or None if element cannot be found.
		"""
		if not historical_element or not browser_state_summary.dom_state.selector_map:
			return action

		# selector_hash_map = {hash(e): e for e in browser_state_summary.dom_state.selector_map.values()}

		highlight_index, current_element = next(
			(
				(highlight_index, element)
				for highlight_index, element in browser_state_summary.dom_state.selector_map.items()
				if element.element_hash == historical_element.element_hash
			),
			(None, None),
		)

		if not current_element or highlight_index is None:
			return None

		old_index = action.get_index()
		if old_index != highlight_index:
			action.set_index(highlight_index)
			self.logger.info(f'Element moved in DOM, updated index from {old_index} to {highlight_index}')

		return action

	async def load_and_rerun(
		self,
		history_file: str | Path | None = None,
		variables: dict[str, str] | None = None,
		**kwargs,
	) -> list[ActionResult]:
		"""
		Load history from file and rerun it, optionally substituting variables.

		Args:
			history_file: Path to the history file
			variables: Optional dict mapping variable names to new values (e.g. {'email': 'new@example.com'})
			**kwargs: Additional arguments passed to rerun_history
		"""
		if not history_file:
			history_file = 'AgentHistory.json'
		history = AgentHistoryList.load_from_file(history_file, self.AgentOutput)

		# Substitute variables if provided
		if variables:
			history = self._substitute_variables_in_history(history, variables)

		return await self.rerun_history(history, **kwargs)

	def save_history(self, file_path: str | Path | None = None) -> None:
		"""Save the history to a file with sensitive data filtering"""
		if not file_path:
			file_path = 'AgentHistory.json'
		self.history.save_to_file(file_path, sensitive_data=self.sensitive_data)

	def pause(self) -> None:
		"""Pause the agent before the next step"""
		print('\n\n⏸️ Paused the agent and left the browser open.\n\tPress [Enter] to resume or [Ctrl+C] again to quit.')
		self.state.paused = True
		self._external_pause_event.clear()

	def resume(self) -> None:
		"""Resume the agent"""
		# TODO: Locally the browser got closed
		print('----------------------------------------------------------------------')
		print('▶️  Resuming agent execution where it left off...\n')
		self.state.paused = False
		self._external_pause_event.set()

	def stop(self) -> None:
		"""Stop the agent"""
		self.logger.info('⏹️ Agent stopping')
		self.state.stopped = True

		# Signal pause event to unblock any waiting code so it can check the stopped state
		self._external_pause_event.set()

		# Task stopped

	def _convert_initial_actions(self, actions: list[dict[str, dict[str, Any]]]) -> list[ActionModel]:
		"""Convert dictionary-based actions to ActionModel instances"""
		converted_actions = []
		action_model = self.ActionModel
		for action_dict in actions:
			# Each action_dict should have a single key-value pair
			action_name = next(iter(action_dict))
			params = action_dict[action_name]

			# Get the parameter model for this action from registry
			action_info = self.tools.registry.registry.actions[action_name]
			param_model = action_info.param_model

			# Create validated parameters using the appropriate param model
			validated_params = param_model(**params)

			# Create ActionModel instance with the validated parameters
			action_model = self.ActionModel(**{action_name: validated_params})
			converted_actions.append(action_model)

		return converted_actions

	def _verify_and_setup_llm(self):
		"""
		Verify that the LLM API keys are setup and the LLM API is responding properly.
		Also handles tool calling method detection if in auto mode.
		"""

		# Skip verification if already done
		if getattr(self.llm, '_verified_api_keys', None) is True or CONFIG.SKIP_LLM_API_KEY_VERIFICATION:
			setattr(self.llm, '_verified_api_keys', True)
			return True

	@property
	def message_manager(self) -> MessageManager:
		return self._message_manager

	async def close(self):
		"""Close all resources"""
		try:
			# Only close browser if keep_alive is False (or not set)
			if self.browser_session is not None:
				if not self.browser_session.browser_profile.keep_alive:
					# Kill the browser session - this dispatches BrowserStopEvent,
					# stops the EventBus with clear=True, and recreates a fresh EventBus
					await self.browser_session.kill()

			# Force garbage collection
			gc.collect()

			# Debug: Log remaining threads and asyncio tasks
			import threading

			threads = threading.enumerate()
			self.logger.debug(f'🧵 Remaining threads ({len(threads)}): {[t.name for t in threads]}')

			# Get all asyncio tasks
			tasks = asyncio.all_tasks(asyncio.get_event_loop())
			# Filter out the current task (this close() coroutine)
			other_tasks = [t for t in tasks if t != asyncio.current_task()]
			if other_tasks:
				self.logger.debug(f'⚡ Remaining asyncio tasks ({len(other_tasks)}):')
				for task in other_tasks[:10]:  # Limit to first 10 to avoid spam
					self.logger.debug(f'  - {task.get_name()}: {task}')

		except Exception as e:
			self.logger.error(f'Error during cleanup: {e}')

	async def _update_action_models_for_page(self, page_url: str) -> None:
		"""Update action models with page-specific actions"""
		# Create new action model with current page's filtered actions
		self.ActionModel = self.tools.registry.create_action_model(page_url=page_url)
		# Update output model with the new actions
		if self.settings.flash_mode:
			self.AgentOutput = AgentOutput.type_with_custom_actions_flash_mode(self.ActionModel)
		elif self.settings.use_thinking:
			self.AgentOutput = AgentOutput.type_with_custom_actions(self.ActionModel)
		else:
			self.AgentOutput = AgentOutput.type_with_custom_actions_no_thinking(self.ActionModel)

		# Update done action model too
		self.DoneActionModel = self.tools.registry.create_action_model(include_actions=['done'], page_url=page_url)
		if self.settings.flash_mode:
			self.DoneAgentOutput = AgentOutput.type_with_custom_actions_flash_mode(self.DoneActionModel)
		elif self.settings.use_thinking:
			self.DoneAgentOutput = AgentOutput.type_with_custom_actions(self.DoneActionModel)
		else:
			self.DoneAgentOutput = AgentOutput.type_with_custom_actions_no_thinking(self.DoneActionModel)

	async def authenticate_cloud_sync(self, show_instructions: bool = True) -> bool:
		"""
		Authenticate with cloud service for future runs.

		This is useful when users want to authenticate after a task has completed
		so that future runs will sync to the cloud.

		Args:
			show_instructions: Whether to show authentication instructions to user

		Returns:
			bool: True if authentication was successful
		"""
		self.logger.warning('Cloud sync has been removed and is no longer available')
		return False

	def run_sync(
		self,
		max_steps: int = 100,
		on_step_start: AgentHookFunc | None = None,
		on_step_end: AgentHookFunc | None = None,
	) -> AgentHistoryList[AgentStructuredOutput]:
		"""Synchronous wrapper around the async run method for easier usage without asyncio."""
		import asyncio

		return asyncio.run(self.run(max_steps=max_steps, on_step_start=on_step_start, on_step_end=on_step_end))

	def detect_variables(self) -> dict[str, DetectedVariable]:
		"""Detect reusable variables in agent history"""
		from browser_use.agent.variable_detector import detect_variables_in_history

		return detect_variables_in_history(self.history)

	def _substitute_variables_in_history(self, history: AgentHistoryList, variables: dict[str, str]) -> AgentHistoryList:
		"""Substitute variables in history with new values for rerunning with different data"""
		from browser_use.agent.variable_detector import detect_variables_in_history

		# Detect variables in the history
		detected_vars = detect_variables_in_history(history)

		# Build a mapping of original values to new values
		value_replacements: dict[str, str] = {}
		for var_name, new_value in variables.items():
			if var_name in detected_vars:
				old_value = detected_vars[var_name].original_value
				value_replacements[old_value] = new_value
			else:
				self.logger.warning(f'Variable "{var_name}" not found in history, skipping substitution')

		if not value_replacements:
			self.logger.info('No variables to substitute')
			return history

		# Create a deep copy of history to avoid modifying the original
		import copy

		modified_history = copy.deepcopy(history)

		# Substitute values in all actions
		substitution_count = 0
		for history_item in modified_history.history:
			if not history_item.model_output or not history_item.model_output.action:
				continue

			for action in history_item.model_output.action:
				# Handle both Pydantic models and dicts
				if hasattr(action, 'model_dump'):
					action_dict = action.model_dump()
				elif isinstance(action, dict):
					action_dict = action
				else:
					action_dict = vars(action) if hasattr(action, '__dict__') else {}

				# Substitute in all string fields
				substitution_count += self._substitute_in_dict(action_dict, value_replacements)

				# Update the action with modified values
				if hasattr(action, 'model_dump'):
					# For Pydantic RootModel, we need to recreate from the modified dict
					if hasattr(action, 'root'):
						# This is a RootModel - recreate it from the modified dict
						new_action = type(action).model_validate(action_dict)
						# Replace the root field in-place using object.__setattr__ to bypass Pydantic's immutability
						object.__setattr__(action, 'root', getattr(new_action, 'root'))
					else:
						# Regular Pydantic model - update fields in-place
						for key, val in action_dict.items():
							if hasattr(action, key):
								setattr(action, key, val)
				elif isinstance(action, dict):
					action.update(action_dict)

		self.logger.info(f'Substituted {substitution_count} value(s) in {len(value_replacements)} variable type(s) in history')
		return modified_history

	def _substitute_in_dict(self, data: dict, replacements: dict[str, str]) -> int:
		"""Recursively substitute values in a dictionary, returns count of substitutions made"""
		count = 0
		for key, value in data.items():
			if isinstance(value, str):
				# Replace if exact match
				if value in replacements:
					data[key] = replacements[value]
					count += 1
			elif isinstance(value, dict):
				# Recurse into nested dicts
				count += self._substitute_in_dict(value, replacements)
			elif isinstance(value, list):
				# Handle lists
				for i, item in enumerate(value):
					if isinstance(item, str) and item in replacements:
						value[i] = replacements[item]
						count += 1
					elif isinstance(item, dict):
						count += self._substitute_in_dict(item, replacements)
		return count<|MERGE_RESOLUTION|>--- conflicted
+++ resolved
@@ -1781,11 +1781,7 @@
 		try:
 			await asyncio.wait_for(
 				self.step(step_info),
-<<<<<<< HEAD
-				timeout=step_timeout,
-=======
 				timeout=self.settings.step_timeout,
->>>>>>> 99f41d11
 			)
 			self.logger.debug(f'✅ Completed step {step + 1}/{max_steps}')
 		except TimeoutError:
