--- conflicted
+++ resolved
@@ -241,16 +241,16 @@
 			f'extraction_model={getattr(self.settings.page_extraction_llm, "model_name", None)} '
 		)
 
-<<<<<<< HEAD
+
 		# Start non-blocking LLM connection verification using create_task, checked later in step()
 		# This will run in parallel with browser launch without leaving dangling coroutines on unclean exits
 		setattr(self.llm, '_verified_api_keys', False)
 		self._verification_task = asyncio.create_task(self._verify_llm_connection())
 		self._verification_task.add_done_callback(lambda _: None)
-=======
+
 		# Verify we can connect to the LLM
 		self._verify_llm_connection()
->>>>>>> 3d89b12c
+
 
 		# Initialize available actions for system prompt (only non-filtered actions)
 		# These will be used for the system prompt to maintain caching
@@ -1346,14 +1346,14 @@
 
 		# Create planner message history using full message history with all available actions
 		planner_messages = [
-<<<<<<< HEAD
+
 			PlannerPrompt().get_system_message(is_planner_reasoning=self.settings.is_planner_reasoning),
-=======
+      
 			PlannerPrompt(all_actions).get_system_message(
 				is_planner_reasoning=self.settings.is_planner_reasoning,
 				extended_planner_system_prompt=self.settings.extend_planner_system_message,
 			),
->>>>>>> 3d89b12c
+
 			*self._message_manager.get_messages()[1:],  # Use full message history except the first
 		]
 
