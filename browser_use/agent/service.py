from __future__ import annotations

import asyncio
import gc
import inspect
import json
import logging
import os
import re
import time
from pathlib import Path
from typing import Any, Awaitable, Callable, Dict, Generic, List, Optional, TypeVar, Union
import hashlib
import ast
import hashlib
import ast

from dotenv import load_dotenv
from langchain_core.language_models.chat_models import BaseChatModel
from langchain_core.messages import (
	BaseMessage,
	HumanMessage,
	SystemMessage,
)

# from lmnr.sdk.decorators import observe
from pydantic import BaseModel, ValidationError
from browser_use.dom.service import DomService 
from browser_use.agent.gif import create_history_gif
from browser_use.agent.memory.service import Memory, MemorySettings
from browser_use.agent.message_manager.service import MessageManager, MessageManagerSettings
from browser_use.agent.message_manager.utils import convert_input_messages, extract_json_from_model_output, save_conversation
from browser_use.agent.prompts import AgentMessagePrompt, PlannerPrompt, SystemPrompt
from browser_use.cache import load_cached_plan, save_plan_to_cache
from browser_use.agent.views import (
	REQUIRED_LLM_API_ENV_VARS,
	ActionResult,
	AgentError,
	AgentHistory,
	AgentHistoryList,
	AgentOutput,
	AgentSettings,
	AgentState,
	AgentStepInfo,
	StepMetadata,
	ToolCallingMethod,
)
from browser_use.browser.browser import Browser
from browser_use.browser.context import BrowserContext
from browser_use.browser.views import BrowserState, BrowserStateHistory
from browser_use.controller.registry.views import ActionModel
from browser_use.controller.service import Controller
from browser_use.dom.history_tree_processor.service import (
	DOMHistoryElement,
	HistoryTreeProcessor,
)
from browser_use.exceptions import LLMException
from browser_use.telemetry.service import ProductTelemetry
from browser_use.telemetry.views import (
	AgentEndTelemetryEvent,
	AgentRunTelemetryEvent,
	AgentStepTelemetryEvent,
)
from browser_use.utils import check_env_variables, time_execution_async, time_execution_sync
from browser_use.agent.planner import Planner

load_dotenv()
logger = logging.getLogger(__name__)

SKIP_LLM_API_KEY_VERIFICATION = os.environ.get('SKIP_LLM_API_KEY_VERIFICATION', 'false').lower()[0] in 'ty1'


def log_response(response: AgentOutput) -> None:
	"""Utility function to log the model's response."""

	if 'Success' in response.current_state.evaluation_previous_goal:
		emoji = '👍'
	elif 'Failed' in response.current_state.evaluation_previous_goal:
		emoji = '⚠'
	else:
		emoji = '🤷'

	logger.info(f'{emoji} Eval: {response.current_state.evaluation_previous_goal}')
	logger.info(f'🧠 Memory: {response.current_state.memory}')
	logger.info(f'🎯 Next goal: {response.current_state.next_goal}')
	for i, action in enumerate(response.action):
		logger.info(f'🛠️  Action {i + 1}/{len(response.action)}: {action.model_dump_json(exclude_unset=True)}')


Context = TypeVar('Context')

AgentHookFunc = Callable[['Agent'], Awaitable[None]]


class Agent(Generic[Context]):
	@time_execution_sync('--init (agent)')
	def __init__(
		self,
		task: str,
		llm: BaseChatModel,
		# Optional parameters
		browser: Browser | None = None,
		browser_context: BrowserContext | None = None,
		controller: Controller[Context] = Controller(),
		# Initial agent run parameters
		sensitive_data: Optional[Dict[str, str]] = None,
		initial_actions: Optional[List[Dict[str, Dict[str, Any]]]] = None,
		# Cloud Callbacks
		register_new_step_callback: Union[
			Callable[['BrowserState', 'AgentOutput', int], None],  # Sync callback
			Callable[['BrowserState', 'AgentOutput', int], Awaitable[None]],  # Async callback
			None,
		] = None,
		register_done_callback: Union[
			Callable[['AgentHistoryList'], Awaitable[None]],  # Async Callback
			Callable[['AgentHistoryList'], None],  # Sync Callback
			None,
		] = None,
		register_external_agent_status_raise_error_callback: Callable[[], Awaitable[bool]] | None = None,
		# Agent settings
		use_vision: bool = True,
		use_vision_for_planner: bool = False,
		save_conversation_path: Optional[str] = None,
		save_conversation_path_encoding: Optional[str] = 'utf-8',
		max_failures: int = 3,
		retry_delay: int = 10,
		override_system_message: Optional[str] = None,
		extend_system_message: Optional[str] = None,
		max_input_tokens: int = 128000,
		validate_output: bool = False,
		message_context: Optional[str] = None,
		generate_gif: bool | str = False,
		available_file_paths: Optional[list[str]] = None,
		include_attributes: list[str] = [
			'title',
			'type',
			'name',
			'role',
			'aria-label',
			'placeholder',
			'value',
			'alt',
			'aria-expanded',
			'data-date-format',
		],
		max_actions_per_step: int = 10,
		tool_calling_method: Optional[ToolCallingMethod] = 'auto',
		page_extraction_llm: Optional[BaseChatModel] = None,
		planner_llm: Optional[BaseChatModel] = None,
		planner_interval: int = 1,  # Run planner every N steps
		is_planner_reasoning: bool = False,
		# Inject state
		injected_agent_state: Optional[AgentState] = None,
		#
		context: Context | None = None,
		# Memory settings
		enable_memory: bool = False,
		memory_interval: int = 10,
		memory_config: Optional[dict] = None,
	):
		if page_extraction_llm is None:
			page_extraction_llm = llm

		# Core components
		self.task = task
		self.llm = llm
		self.controller = controller
		self.sensitive_data = sensitive_data

		# Initialize planner if provided
		if planner_llm:
			self.planner = Planner(planner_llm)
		else:
			self.planner = None

		self.settings = AgentSettings(
			use_vision=use_vision,
			use_vision_for_planner=use_vision_for_planner,
			save_conversation_path=save_conversation_path,
			save_conversation_path_encoding=save_conversation_path_encoding,
			max_failures=max_failures,
			retry_delay=retry_delay,
			override_system_message=override_system_message,
			extend_system_message=extend_system_message,
			max_input_tokens=max_input_tokens,
			validate_output=validate_output,
			message_context=message_context,
			generate_gif=generate_gif,
			available_file_paths=available_file_paths,
			include_attributes=include_attributes,
			max_actions_per_step=max_actions_per_step,
			tool_calling_method=tool_calling_method,
			page_extraction_llm=page_extraction_llm,
			planner_llm=planner_llm,
			planner_interval=planner_interval,
			is_planner_reasoning=is_planner_reasoning,
			enable_memory=enable_memory,
			memory_interval=memory_interval,
			memory_config=memory_config,
		)

		# Initialize state
		self.state = injected_agent_state or AgentState()

		# Action setup
		self._setup_action_models()
		self._set_browser_use_version_and_source()
		self.initial_actions = self._convert_initial_actions(initial_actions) if initial_actions else None

		# Model setup
		self._set_model_names()
		self.tool_calling_method = self._set_tool_calling_method()

		# Handle users trying to use use_vision=True with DeepSeek models
		if 'deepseek' in self.model_name.lower():
			logger.warning('⚠️ DeepSeek models do not support use_vision=True yet. Setting use_vision=False for now...')
			self.settings.use_vision = False
		if 'deepseek' in (self.planner_model_name or '').lower():
			logger.warning(
				'⚠️ DeepSeek models do not support use_vision=True yet. Setting use_vision_for_planner=False for now...'
			)
			self.settings.use_vision_for_planner = False

		logger.info(
			f'🧠 Starting an agent with main_model={self.model_name}'
			f'{" +tools" if self.tool_calling_method == "function_calling" else ""}'
			f'{" +rawtools" if self.tool_calling_method == "raw" else ""}'
			f'{" +vision" if self.settings.use_vision else ""}'
			f'{" +memory" if self.settings.enable_memory else ""}, '
			f'planner_model={self.planner_model_name}'
			f'{" +reasoning" if self.settings.is_planner_reasoning else ""}'
			f'{" +vision" if self.settings.use_vision_for_planner else ""}, '
			f'extraction_model={getattr(self.settings.page_extraction_llm, "model_name", None)} '
		)

		# Start non-blocking LLM connection verification using create_task, checked later in step()
		# This will run in parallel with browser launch without leaving dangling coroutines on unclean exits
		self.llm._verified_api_keys = False
		self._verification_task = asyncio.create_task(self._verify_llm_connection())
		self._verification_task.add_done_callback(lambda _: None)

		# Initialize available actions for system prompt (only non-filtered actions)
		# These will be used for the system prompt to maintain caching
		self.unfiltered_actions = self.controller.registry.get_prompt_description()

		self.settings.message_context = self._set_message_context()

		# Initialize message manager with state
		# Initial system prompt with all actions - will be updated during each step
		self._message_manager = MessageManager(
			task=task,
			system_message=SystemPrompt(
				action_description=self.unfiltered_actions,
				max_actions_per_step=self.settings.max_actions_per_step,
				override_system_message=override_system_message,
				extend_system_message=extend_system_message,
			).get_system_message(),
			settings=MessageManagerSettings(
				max_input_tokens=self.settings.max_input_tokens,
				include_attributes=self.settings.include_attributes,
				message_context=self.settings.message_context,
				sensitive_data=sensitive_data,
				available_file_paths=self.settings.available_file_paths,
			),
			state=self.state.message_manager_state,
		)

		if self.settings.enable_memory:
			memory_settings = MemorySettings(
				agent_id=self.state.agent_id,
				interval=self.settings.memory_interval,
				config=self.settings.memory_config,
			)

			# Initialize memory
			self.memory = Memory(
				message_manager=self._message_manager,
				llm=self.llm,
				settings=memory_settings,
			)
		else:
			self.memory = None

		# Browser setup
		self.injected_browser = browser is not None
		self.injected_browser_context = browser_context is not None
		self.browser = browser or Browser()
		self.browser_context = browser_context or BrowserContext(
			browser=self.browser, config=self.browser.config.new_context_config
		)

		# Callbacks
		self.register_new_step_callback = register_new_step_callback
		self.register_done_callback = register_done_callback
		self.register_external_agent_status_raise_error_callback = register_external_agent_status_raise_error_callback

		# Context
		self.context = context

		# Telemetry
		self.telemetry = ProductTelemetry()

		if self.settings.save_conversation_path:
			logger.info(f'Saving conversation to {self.settings.save_conversation_path}')

	def _set_message_context(self) -> str | None:
		if self.tool_calling_method == 'raw':
			# For raw tool calling, only include actions with no filters initially
			if self.settings.message_context:
				context_str = str(self.settings.message_context)
				context_lines = context_str.split('\n') if context_str else []
				non_action_lines = [line for line in context_lines if not line.startswith('Available actions:')]
				updated_context = '\n'.join(non_action_lines)
				if updated_context:
					updated_context += f'\n\nAvailable actions: {self.unfiltered_actions}'
				else:
					updated_context = f'Available actions: {self.unfiltered_actions}'
				self.settings.message_context = updated_context
			else:
				self.settings.message_context = f'Available actions: {self.unfiltered_actions}'
		return self.settings.message_context

	def _set_browser_use_version_and_source(self) -> None:
		"""Get the version and source of the browser-use package (git or pip in a nutshell)"""
		try:
			# First check for repository-specific files
			repo_files = ['.git', 'README.md', 'docs', 'examples']
			package_root = Path(__file__).parent.parent.parent

			# If all of these files/dirs exist, it's likely from git
			if all(Path(package_root / file).exists() for file in repo_files):
				try:
					import subprocess

					version = subprocess.check_output(['git', 'describe', '--tags']).decode('utf-8').strip()
				except Exception:
					version = 'unknown'
				source = 'git'
			else:
				# If no repo files found, try getting version from pip
				import pkg_resources

				version = pkg_resources.get_distribution('browser-use').version
				source = 'pip'
		except Exception:
			version = 'unknown'
			source = 'unknown'

		logger.debug(f'Version: {version}, Source: {source}')
		self.version = version
		self.source = source

	def _set_model_names(self) -> None:
		self.chat_model_library = self.llm.__class__.__name__
		self.model_name = 'Unknown'
		if hasattr(self.llm, 'model_name'):
			model = self.llm.model_name  # type: ignore
			self.model_name = model if model is not None else 'Unknown'
		elif hasattr(self.llm, 'model'):
			model = self.llm.model  # type: ignore
			self.model_name = model if model is not None else 'Unknown'

		if self.settings.planner_llm:
			if hasattr(self.settings.planner_llm, 'model_name'):
				self.planner_model_name = self.settings.planner_llm.model_name  # type: ignore
			elif hasattr(self.settings.planner_llm, 'model'):
				self.planner_model_name = self.settings.planner_llm.model  # type: ignore
			else:
				self.planner_model_name = 'Unknown'
		else:
			self.planner_model_name = None

	def _setup_action_models(self) -> None:
		"""Setup dynamic action models from controller's registry"""
		# Initially only include actions with no filters
		self.ActionModel = self.controller.registry.create_action_model()
		# Create output model with the dynamic actions
		self.AgentOutput = AgentOutput.type_with_custom_actions(self.ActionModel)

		# used to force the done action when max_steps is reached
		self.DoneActionModel = self.controller.registry.create_action_model(include_actions=['done'])
		self.DoneAgentOutput = AgentOutput.type_with_custom_actions(self.DoneActionModel)

	def _set_tool_calling_method(self) -> Optional[ToolCallingMethod]:
		tool_calling_method = self.settings.tool_calling_method
		if tool_calling_method == 'auto':
			if 'deepseek-reasoner' in self.model_name or 'deepseek-r1' in self.model_name:
				return 'raw'
			elif self.chat_model_library == 'ChatGoogleGenerativeAI':
				return None
			elif self.chat_model_library == 'ChatOpenAI':
				return 'function_calling'
			elif self.chat_model_library == 'AzureChatOpenAI':
				return 'function_calling'
			else:
				return None
		else:
			return tool_calling_method

	def add_new_task(self, new_task: str) -> None:
		self._message_manager.add_new_task(new_task)

	async def _raise_if_stopped_or_paused(self) -> None:
		"""Utility function that raises an InterruptedError if the agent is stopped or paused."""

		if self.register_external_agent_status_raise_error_callback:
			if await self.register_external_agent_status_raise_error_callback():
				raise InterruptedError

		if self.state.stopped or self.state.paused:
			# logger.debug('Agent paused after getting state')
			raise InterruptedError

	# @observe(name='agent.step', ignore_output=True, ignore_input=True)
	@time_execution_async('--step (agent)')
	async def step(self, step_info: Optional[AgentStepInfo] = None) -> None:
		"""Execute one step of the task"""
		logger.info(f'📍 Step {self.state.n_steps}')
		state = None
		model_output = None
		result: list[ActionResult] = []
		step_start_time = time.time()
		tokens = 0

		try:
			state = await self.browser_context.get_state(cache_clickable_elements_hashes=True)
			active_page = await self.browser_context.get_current_page()

			# generate procedural memory if needed
			if self.settings.enable_memory and self.memory and self.state.n_steps % self.settings.memory_interval == 0:
				self.memory.create_procedural_memory(self.state.n_steps)

			await self._raise_if_stopped_or_paused()

			# Update action models with page-specific actions
			await self._update_action_models_for_page(active_page)

			# Get page-specific filtered actions
			page_filtered_actions = self.controller.registry.get_prompt_description(active_page)

			# If there are page-specific actions, add them as a special message for this step only
			if page_filtered_actions:
				page_action_message = f'For this page, these additional actions are available:\n{page_filtered_actions}'
				self._message_manager._add_message_with_tokens(HumanMessage(content=page_action_message))

			# If using raw tool calling method, we need to update the message context with new actions
			if self.tool_calling_method == 'raw':
				# For raw tool calling, get all non-filtered actions plus the page-filtered ones
				all_unfiltered_actions = self.controller.registry.get_prompt_description()
				all_actions = all_unfiltered_actions
				if page_filtered_actions:
					all_actions += '\n' + page_filtered_actions

				context_lines = (self._message_manager.settings.message_context or '').split('\n')
				non_action_lines = [line for line in context_lines if not line.startswith('Available actions:')]
				updated_context = '\n'.join(non_action_lines)
				if updated_context:
					updated_context += f'\n\nAvailable actions: {all_actions}'
				else:
					updated_context = f'Available actions: {all_actions}'
				self._message_manager.settings.message_context = updated_context

			self._message_manager.add_state_message(state, self.state.last_result, step_info, self.settings.use_vision)

			# Run planner at specified intervals if planner is configured
			if self.settings.planner_llm and self.state.n_steps % self.settings.planner_interval == 0:
				plan = await self._run_planner()
				# add plan before last state message
				self._message_manager.add_plan(plan, position=-1)

			if step_info and step_info.is_last_step():
				# Add last step warning if needed
				msg = 'Now comes your last step. Use only the "done" action now. No other actions - so here your action sequence must have length 1.'
				msg += '\nIf the task is not yet fully finished as requested by the user, set success in "done" to false! E.g. if not all steps are fully completed.'
				msg += '\nIf the task is fully finished, set success in "done" to true.'
				msg += '\nInclude everything you found out for the ultimate task in the done text.'
				logger.info('Last step finishing up')
				self._message_manager._add_message_with_tokens(HumanMessage(content=msg))
				self.AgentOutput = self.DoneAgentOutput

			input_messages = self._message_manager.get_messages()
			tokens = self._message_manager.state.history.current_tokens

			try:
				model_output = await self.get_next_action(input_messages)

				# Check again for paused/stopped state after getting model output
				# This is needed in case Ctrl+C was pressed during the get_next_action call
				await self._raise_if_stopped_or_paused()

				self.state.n_steps += 1

				if self.register_new_step_callback:
					if inspect.iscoroutinefunction(self.register_new_step_callback):
						await self.register_new_step_callback(state, model_output, self.state.n_steps)
					else:
						self.register_new_step_callback(state, model_output, self.state.n_steps)
				if self.settings.save_conversation_path:
					target = self.settings.save_conversation_path + f'_{self.state.n_steps}.txt'
					save_conversation(input_messages, model_output, target, self.settings.save_conversation_path_encoding)

				self._message_manager._remove_last_state_message()  # we dont want the whole state in the chat history

				# check again if Ctrl+C was pressed before we commit the output to history
				await self._raise_if_stopped_or_paused()

				self._message_manager.add_model_output(model_output)
			except asyncio.CancelledError:
				# Task was cancelled due to Ctrl+C
				self._message_manager._remove_last_state_message()
				raise InterruptedError('Model query cancelled by user')
			except InterruptedError:
				# Agent was paused during get_next_action
				self._message_manager._remove_last_state_message()
				raise  # Re-raise to be caught by the outer try/except
			except Exception as e:
				# model call failed, remove last state message from history
				self._message_manager._remove_last_state_message()
				raise e

			result: list[ActionResult] = await self.multi_act(model_output.action)

			self.state.last_result = result

			if len(result) > 0 and result[-1].is_done:
				logger.info(f'📄 Result: {result[-1].extracted_content}')

			self.state.consecutive_failures = 0

		except InterruptedError:
			# logger.debug('Agent paused')
			self.state.last_result = [
				ActionResult(
					error='The agent was paused mid-step - the last action might need to be repeated', include_in_memory=False
				)
			]
			return
		except asyncio.CancelledError:
			# Directly handle the case where the step is cancelled at a higher level
			# logger.debug('Task cancelled - agent was paused with Ctrl+C')
			self.state.last_result = [ActionResult(error='The agent was paused with Ctrl+C', include_in_memory=False)]
			raise InterruptedError('Step cancelled by user')
		except Exception as e:
			result = await self._handle_step_error(e)
			self.state.last_result = result

		finally:
			step_end_time = time.time()
			actions = [a.model_dump(exclude_unset=True) for a in model_output.action] if model_output else []
			self.telemetry.capture(
				AgentStepTelemetryEvent(
					agent_id=self.state.agent_id,
					step=self.state.n_steps,
					actions=actions,
					consecutive_failures=self.state.consecutive_failures,
					step_error=[r.error for r in result if r.error] if result else ['No result'],
				)
			)
			if not result:
				return

			if state:
				metadata = StepMetadata(
					step_number=self.state.n_steps,
					step_start_time=step_start_time,
					step_end_time=step_end_time,
					input_tokens=tokens,
				)
				self._make_history_item(model_output, state, result, metadata)

	@time_execution_async('--handle_step_error (agent)')
	async def _handle_step_error(self, error: Exception) -> list[ActionResult]:
		"""Handle all types of errors that can occur during a step"""
		include_trace = logger.isEnabledFor(logging.DEBUG)
		error_msg = AgentError.format_error(error, include_trace=include_trace)
		prefix = f'❌ Result failed {self.state.consecutive_failures + 1}/{self.settings.max_failures} times:\n '
		self.state.consecutive_failures += 1

		if 'Browser closed' in error_msg:
			logger.error('❌  Browser is closed or disconnected, unable to proceed')
			return [ActionResult(error='Browser closed or disconnected, unable to proceed', include_in_memory=False)]

		if isinstance(error, (ValidationError, ValueError)):
			logger.error(f'{prefix}{error_msg}')
			if 'Max token limit reached' in error_msg:
				# cut tokens from history
				self._message_manager.settings.max_input_tokens = self.settings.max_input_tokens - 500
				logger.info(
					f'Cutting tokens from history - new max input tokens: {self._message_manager.settings.max_input_tokens}'
				)
				self._message_manager.cut_messages()
			elif 'Could not parse response' in error_msg:
				# give model a hint how output should look like
				error_msg += '\n\nReturn a valid JSON object with the required fields.'

		else:
			from anthropic import RateLimitError as AnthropicRateLimitError
			from google.api_core.exceptions import ResourceExhausted
			from openai import RateLimitError

			# Define a tuple of rate limit error types for easier maintenance
			RATE_LIMIT_ERRORS = (
				RateLimitError,  # OpenAI
				ResourceExhausted,  # Google
				AnthropicRateLimitError,  # Anthropic
			)

			if isinstance(error, RATE_LIMIT_ERRORS):
				logger.warning(f'{prefix}{error_msg}')
				await asyncio.sleep(self.settings.retry_delay)
			else:
				logger.error(f'{prefix}{error_msg}')

		return [ActionResult(error=error_msg, include_in_memory=True)]

	def _make_history_item(
		self,
		model_output: AgentOutput | None,
		state: BrowserState,
		result: list[ActionResult],
		metadata: Optional[StepMetadata] = None,
	) -> None:
		"""Create and store history item"""

		if model_output:
			interacted_elements = AgentHistory.get_interacted_element(model_output, state.selector_map)
		else:
			interacted_elements = [None]

		state_history = BrowserStateHistory(
			url=state.url,
			title=state.title,
			tabs=state.tabs,
			interacted_element=interacted_elements,
			screenshot=state.screenshot,
		)

		history_item = AgentHistory(model_output=model_output, result=result, state=state_history, metadata=metadata)

		self.state.history.history.append(history_item)

	THINK_TAGS = re.compile(r'<think>.*?</think>', re.DOTALL)
	STRAY_CLOSE_TAG = re.compile(r'.*?</think>', re.DOTALL)

	def _remove_think_tags(self, text: str) -> str:
		# Step 1: Remove well-formed <think>...</think>
		text = re.sub(self.THINK_TAGS, '', text)
		# Step 2: If there's an unmatched closing tag </think>,
		#         remove everything up to and including that.
		text = re.sub(self.STRAY_CLOSE_TAG, '', text)
		return text.strip()

	def _convert_input_messages(self, input_messages: list[BaseMessage]) -> list[BaseMessage]:
		"""Convert input messages to the correct format"""
		if self.model_name == 'deepseek-reasoner' or 'deepseek-r1' in self.model_name:
			return convert_input_messages(input_messages, self.model_name)
		else:
			return input_messages

	@time_execution_async('--get_next_action (agent)')
	async def get_next_action(self, input_messages: list[BaseMessage]) -> AgentOutput:
		"""Get next action from LLM based on current state"""
		input_messages = self._convert_input_messages(input_messages)

		if self.tool_calling_method == 'raw':
			logger.debug(f'Using {self.tool_calling_method} for {self.chat_model_library}')
			try:
				output = self.llm.invoke(input_messages)
				response = {'raw': output, 'parsed': None}
			except Exception as e:
				logger.error(f'Failed to invoke model: {str(e)}')
				raise LLMException(401, 'LLM API call failed') from e
			# TODO: currently invoke does not return reasoning_content, we should override invoke
			output.content = self._remove_think_tags(str(output.content))
			try:
				parsed_json = extract_json_from_model_output(output.content)
				parsed = self.AgentOutput(**parsed_json)
				response['parsed'] = parsed
			except (ValueError, ValidationError) as e:
				logger.warning(f'Failed to parse model output: {output} {str(e)}')
				raise ValueError('Could not parse response.')

		elif self.tool_calling_method is None:
			structured_llm = self.llm.with_structured_output(self.AgentOutput, include_raw=True)
			try:
				response: dict[str, Any] = await structured_llm.ainvoke(input_messages)  # type: ignore
				parsed: AgentOutput | None = response['parsed']

			except Exception as e:
				logger.error(f'Failed to invoke model: {str(e)}')
				raise LLMException(401, 'LLM API call failed') from e

		else:
			logger.debug(f'Using {self.tool_calling_method} for {self.chat_model_library}')
			structured_llm = self.llm.with_structured_output(self.AgentOutput, include_raw=True, method=self.tool_calling_method)
			response: dict[str, Any] = await structured_llm.ainvoke(input_messages)  # type: ignore

		# Handle tool call responses
		if response.get('parsing_error') and 'raw' in response:
			raw_msg = response['raw']
			if hasattr(raw_msg, 'tool_calls') and raw_msg.tool_calls:
				# Convert tool calls to AgentOutput format

				tool_call = raw_msg.tool_calls[0]  # Take first tool call

				# Create current state
				tool_call_name = tool_call['name']
				tool_call_args = tool_call['args']

				current_state = {
					'page_summary': 'Processing tool call',
					'evaluation_previous_goal': 'Executing action',
					'memory': 'Using tool call',
					'next_goal': f'Execute {tool_call_name}',
				}

				# Create action from tool call
				action = {tool_call_name: tool_call_args}

				parsed = self.AgentOutput(current_state=current_state, action=[self.ActionModel(**action)])
			else:
				parsed = None
		else:
			parsed = response['parsed']

		if not parsed:
			try:
				parsed_json = extract_json_from_model_output(response['raw'].content)
				parsed = self.AgentOutput(**parsed_json)
			except Exception as e:
				logger.warning(f'Failed to parse model output: {response["raw"].content} {str(e)}')
				raise ValueError('Could not parse response.')

		# cut the number of actions to max_actions_per_step if needed
		if len(parsed.action) > self.settings.max_actions_per_step:
			parsed.action = parsed.action[: self.settings.max_actions_per_step]

		if not (hasattr(self.state, 'paused') and (self.state.paused or self.state.stopped)):
			log_response(parsed)

		return parsed

	def _log_agent_run(self) -> None:
		"""Log the agent run"""
		logger.info(f'🚀 Starting task: {self.task}')

		logger.debug(f'Version: {self.version}, Source: {self.source}')
		self.telemetry.capture(
			AgentRunTelemetryEvent(
				agent_id=self.state.agent_id,
				use_vision=self.settings.use_vision,
				task=self.task,
				model_name=self.model_name,
				chat_model_library=self.chat_model_library,
				version=self.version,
				source=self.source,
			)
		)

	async def take_step(self) -> tuple[bool, bool]:
		"""Take a step

		Returns:
			Tuple[bool, bool]: (is_done, is_valid)
		"""
		await self.step()

		if self.state.history.is_done():
			if self.settings.validate_output:
				if not await self._validate_output():
					return True, False

			await self.log_completion()
			if self.register_done_callback:
				if inspect.iscoroutinefunction(self.register_done_callback):
					await self.register_done_callback(self.state.history)
				else:
					self.register_done_callback(self.state.history)
			return True, True

		return False, False

	# @observe(name='agent.run', ignore_output=True)
	@time_execution_async('--run (agent)')
	async def run(
		self, max_steps: int = 100, on_step_start: AgentHookFunc | None = None, on_step_end: AgentHookFunc | None = None
	) -> AgentHistoryList:
		"""Execute the task with maximum number of steps"""

		loop = asyncio.get_event_loop()

		# Set up the Ctrl+C signal handler with callbacks specific to this agent
		from browser_use.utils import SignalHandler

		signal_handler = SignalHandler(
			loop=loop,
			pause_callback=self.pause,
			resume_callback=self.resume,
			custom_exit_callback=None,  # No special cleanup needed on forced exit
			exit_on_second_int=True,
		)
		signal_handler.register()

		# Wait for verification task to complete if it exists
		if hasattr(self, '_verification_task') and not self._verification_task.done():
			try:
				await self._verification_task
			except Exception:
				# Error already logged in the task
				pass

		# Check that verification was successful
		assert self.llm._verified_api_keys or SKIP_LLM_API_KEY_VERIFICATION, (
			'Failed to connect to LLM API or LLM API is not responding correctly'
		)

		try:
			self._log_agent_run()

			# Execute initial actions if provided
			if self.initial_actions:
				result = await self.multi_act(self.initial_actions, check_for_new_elements=False)
				self.state.last_result = result

			for step in range(max_steps):
				# Check if waiting for user input after Ctrl+C
				if self.state.paused:
					signal_handler.wait_for_resume()
					signal_handler.reset()

				# Check if we should stop due to too many failures
				if self.state.consecutive_failures >= self.settings.max_failures:
					logger.error(f'❌ Stopping due to {self.settings.max_failures} consecutive failures')
					break

				# Check control flags before each step
				if self.state.stopped:
					logger.info('Agent stopped')
					break

				while self.state.paused:
					await asyncio.sleep(0.2)  # Small delay to prevent CPU spinning
					if self.state.stopped:  # Allow stopping while paused
						break

				if on_step_start is not None:
					await on_step_start(self)

				step_info = AgentStepInfo(step_number=step, max_steps=max_steps)
				await self.step(step_info)

				if on_step_end is not None:
					await on_step_end(self)

				if self.state.history.is_done():
					if self.settings.validate_output and step < max_steps - 1:
						if not await self._validate_output():
							continue

					await self.log_completion()
					# Only cache the plan if the task was completed successfully
					if self.state.history.is_successful():
						page = await self.browser_context.get_current_page()
						url = page.url if page else None
						dom = await page.content() if page else None
						if url and dom:
							# Get the last plan that was used
							last_plan = self._message_manager.get_last_plan()
							if last_plan:
								# Convert the plan to a list if it's not already
								plan_list = [last_plan] if isinstance(last_plan, dict) else last_plan
								save_plan_to_cache(self.task, url, dom, plan_list)
								logger.info("Cached successful plan for task: %s", self.task)
					break
			else:
				logger.info('❌ Failed to complete task in maximum steps')

			return self.state.history

		except KeyboardInterrupt:
			# Already handled by our signal handler, but catch any direct KeyboardInterrupt as well
			logger.info('Got KeyboardInterrupt during execution, returning current history')
			return self.state.history

		finally:
			# Unregister signal handlers before cleanup
			signal_handler.unregister()

			self.telemetry.capture(
				AgentEndTelemetryEvent(
					agent_id=self.state.agent_id,
					is_done=self.state.history.is_done(),
					success=self.state.history.is_successful(),
					steps=self.state.n_steps,
					max_steps_reached=self.state.n_steps >= max_steps,
					errors=self.state.history.errors(),
					total_input_tokens=self.state.history.total_input_tokens(),
					total_duration_seconds=self.state.history.total_duration_seconds(),
				)
			)

			await self.close()

			if self.settings.generate_gif:
				output_path: str = 'agent_history.gif'
				if isinstance(self.settings.generate_gif, str):
					output_path = self.settings.generate_gif

				create_history_gif(task=self.task, history=self.state.history, output_path=output_path)

	# @observe(name='controller.multi_act')
	@time_execution_async('--multi-act (agent)')
	async def multi_act(
		self,
		actions: list[ActionModel],
		check_for_new_elements: bool = True,
	) -> list[ActionResult]:
		"""Execute multiple actions"""
		results = []

		cached_selector_map = await self.browser_context.get_selector_map()
		cached_path_hashes = set(e.hash.branch_path_hash for e in cached_selector_map.values())

		await self.browser_context.remove_highlights()

		for i, action in enumerate(actions):
			if action.get_index() is not None and i != 0:
				new_state = await self.browser_context.get_state(cache_clickable_elements_hashes=False)
				new_selector_map = new_state.selector_map

				# Detect index change after previous action
				orig_target = cached_selector_map.get(action.get_index())  # type: ignore
				orig_target_hash = orig_target.hash.branch_path_hash if orig_target else None
				new_target = new_selector_map.get(action.get_index())  # type: ignore
				new_target_hash = new_target.hash.branch_path_hash if new_target else None
				if orig_target_hash != new_target_hash:
					msg = f'Element index changed after action {i} / {len(actions)}, because page changed.'
					logger.info(msg)
					results.append(ActionResult(extracted_content=msg, include_in_memory=True))
					break

				new_path_hashes = set(e.hash.branch_path_hash for e in new_selector_map.values())
				if check_for_new_elements and not new_path_hashes.issubset(cached_path_hashes):
					# next action requires index but there are new elements on the page
					msg = f'Something new appeared after action {i} / {len(actions)}'
					logger.info(msg)
					results.append(ActionResult(extracted_content=msg, include_in_memory=True))
					break

			try:
				await self._raise_if_stopped_or_paused()

				result = await self.controller.act(
					action,
					self.browser_context,
					self.settings.page_extraction_llm,
					self.sensitive_data,
					self.settings.available_file_paths,
					context=self.context,
				)

				results.append(result)

				logger.debug(f'Executed action {i + 1} / {len(actions)}')
				if results[-1].is_done or results[-1].error or i == len(actions) - 1:
					break

				await asyncio.sleep(self.browser_context.config.wait_between_actions)
				# hash all elements. if it is a subset of cached_state its fine - else break (new elements on page)

			except asyncio.CancelledError:
				# Gracefully handle task cancellation
				logger.info(f'Action {i + 1} was cancelled due to Ctrl+C')
				if not results:
					# Add a result for the cancelled action
					results.append(ActionResult(error='The action was cancelled due to Ctrl+C', include_in_memory=True))
				raise InterruptedError('Action cancelled by user')

		return results

	async def _validate_output(self) -> bool:
		"""Validate the output of the last action is what the user wanted"""
		system_msg = (
			f'You are a validator of an agent who interacts with a browser. '
			f'Validate if the output of last action is what the user wanted and if the task is completed. '
			f'If the task is unclear defined, you can let it pass. But if something is missing or the image does not show what was requested dont let it pass. '
			f'Try to understand the page and help the model with suggestions like scroll, do x, ... to get the solution right. '
			f'Task to validate: {self.task}. Return a JSON object with 2 keys: is_valid and reason. '
			f'is_valid is a boolean that indicates if the output is correct. '
			f'reason is a string that explains why it is valid or not.'
			f' example: {{"is_valid": false, "reason": "The user wanted to search for "cat photos", but the agent searched for "dog photos" instead."}}'
		)

		if self.browser_context.session:
			state = await self.browser_context.get_state(cache_clickable_elements_hashes=False)
			content = AgentMessagePrompt(
				state=state,
				result=self.state.last_result,
				include_attributes=self.settings.include_attributes,
			)
			msg = [SystemMessage(content=system_msg), content.get_user_message(self.settings.use_vision)]
		else:
			# if no browser session, we can't validate the output
			return True

		class ValidationResult(BaseModel):
			"""
			Validation results.
			"""

			is_valid: bool
			reason: str

		validator = self.llm.with_structured_output(ValidationResult, include_raw=True)
		response: dict[str, Any] = await validator.ainvoke(msg)  # type: ignore
		parsed: ValidationResult = response['parsed']
		is_valid = parsed.is_valid
		if not is_valid:
			logger.info(f'❌ Validator decision: {parsed.reason}')
			msg = f'The output is not yet correct. {parsed.reason}.'
			self.state.last_result = [ActionResult(extracted_content=msg, include_in_memory=True)]
		else:
			logger.info(f'✅ Validator decision: {parsed.reason}')
		return is_valid

	async def log_completion(self) -> None:
		"""Log the completion of the task"""
		logger.info('✅ Task completed')
		if self.state.history.is_successful():
			logger.info('✅ Successfully')
		else:
			logger.info('❌ Unfinished')

		total_tokens = self.state.history.total_input_tokens()
		logger.info(f'📝 Total input tokens used (approximate): {total_tokens}')

		if self.register_done_callback:
			if inspect.iscoroutinefunction(self.register_done_callback):
				await self.register_done_callback(self.state.history)
			else:
				self.register_done_callback(self.state.history)

	async def rerun_history(
		self,
		history: AgentHistoryList,
		max_retries: int = 3,
		skip_failures: bool = True,
		delay_between_actions: float = 2.0,
	) -> list[ActionResult]:
		"""
		Rerun a saved history of actions with error handling and retry logic.

		Args:
				history: The history to replay
				max_retries: Maximum number of retries per action
				skip_failures: Whether to skip failed actions or stop execution
				delay_between_actions: Delay between actions in seconds

		Returns:
				List of action results
		"""
		# Execute initial actions if provided
		if self.initial_actions:
			result = await self.multi_act(self.initial_actions)
			self.state.last_result = result

		results = []

		for i, history_item in enumerate(history.history):
			goal = history_item.model_output.current_state.next_goal if history_item.model_output else ''
			logger.info(f'Replaying step {i + 1}/{len(history.history)}: goal: {goal}')

			if (
				not history_item.model_output
				or not history_item.model_output.action
				or history_item.model_output.action == [None]
			):
				logger.warning(f'Step {i + 1}: No action to replay, skipping')
				results.append(ActionResult(error='No action to replay'))
				continue

			retry_count = 0
			while retry_count < max_retries:
				try:
					result = await self._execute_history_step(history_item, delay_between_actions)
					results.extend(result)
					break

				except Exception as e:
					retry_count += 1
					if retry_count == max_retries:
						error_msg = f'Step {i + 1} failed after {max_retries} attempts: {str(e)}'
						logger.error(error_msg)
						if not skip_failures:
							results.append(ActionResult(error=error_msg))
							raise RuntimeError(error_msg)
					else:
						logger.warning(f'Step {i + 1} failed (attempt {retry_count}/{max_retries}), retrying...')
						await asyncio.sleep(delay_between_actions)

		return results

	async def _execute_history_step(self, history_item: AgentHistory, delay: float) -> list[ActionResult]:
		"""Execute a single step from history with element validation"""
		state = await self.browser_context.get_state(cache_clickable_elements_hashes=False)
		if not state or not history_item.model_output:
			raise ValueError('Invalid state or model output')
		updated_actions = []
		for i, action in enumerate(history_item.model_output.action):
			updated_action = await self._update_action_indices(
				history_item.state.interacted_element[i],
				action,
				state,
			)
			updated_actions.append(updated_action)

			if updated_action is None:
				raise ValueError(f'Could not find matching element {i} in current page')

		result = await self.multi_act(updated_actions)

		await asyncio.sleep(delay)
		return result

	async def _update_action_indices(
		self,
		historical_element: Optional[DOMHistoryElement],
		action: ActionModel,  # Type this properly based on your action model
		current_state: BrowserState,
	) -> Optional[ActionModel]:
		"""
		Update action indices based on current page state.
		Returns updated action or None if element cannot be found.
		"""
		if not historical_element or not current_state.element_tree:
			return action

		current_element = HistoryTreeProcessor.find_history_element_in_tree(historical_element, current_state.element_tree)

		if not current_element or current_element.highlight_index is None:
			return None

		old_index = action.get_index()
		if old_index != current_element.highlight_index:
			action.set_index(current_element.highlight_index)
			logger.info(f'Element moved in DOM, updated index from {old_index} to {current_element.highlight_index}')

		return action

	async def load_and_rerun(self, history_file: Optional[str | Path] = None, **kwargs) -> list[ActionResult]:
		"""
		Load history from file and rerun it.

		Args:
				history_file: Path to the history file
				**kwargs: Additional arguments passed to rerun_history
		"""
		if not history_file:
			history_file = 'AgentHistory.json'
		history = AgentHistoryList.load_from_file(history_file, self.AgentOutput)
		return await self.rerun_history(history, **kwargs)

	def save_history(self, file_path: Optional[str | Path] = None) -> None:
		"""Save the history to a file"""
		if not file_path:
			file_path = 'AgentHistory.json'
		self.state.history.save_to_file(file_path)

	def pause(self) -> None:
		"""Pause the agent before the next step"""
		print('\n\n⏸️  Got Ctrl+C, paused the agent and left the browser open.')
		self.state.paused = True

		# The signal handler will handle the asyncio pause logic for us
		# No need to duplicate the code here

	def resume(self) -> None:
		"""Resume the agent"""
		print('----------------------------------------------------------------------')
		print('▶️  Got Enter, resuming agent execution where it left off...\n')
		self.state.paused = False

		# The signal handler should have already reset the flags
		# through its reset() method when called from run()

		# playwright browser is always immediately killed by the first Ctrl+C (no way to stop that)
		# so we need to restart the browser if user wants to continue
		if self.browser:
			logger.info('🌎 Restarting/reconnecting to browser...')
			loop = asyncio.get_event_loop()
			loop.create_task(self.browser._init())
			loop.create_task(asyncio.sleep(5))

	def stop(self) -> None:
		"""Stop the agent"""
		logger.info('⏹️ Agent stopping')
		self.state.stopped = True

	def _convert_initial_actions(self, actions: List[Dict[str, Dict[str, Any]]]) -> List[ActionModel]:
		"""Convert dictionary-based actions to ActionModel instances"""
		converted_actions = []
		action_model = self.ActionModel
		for action_dict in actions:
			# Each action_dict should have a single key-value pair
			action_name = next(iter(action_dict))
			params = action_dict[action_name]

			# Get the parameter model for this action from registry
			action_info = self.controller.registry.registry.actions[action_name]
			param_model = action_info.param_model

			# Create validated parameters using the appropriate param model
			validated_params = param_model(**params)

			# Create ActionModel instance with the validated parameters
			action_model = self.ActionModel(**{action_name: validated_params})
			converted_actions.append(action_model)

		return converted_actions

	async def _verify_llm_connection(self) -> bool:
		"""
		Verify that the LLM API keys are setup and the LLM API is responding properly.
		Helps prevent errors due to running out of API credits, missing env vars, or network issues.
		"""
		if getattr(self.llm, '_verified_api_keys', None) is True:
			return True  # If the LLM API keys have already been verified during a previous run, skip the test

		# Check if required environment variables are set for the model we're using
		required_keys = REQUIRED_LLM_API_ENV_VARS.get(self.llm.__class__.__name__, [])
		if required_keys and not check_env_variables(required_keys, any_or_all=all):
			error = f'LLM API Key environment variables not set up for {self.llm.__class__.__name__}, missing: {required_keys}'
			logger.warning(f'❌ {error}')
			if not SKIP_LLM_API_KEY_VERIFICATION:
				self.llm._verified_api_keys = False
				raise ValueError(error)

		if SKIP_LLM_API_KEY_VERIFICATION:  # skip roundtrip connection test for speed in cloud environment
			self.llm._verified_api_keys = True
			return True

		test_prompt = 'What is the capital of France? Respond with a single word.'
		test_answer = 'paris'
		try:
			response = await self.llm.ainvoke([HumanMessage(content=test_prompt)])
			response_text = str(response.content).lower()

			if test_answer in response_text:
				logger.debug(
					f'🧠 LLM API keys {", ".join(required_keys)} verified, {self.llm.__class__.__name__} model is connected and responding correctly.'
				)
<<<<<<< HEAD
=======
				self.llm._verified_api_keys = True
>>>>>>> 4ba8c1b0
				return True
			else:
				logger.debug(
					'❌  Got bad LLM response to basic sanity check question: \n\t  %s\n\t\tEXPECTING: %s\n\t\tGOT: %s',
					test_prompt,
					test_answer,
					response,
				)
				raise Exception('LLM responded to a simple test question incorrectly')
		except Exception as e:
			self.llm._verified_api_keys = False
			logger.error(
				f'\n\n❌  LLM {self.llm.__class__.__name__} connection test failed. Check that {", ".join(required_keys)} is set correctly in .env and that the LLM API account has sufficient funding.\n\n{e}\n'
			)
			raise Exception(f'LLM API connection test failed: {e}') from e

	async def _run_planner(self) -> Optional[str]:
		"""Run the planner to analyze state and suggest next steps"""
		# Skip planning if no planner_llm is set
		if not self.settings.planner_llm:
			return None

		# Get current state to filter actions by page
		page = await self.browser_context.get_current_page()
		url = page.url if page else None
		dom = await page.content() if page else None

		# Check cache first
		if url and dom:
			cached_plan = load_cached_plan(self.task, url, dom)
			if cached_plan:
				logger.info("Using cached plan for task: %s", self.task)
				self._message_manager.add_cached_plan(cached_plan)
				return json.dumps(cached_plan)

		# Get all standard actions (no filter) and page-specific actions
		standard_actions = self.controller.registry.get_prompt_description()  # No page = system prompt actions
		page_actions = self.controller.registry.get_prompt_description(page)  # Page-specific actions

		# Combine both for the planner
		all_actions = standard_actions
		if page_actions:
			all_actions += '\n' + page_actions

		# Create planner message history using full message history with all available actions
		planner_messages = [
			PlannerPrompt().get_system_message(),
			*self._message_manager.get_messages()[1:],  # Use full message history except the first
		]

		if not self.settings.use_vision_for_planner and self.settings.use_vision:
			last_state_message: HumanMessage = planner_messages[-1]
			# remove image from last state message
			new_msg = ''
			if isinstance(last_state_message.content, list):
				for msg in last_state_message.content:
					if msg['type'] == 'text':  # type: ignore
						new_msg += msg['text']  # type: ignore
					elif msg['type'] == 'image_url':  # type: ignore
						continue  # type: ignore
			else:
				new_msg = last_state_message.content

			planner_messages[-1] = HumanMessage(content=new_msg)

		planner_messages = convert_input_messages(planner_messages, self.planner_model_name)

		# Get planner output
		try:
			response = await self.settings.planner_llm.ainvoke(planner_messages)
		except Exception as e:
			logger.error(f'Failed to invoke planner: {str(e)}')
			raise LLMException(401, 'LLM API call failed') from e

		plan = str(response.content)
		# if deepseek-reasoner, remove think tags
		if self.planner_model_name and (
			'deepseek-r1' in self.planner_model_name or 'deepseek-reasoner' in self.planner_model_name
		):
			plan = self._remove_think_tags(plan)
		try:
			plan_json = json.loads(plan)
			logger.info(f'Planning Analysis:\n{json.dumps(plan_json, indent=4)}')
			# Save valid plan to cache
			if url and dom:
				save_plan_to_cache(self.task, url, dom, plan_json)
		except json.JSONDecodeError:
			logger.info(f'Planning Analysis:\n{plan}')
		except Exception as e:
			logger.debug(f'Error parsing planning analysis: {e}')
			logger.info(f'Plan: {plan}')

		return plan

	@property
	def message_manager(self) -> MessageManager:
		return self._message_manager

	async def close(self):
		"""Close all resources"""
		try:
			# First close browser resources
			if self.browser_context and not self.injected_browser_context:
				await self.browser_context.close()
			if self.browser and not self.injected_browser:
				await self.browser.close()

			# Force garbage collection
			gc.collect()

		except Exception as e:
			logger.error(f'Error during cleanup: {e}')

	async def _update_action_models_for_page(self, page) -> None:
		"""Update action models with page-specific actions"""
		# Create new action model with current page's filtered actions
		self.ActionModel = self.controller.registry.create_action_model(page=page)
		# Update output model with the new actions
		self.AgentOutput = AgentOutput.type_with_custom_actions(self.ActionModel)

		# Update done action model too
		self.DoneActionModel = self.controller.registry.create_action_model(include_actions=['done'], page=page)
		self.DoneAgentOutput = AgentOutput.type_with_custom_actions(self.DoneActionModel)<|MERGE_RESOLUTION|>--- conflicted
+++ resolved
@@ -1249,10 +1249,7 @@
 				logger.debug(
 					f'🧠 LLM API keys {", ".join(required_keys)} verified, {self.llm.__class__.__name__} model is connected and responding correctly.'
 				)
-<<<<<<< HEAD
-=======
 				self.llm._verified_api_keys = True
->>>>>>> 4ba8c1b0
 				return True
 			else:
 				logger.debug(
