import asyncio
import gc
import inspect
import json
import logging
import os
import re
import shutil
import sys
import time
from collections.abc import Awaitable, Callable
from pathlib import Path
from threading import Thread
from typing import Any, Generic, TypeVar

from dotenv import load_dotenv

from browser_use.agent.capabilities import LLMCapabilities, get_llm_capabilities
from browser_use.browser.session import DEFAULT_BROWSER_PROFILE

load_dotenv()

from langchain_core.language_models.chat_models import BaseChatModel
from langchain_core.messages import (
	BaseMessage,
	HumanMessage,
	SystemMessage,
)
from playwright.async_api import Browser, BrowserContext, Page
from pydantic import BaseModel, ValidationError
from uuid_extensions import uuid7str

from browser_use.agent.gif import create_history_gif
from browser_use.agent.memory import Memory, MemoryConfig
from browser_use.agent.message_manager.service import MessageManager, MessageManagerSettings
from browser_use.agent.message_manager.utils import (
	convert_input_messages,
	extract_json_from_model_output,
	is_model_without_tool_support,
	save_conversation,
)
from browser_use.agent.prompts import AgentMessagePrompt, PlannerPrompt, SystemPrompt
from browser_use.agent.views import (
	ActionResult,
	AgentError,
	AgentHistory,
	AgentHistoryList,
	AgentOutput,
	AgentSettings,
	AgentState,
	AgentStepInfo,
	BrowserStateHistory,
	StepMetadata,
	ToolCallingMethod,
)
from browser_use.browser import BrowserProfile, BrowserSession

# from lmnr.sdk.decorators import observe
from browser_use.browser.views import BrowserStateSummary
from browser_use.controller.registry.views import ActionModel
from browser_use.controller.service import Controller
from browser_use.dom.history_tree_processor.service import (
	DOMHistoryElement,
	HistoryTreeProcessor,
)
from browser_use.exceptions import LLMException
from browser_use.telemetry.service import ProductTelemetry
from browser_use.telemetry.views import (
	AgentTelemetryEvent,
)
from browser_use.utils import get_browser_use_version, time_execution_async, time_execution_sync

logger = logging.getLogger(__name__)

SKIP_LLM_API_KEY_VERIFICATION = os.environ.get('SKIP_LLM_API_KEY_VERIFICATION', 'false').lower()[0] in 'ty1'


def log_response(response: AgentOutput, registry=None, logger=None) -> None:
	"""Utility function to log the model's response."""

	# Use module logger if no logger provided
	if logger is None:
		logger = logging.getLogger(__name__)

	if 'Success' in response.current_state.evaluation_previous_goal:
		emoji = '👍'
	elif 'Failed' in response.current_state.evaluation_previous_goal:
		emoji = '⚠️'
	else:
		emoji = '❓'

	logger.info(f'{emoji} Eval: {response.current_state.evaluation_previous_goal}')
	logger.info(f'🧠 Memory: {response.current_state.memory}')
	logger.info(f'🎯 Next goal: {response.current_state.next_goal}')


Context = TypeVar('Context')

AgentHookFunc = Callable[['Agent'], Awaitable[None]]


class Agent(Generic[Context]):
	@time_execution_sync('--init (agent)')
	def __init__(
		self,
		task: str,
		llm: BaseChatModel,
		# Optional parameters
		page: Page | None = None,
		browser: Browser | BrowserSession | None = None,
		browser_context: BrowserContext | None = None,
		browser_profile: BrowserProfile | None = None,
		browser_session: BrowserSession | None = None,
		controller: Controller[Context] = Controller(),
		# Initial agent run parameters
		sensitive_data: dict[str, str] | dict[str, dict[str, str]] | None = None,
		initial_actions: list[dict[str, dict[str, Any]]] | None = None,
		# Cloud Callbacks
		register_new_step_callback: (
			Callable[['BrowserStateSummary', 'AgentOutput', int], None]  # Sync callback
			| Callable[['BrowserStateSummary', 'AgentOutput', int], Awaitable[None]]  # Async callback
			| None
		) = None,
		register_done_callback: (
			Callable[['AgentHistoryList'], Awaitable[None]]  # Async Callback
			| Callable[['AgentHistoryList'], None]  # Sync Callback
			| None
		) = None,
		register_external_agent_status_raise_error_callback: Callable[[], Awaitable[bool]] | None = None,
		# Agent settings
		use_vision: bool = True,
		use_vision_for_planner: bool = False,
		save_conversation_path: str | None = None,
		save_conversation_path_encoding: str | None = 'utf-8',
		max_failures: int = 3,
		retry_delay: int = 10,
		override_system_message: str | None = None,
		extend_system_message: str | None = None,
		max_input_tokens: int = 128000,
		validate_output: bool = False,
		message_context: str | None = None,
		generate_gif: bool | str = False,
		available_file_paths: list[str] | None = None,
		include_attributes: list[str] = [
			'title',
			'type',
			'name',
			'role',
			'aria-label',
			'placeholder',
			'value',
			'alt',
			'aria-expanded',
			'data-date-format',
			'checked',
			'data-state',
			'aria-checked',
		],
		max_actions_per_step: int = 10,
		tool_calling_method: ToolCallingMethod | None = 'auto',
		page_extraction_llm: BaseChatModel | None = None,
		planner_llm: BaseChatModel | None = None,
		planner_interval: int = 1,  # Run planner every N steps
		is_planner_reasoning: bool = False,
		extend_planner_system_message: str | None = None,
		injected_agent_state: AgentState | None = None,
		context: Context | None = None,
		enable_memory: bool = True,
		memory_config: MemoryConfig | None = None,
		source: str | None = None,
	):
		if page_extraction_llm is None:
			page_extraction_llm = llm

		# Generate unique IDs for this agent session and task early
		self.session_id: str = uuid7str()
		self.task_id: str = uuid7str()

		# Create instance-specific logger
		self._logger = logging.getLogger(f'browser_use.Agent[{self.task_id[-4:]}]')

		# Core components
		self.task = task
		self.llm = llm
		self.controller = controller
		self.sensitive_data = sensitive_data

		self.settings = AgentSettings(
			use_vision=use_vision,
			use_vision_for_planner=use_vision_for_planner,
			save_conversation_path=save_conversation_path,
			save_conversation_path_encoding=save_conversation_path_encoding,
			max_failures=max_failures,
			retry_delay=retry_delay,
			override_system_message=override_system_message,
			extend_system_message=extend_system_message,
			max_input_tokens=max_input_tokens,
			validate_output=validate_output,
			message_context=message_context,
			generate_gif=generate_gif,
			available_file_paths=available_file_paths,
			include_attributes=include_attributes,
			max_actions_per_step=max_actions_per_step,
			tool_calling_method=tool_calling_method,
			page_extraction_llm=page_extraction_llm,
			planner_llm=planner_llm,
			planner_interval=planner_interval,
			is_planner_reasoning=is_planner_reasoning,
			extend_planner_system_message=extend_planner_system_message,
		)

		# Memory settings
		self.enable_memory = enable_memory
		self.memory_config = memory_config

		# Initialize state
		self.state = injected_agent_state or AgentState()

		# Action setup
		self._setup_action_models()
		self._set_browser_use_version_and_source(source)
		self.initial_actions = self._convert_initial_actions(initial_actions) if initial_actions else None

		# Model setup
		self._set_model_names()

		# Verify we can connect to the LLM and setup the tool calling method
		llm_capabilities = self._verify_and_setup_llm(self.llm)

<<<<<<< HEAD
		planner_capabilities: LLMCapabilities | None = None
		if self.settings.planner_llm:
			planner_capabilities = self._verify_and_setup_llm(self.settings.planner_llm)

		if llm_capabilities.supports_image_input is False and self.settings.use_vision:
			logger.warning('⚠️ LLM does not support image input. Setting use_vision=False for now...')
			self.settings.use_vision = False
		if planner_capabilities and planner_capabilities.supports_image_input is False and self.settings.use_vision_for_planner:
			logger.warning('⚠️ Planner LLM does not support image input. Setting use_vision_for_planner=False for now...')
=======
		# Handle users trying to use use_vision=True with DeepSeek models
		if 'deepseek' in self.model_name.lower():
			self.logger.warning('⚠️ DeepSeek models do not support use_vision=True yet. Setting use_vision=False for now...')
			self.settings.use_vision = False
		if 'deepseek' in (self.planner_model_name or '').lower():
			self.logger.warning(
				'⚠️ DeepSeek models do not support use_vision=True yet. Setting use_vision_for_planner=False for now...'
			)
			self.settings.use_vision_for_planner = False
		# Handle users trying to use use_vision=True with XAI models
		if 'grok' in self.model_name.lower():
			self.logger.warning('⚠️ XAI models do not support use_vision=True yet. Setting use_vision=False for now...')
			self.settings.use_vision = False
		if 'grok' in (self.planner_model_name or '').lower():
			self.logger.warning(
				'⚠️ XAI models do not support use_vision=True yet. Setting use_vision_for_planner=False for now...'
			)
>>>>>>> ac403b79
			self.settings.use_vision_for_planner = False

		self.logger.info(
			f'🧠 Starting a browser-use agent {self.version} with base_model={self.model_name}'
			f'{" +tools" if self.tool_calling_method == "function_calling" else ""}'
			f'{" +rawtools" if self.tool_calling_method == "raw" else ""}'
			f'{" +vision" if self.settings.use_vision else ""}'
			f'{" +memory" if self.enable_memory else ""}'
			f' extraction_model={getattr(self.settings.page_extraction_llm, "model_name", None)}'
			f'{f" planner_model={self.planner_model_name}" if self.planner_model_name else ""}'
			f'{" +reasoning" if self.settings.is_planner_reasoning else ""}'
			f'{" +vision" if self.settings.use_vision_for_planner else ""} '
		)

		# Initialize available actions for system prompt (only non-filtered actions)
		# These will be used for the system prompt to maintain caching
		self.unfiltered_actions = self.controller.registry.get_prompt_description()

		self.settings.message_context = self._set_message_context()

		# Initialize message manager with state
		# Initial system prompt with all actions - will be updated during each step
		self._message_manager = MessageManager(
			task=task,
			system_message=SystemPrompt(
				action_description=self.unfiltered_actions,
				max_actions_per_step=self.settings.max_actions_per_step,
				override_system_message=override_system_message,
				extend_system_message=extend_system_message,
			).get_system_message(),
			settings=MessageManagerSettings(
				max_input_tokens=self.settings.max_input_tokens,
				include_attributes=self.settings.include_attributes,
				message_context=self.settings.message_context,
				sensitive_data=sensitive_data,
				available_file_paths=self.settings.available_file_paths,
			),
			state=self.state.message_manager_state,
		)

		if self.enable_memory:
			try:
				# Initialize memory
				self.memory = Memory(
					message_manager=self._message_manager,
					llm=self.llm,
					config=self.memory_config,
				)
			except ImportError:
				self.logger.warning(
					'⚠️ Agent(enable_memory=True) is set but missing some required packages, install and re-run to use memory features: pip install browser-use[memory]'
				)
				self.memory = None
				self.enable_memory = False
		else:
			self.memory = None

		if isinstance(browser, BrowserSession):
			browser_session = browser_session or browser

		browser_context = page.context if page else browser_context
		# assert not (browser_session and browser_profile), 'Cannot provide both browser_session and browser_profile'
		# assert not (browser_session and browser), 'Cannot provide both browser_session and browser'
		# assert not (browser_profile and browser), 'Cannot provide both browser_profile and browser'
		# assert not (browser_profile and browser_context), 'Cannot provide both browser_profile and browser_context'
		# assert not (browser and browser_context), 'Cannot provide both browser and browser_context'
		# assert not (browser_session and browser_context), 'Cannot provide both browser_session and browser_context'
		browser_profile = browser_profile or DEFAULT_BROWSER_PROFILE

		if browser_session:
			# always copy sessions that are passed in to avoid conflicting with other agents sharing the same session
			self.browser_session = browser_session.model_copy(
				update={
					'agent_current_page': None,
					'human_current_page': None,
				},
			)
		else:
			self.browser_session = BrowserSession(
				browser_profile=browser_profile,
				browser=browser,
				browser_context=browser_context,
				page=page,
			)

		if self.sensitive_data:
			# Check if sensitive_data has domain-specific credentials
			has_domain_specific_credentials = any(isinstance(v, dict) for v in self.sensitive_data.values())

			# If no allowed_domains are configured, show a security warning
			if not self.browser_profile.allowed_domains:
				self.logger.error(
					'⚠️⚠️⚠️ Agent(sensitive_data=••••••••) was provided but BrowserSession(allowed_domains=[...]) is not locked down! ⚠️⚠️⚠️\n'
					'          ☠️ If the agent visits a malicious website and encounters a prompt-injection attack, your sensitive_data may be exposed!\n\n'
					'             https://docs.browser-use.com/customize/browser-settings#restrict-urls\n'
					'Waiting 10 seconds before continuing... Press [Ctrl+C] to abort.'
				)
				if sys.stdin.isatty():
					try:
						time.sleep(10)
					except KeyboardInterrupt:
						print(
							'\n\n 🛑 Exiting now... set BrowserSession(allowed_domains=["example.com", "example.org"]) to only domains you trust to see your sensitive_data.'
						)
						sys.exit(0)
				else:
					pass  # no point waiting if we're not in an interactive shell
				self.logger.warning(
					'‼️ Continuing with insecure settings for now... but this will become a hard error in the future!'
				)

			# If we're using domain-specific credentials, validate domain patterns
			elif has_domain_specific_credentials:
				# For domain-specific format, ensure all domain patterns are included in allowed_domains
				domain_patterns = [k for k, v in self.sensitive_data.items() if isinstance(v, dict)]

				# Validate each domain pattern against allowed_domains
				for domain_pattern in domain_patterns:
					is_allowed = False
					for allowed_domain in self.browser_profile.allowed_domains:
						# Special cases that don't require URL matching
						if domain_pattern == allowed_domain or allowed_domain == '*':
							is_allowed = True
							break

						# Need to create example URLs to compare the patterns
						# Extract the domain parts, ignoring scheme
						pattern_domain = domain_pattern.split('://')[-1] if '://' in domain_pattern else domain_pattern
						allowed_domain_part = allowed_domain.split('://')[-1] if '://' in allowed_domain else allowed_domain

						# Check if pattern is covered by an allowed domain
						# Example: "google.com" is covered by "*.google.com"
						if pattern_domain == allowed_domain_part or (
							allowed_domain_part.startswith('*.')
							and (
								pattern_domain == allowed_domain_part[2:]
								or pattern_domain.endswith('.' + allowed_domain_part[2:])
							)
						):
							is_allowed = True
							break

					if not is_allowed:
						self.logger.warning(
							f'⚠️ Domain pattern "{domain_pattern}" in sensitive_data is not covered by any pattern in allowed_domains={self.browser_profile.allowed_domains}\n'
							f'   This may be a security risk as credentials could be used on unintended domains.'
						)

		# Callbacks
		self.register_new_step_callback = register_new_step_callback
		self.register_done_callback = register_done_callback
		self.register_external_agent_status_raise_error_callback = register_external_agent_status_raise_error_callback

		# Context
		self.context: Context | None = context

		# Telemetry
		self.telemetry = ProductTelemetry()

		if self.settings.save_conversation_path:
			self.logger.info(f'Saving conversation to {self.settings.save_conversation_path}')
		self._external_pause_event = asyncio.Event()
		self._external_pause_event.set()

	@property
	def logger(self) -> logging.Logger:
		"""Get instance-specific logger with task ID in the name"""
		return self._logger

	@property
	def browser(self) -> Browser:
		return self.browser_session.browser

	@property
	def browser_context(self) -> BrowserContext:
		return self.browser_session.browser_context

	@property
	def browser_profile(self) -> BrowserProfile:
		return self.browser_session.browser_profile

	def _set_message_context(self) -> str | None:
		if self.tool_calling_method == 'raw':
			# For raw tool calling, only include actions with no filters initially
			if self.settings.message_context:
				self.settings.message_context += f'\n\nAvailable actions: {self.unfiltered_actions}'
			else:
				self.settings.message_context = f'Available actions: {self.unfiltered_actions}'
		return self.settings.message_context

	def _set_browser_use_version_and_source(self, source_override: str | None = None) -> None:
		"""Get the version from pyproject.toml and determine the source of the browser-use package"""
		# Use the helper function for version detection
		version = get_browser_use_version()

		# Determine source
		try:
			package_root = Path(__file__).parent.parent.parent
			repo_files = ['.git', 'README.md', 'docs', 'examples']
			if all(Path(package_root / file).exists() for file in repo_files):
				source = 'git'
			else:
				source = 'pip'
		except Exception as e:
			self.logger.debug(f'Error determining source: {e}')
			source = 'unknown'

		if source_override is not None:
			source = source_override
		self.logger.debug(f'Version: {version}, Source: {source}')
		self.version = version
		self.source = source

	def _set_model_names(self) -> None:
		self.chat_model_library = self.llm.__class__.__name__
		self.model_name = 'Unknown'
		if hasattr(self.llm, 'model_name'):
			model = self.llm.model_name  # type: ignore
			self.model_name = model if model is not None else 'Unknown'
		elif hasattr(self.llm, 'model'):
			model = self.llm.model  # type: ignore
			self.model_name = model if model is not None else 'Unknown'

		if self.settings.planner_llm:
			if hasattr(self.settings.planner_llm, 'model_name'):
				self.planner_model_name = self.settings.planner_llm.model_name  # type: ignore
			elif hasattr(self.settings.planner_llm, 'model'):
				self.planner_model_name = self.settings.planner_llm.model  # type: ignore
			else:
				self.planner_model_name = 'Unknown'
		else:
			self.planner_model_name = None

	def _setup_action_models(self) -> None:
		"""Setup dynamic action models from controller's registry"""
		# Initially only include actions with no filters
		self.ActionModel = self.controller.registry.create_action_model()
		# Create output model with the dynamic actions
		self.AgentOutput = AgentOutput.type_with_custom_actions(self.ActionModel)

		# used to force the done action when max_steps is reached
		self.DoneActionModel = self.controller.registry.create_action_model(include_actions=['done'])
		self.DoneAgentOutput = AgentOutput.type_with_custom_actions(self.DoneActionModel)

<<<<<<< HEAD
=======
	def _test_tool_calling_method(self, method: str) -> bool:
		"""Test if a specific tool calling method works with the current LLM."""
		try:
			# Test configuration
			CAPITAL_QUESTION = 'What is the capital of France? Respond with just the city name in lowercase.'
			EXPECTED_ANSWER = 'paris'

			class CapitalResponse(BaseModel):
				"""Response model for capital city question"""

				answer: str  # The name of the capital city in lowercase

			def is_valid_raw_response(response, expected_answer: str) -> bool:
				"""
				Cleans and validates a raw JSON response string against an expected answer.
				"""
				content = getattr(response, 'content', '').strip()
				# self.logger.debug(f'Raw response content: {content}')

				# Remove surrounding markdown code blocks if present
				if content.startswith('```json') and content.endswith('```'):
					content = content[7:-3].strip()
				elif content.startswith('```') and content.endswith('```'):
					content = content[3:-3].strip()

				# Attempt to parse and validate the answer
				try:
					result = json.loads(content)
					answer = str(result.get('answer', '')).strip().lower().strip(' .')

					if expected_answer.lower() not in answer:
						self.logger.debug(f"🛠️ Tool calling method {method} failed: expected '{expected_answer}', got '{answer}'")
						return False

					return True

				except (json.JSONDecodeError, AttributeError, TypeError) as e:
					self.logger.debug(f'🛠️ Tool calling method {method} failed: Failed to parse JSON content: {e}')
					return False

			if method == 'raw' or method == 'json_mode':
				# For raw mode, test JSON response format
				test_prompt = f"""{CAPITAL_QUESTION}
					Respond with a json object like: {{"answer": "city_name_in_lowercase"}}"""

				response = self.llm.invoke([test_prompt])
				# Basic validation of response
				if not response or not hasattr(response, 'content'):
					return False

				if not is_valid_raw_response(response, EXPECTED_ANSWER):
					return False
				return True
			else:
				# For other methods, try to use structured output
				structured_llm = self.llm.with_structured_output(CapitalResponse, include_raw=True, method=method)
				response = structured_llm.invoke([HumanMessage(content=CAPITAL_QUESTION)])

				if not response:
					self.logger.debug(f'🛠️ Tool calling method {method} failed: empty response')
					return False

				def extract_parsed(response: Any) -> CapitalResponse | None:
					if isinstance(response, dict):
						return response.get('parsed')
					return getattr(response, 'parsed', None)

				parsed = extract_parsed(response)

				if not isinstance(parsed, CapitalResponse):
					self.logger.debug(f'🛠️ Tool calling method {method} failed: LLM responded with invalid JSON')
					return False

				if EXPECTED_ANSWER not in parsed.answer.lower():
					self.logger.debug(f'🛠️ Tool calling method {method} failed: LLM failed to answer test question correctly')
					return False
				return True

		except Exception as e:
			self.logger.debug(f"🛠️ Tool calling method '{method}' test failed: {type(e).__name__}: {str(e)}")
			return False

	async def _test_tool_calling_method_async(self, method: str) -> tuple[str, bool]:
		"""Test if a specific tool calling method works with the current LLM (async version)."""
		# Run the synchronous test in a thread pool to avoid blocking
		loop = asyncio.get_event_loop()
		result = await loop.run_in_executor(None, self._test_tool_calling_method, method)
		return (method, result)

	def _detect_best_tool_calling_method(self) -> str | None:
		"""Detect the best supported tool calling method by testing each one."""
		start_time = time.time()

		# Order of preference for tool calling methods
		methods_to_try = [
			'function_calling',  # Most capable and efficient
			'tools',  # Works with some models that don't support function_calling
			'json_mode',  # More basic structured output
			'raw',  # Fallback - no tool calling support
		]

		# Try parallel testing for faster detection
		try:
			# Run async parallel tests
			async def test_all_methods():
				tasks = [self._test_tool_calling_method_async(method) for method in methods_to_try]
				results = await asyncio.gather(*tasks, return_exceptions=True)
				return results

			# Execute async tests
			try:
				loop = asyncio.get_running_loop()
				# Running loop: create a new loop in a separate thread
				result = {}

				def run_in_thread():
					new_loop = asyncio.new_event_loop()
					asyncio.set_event_loop(new_loop)
					try:
						result['value'] = new_loop.run_until_complete(test_all_methods())
					except Exception as e:
						result['error'] = e
					finally:
						new_loop.close()

				t = Thread(target=run_in_thread)
				t.start()
				t.join()
				if 'error' in result:
					raise result['error']
				results = result['value']

			except RuntimeError as e:
				if 'no running event loop' in str(e):
					results = asyncio.run(test_all_methods())
				else:
					raise

			# Process results in order of preference
			for i, method in enumerate(methods_to_try):
				if isinstance(results[i], tuple) and results[i][1]:  # (method, success)
					self.llm._verified_api_keys = True
					self.llm._verified_tool_calling_method = method  # Cache on LLM instance
					elapsed = time.time() - start_time
					self.logger.debug(f'🛠️ Tested LLM in parallel and chose tool calling method: [{method}] in {elapsed:.2f}s')
					return method

		except Exception as e:
			self.logger.debug(f'Parallel testing failed: {e}, falling back to sequential')
			# Fall back to sequential testing
			for method in methods_to_try:
				if self._test_tool_calling_method(method):
					# if we found the method which means api is verified.
					self.llm._verified_api_keys = True
					self.llm._verified_tool_calling_method = method  # Cache on LLM instance
					elapsed = time.time() - start_time
					self.logger.debug(f'🛠️ Tested LLM and chose tool calling method: [{method}] in {elapsed:.2f}s')
					return method

		# If we get here, no methods worked
		raise ConnectionError('Failed to connect to LLM. Please check your API key and network connection.')

	def _get_known_tool_calling_method(self) -> str | None:
		"""Get known tool calling method for common model/library combinations."""
		# Fast path for known combinations
		model_lower = self.model_name.lower()

		# OpenAI models
		if self.chat_model_library == 'ChatOpenAI':
			if any(m in model_lower for m in ['gpt-4', 'gpt-3.5']):
				return 'function_calling'
			if any(m in model_lower for m in ['llama']):
				return 'json_mode'

		# Azure OpenAI models
		elif self.chat_model_library == 'AzureChatOpenAI':
			if 'gpt-4-' in model_lower:
				return 'tools'
			else:
				return 'function_calling'

		# Google models
		elif self.chat_model_library == 'ChatGoogleGenerativeAI':
			return None  # Google uses native tool support

		# Anthropic models
		elif self.chat_model_library in ['ChatAnthropic', 'AnthropicChat']:
			if any(m in model_lower for m in ['claude-3', 'claude-2']):
				return 'tools'

		# Models known to not support tools
		elif is_model_without_tool_support(self.model_name):
			return 'raw'

		return None  # Unknown combination, needs testing

	def _set_tool_calling_method(self) -> ToolCallingMethod | None:
		"""Determine the best tool calling method to use with the current LLM."""

		# old hardcoded logic
		# 			if is_model_without_tool_support(self.model_name):
		# 				return 'raw'
		# 			elif self.chat_model_library == 'ChatGoogleGenerativeAI':
		# 				return None
		# 			elif self.chat_model_library == 'ChatOpenAI':
		# 				return 'function_calling'
		# 			elif self.chat_model_library == 'AzureChatOpenAI':
		# 				# Azure OpenAI API requires 'tools' parameter for GPT-4
		# 				# The error 'content must be either a string or an array' occurs when
		# 				# the API expects a tools array but gets something else
		# 				if 'gpt-4-' in self.model_name.lower():
		# 					return 'tools'
		# 				else:
		# 					return 'function_calling'

		# If a specific method is set, use it
		if self.settings.tool_calling_method != 'auto':
			# Skip test if already verified
			if getattr(self.llm, '_verified_api_keys', None) is True or SKIP_LLM_API_KEY_VERIFICATION:
				self.llm._verified_api_keys = True
				self.llm._verified_tool_calling_method = self.settings.tool_calling_method
				return self.settings.tool_calling_method

			if not self._test_tool_calling_method(self.settings.tool_calling_method):
				if self.settings.tool_calling_method == 'raw':
					# if raw failed means error in API key or network connection
					raise ConnectionError('Failed to connect to LLM. Please check your API key and network connection.')
				else:
					raise RuntimeError(
						f"Configured tool calling method '{self.settings.tool_calling_method}' "
						'is not supported by the current LLM.'
					)
			self.llm._verified_tool_calling_method = self.settings.tool_calling_method
			return self.settings.tool_calling_method

		# Check if we already have a cached method on this LLM instance
		if hasattr(self.llm, '_verified_tool_calling_method'):
			self.logger.debug(
				f'🛠️ Using cached tool calling method for {self.chat_model_library}/{self.model_name}: [{self.llm._verified_tool_calling_method}]'
			)
			return self.llm._verified_tool_calling_method

		# Try fast path for known model/library combinations
		known_method = self._get_known_tool_calling_method()
		if known_method is not None:
			# Trust known combinations without testing if verification is already done or skipped
			if getattr(self.llm, '_verified_api_keys', None) is True or SKIP_LLM_API_KEY_VERIFICATION:
				self.llm._verified_api_keys = True
				self.llm._verified_tool_calling_method = known_method  # Cache on LLM instance
				self.logger.debug(
					f'🛠️ Using known tool calling method for {self.chat_model_library}/{self.model_name}: [{known_method}] (skipped test)'
				)
				return known_method

			start_time = time.time()
			# Verify the known method works
			if self._test_tool_calling_method(known_method):
				self.llm._verified_api_keys = True
				self.llm._verified_tool_calling_method = known_method  # Cache on LLM instance
				elapsed = time.time() - start_time
				self.logger.debug(
					f'🛠️ Using known tool calling method for {self.chat_model_library}/{self.model_name}: [{known_method}] in {elapsed:.2f}s'
				)
				return known_method
			# If known method fails, fall back to detection
			self.logger.debug(
				f'Known method {known_method} failed for {self.chat_model_library}/{self.model_name}, falling back to detection'
			)

		# Auto-detect the best method
		return self._detect_best_tool_calling_method()

>>>>>>> ac403b79
	def add_new_task(self, new_task: str) -> None:
		"""Add a new task to the agent, keeping the same task_id as tasks are continuous"""
		# Simply delegate to message manager - no need for new task_id or events
		# The task continues with new instructions, it doesn't end and start a new one
		self.task = new_task
		self._message_manager.add_new_task(new_task)

	async def _raise_if_stopped_or_paused(self) -> None:
		"""Utility function that raises an InterruptedError if the agent is stopped or paused."""

		if self.register_external_agent_status_raise_error_callback:
			if await self.register_external_agent_status_raise_error_callback():
				raise InterruptedError

		if self.state.stopped or self.state.paused:
			# self.logger.debug('Agent paused after getting state')
			raise InterruptedError

	# @observe(name='agent.step', ignore_output=True, ignore_input=True)
	@time_execution_async('--step (agent)')
	async def step(self, step_info: AgentStepInfo | None = None) -> None:
		"""Execute one step of the task"""
		browser_state_summary = None
		model_output = None
		result: list[ActionResult] = []
		step_start_time = time.time()
		tokens = 0

		try:
			browser_state_summary = await self.browser_session.get_state_summary(cache_clickable_elements_hashes=True)
			current_page = await self.browser_session.get_current_page()

			self._log_step_context(current_page, browser_state_summary)

			# generate procedural memory if needed
			if self.enable_memory and self.memory and self.state.n_steps % self.memory.config.memory_interval == 0:
				self.memory.create_procedural_memory(self.state.n_steps)

			await self._raise_if_stopped_or_paused()

			# Update action models with page-specific actions
			await self._update_action_models_for_page(current_page)

			# Get page-specific filtered actions
			page_filtered_actions = self.controller.registry.get_prompt_description(current_page)

			if self.sensitive_data:
				self._message_manager.add_sensitive_data(current_page.url)

			# If there are page-specific actions, add them as a special message for this step only
			if page_filtered_actions:
				page_action_message = f'For this page, these additional actions are available:\n{page_filtered_actions}'
				self._message_manager._add_message_with_tokens(HumanMessage(content=page_action_message))

			# If using raw tool calling method, we need to update the message context with new actions
			if self.tool_calling_method == 'raw':
				# For raw tool calling, get all non-filtered actions plus the page-filtered ones
				all_unfiltered_actions = self.controller.registry.get_prompt_description()
				all_actions = all_unfiltered_actions
				if page_filtered_actions:
					all_actions += '\n' + page_filtered_actions

				context_lines = (self._message_manager.settings.message_context or '').split('\n')
				non_action_lines = [line for line in context_lines if not line.startswith('Available actions:')]
				updated_context = '\n'.join(non_action_lines)
				if updated_context:
					updated_context += f'\n\nAvailable actions: {all_actions}'
				else:
					updated_context = f'Available actions: {all_actions}'
				self._message_manager.settings.message_context = updated_context

			self._message_manager.add_state_message(
				browser_state_summary=browser_state_summary,
				result=self.state.last_result,
				step_info=step_info,
				use_vision=self.settings.use_vision,
			)

			# Run planner at specified intervals if planner is configured
			if self.settings.planner_llm and self.state.n_steps % self.settings.planner_interval == 0:
				plan = await self._run_planner()
				# add plan before last state message
				self._message_manager.add_plan(plan, position=-1)

			if step_info and step_info.is_last_step():
				# Add last step warning if needed
				msg = 'Now comes your last step. Use only the "done" action now. No other actions - so here your action sequence must have length 1.'
				msg += '\nIf the task is not yet fully finished as requested by the user, set success in "done" to false! E.g. if not all steps are fully completed.'
				msg += '\nIf the task is fully finished, set success in "done" to true.'
				msg += '\nInclude everything you found out for the ultimate task in the done text.'
				self.logger.info('Last step finishing up')
				self._message_manager._add_message_with_tokens(HumanMessage(content=msg))
				self.AgentOutput = self.DoneAgentOutput

			input_messages = self._message_manager.get_messages()
			tokens = self._message_manager.state.history.current_tokens

			try:
				model_output = await self.get_next_action(input_messages)
				if (
					not model_output.action
					or not isinstance(model_output.action, list)
					or all(action.model_dump() == {} for action in model_output.action)
				):
					self.logger.warning('Model returned empty action. Retrying...')

					clarification_message = HumanMessage(
						content='You forgot to return an action. Please respond only with a valid JSON action according to the expected format.'
					)

					retry_messages = input_messages + [clarification_message]
					model_output = await self.get_next_action(retry_messages)

					if not model_output.action or all(action.model_dump() == {} for action in model_output.action):
						self.logger.warning('Model still returned empty after retry. Inserting safe noop action.')
						action_instance = self.ActionModel(
							done={
								'success': False,
								'text': 'No next action returned by LLM!',
							}
						)
						model_output.action = [action_instance]

				# Check again for paused/stopped state after getting model output
				await self._raise_if_stopped_or_paused()

				self.state.n_steps += 1

				if self.register_new_step_callback:
					if inspect.iscoroutinefunction(self.register_new_step_callback):
						await self.register_new_step_callback(browser_state_summary, model_output, self.state.n_steps)
					else:
						self.register_new_step_callback(browser_state_summary, model_output, self.state.n_steps)
				if self.settings.save_conversation_path:
					target = self.settings.save_conversation_path + f'_{self.state.n_steps}.txt'
					save_conversation(input_messages, model_output, target, self.settings.save_conversation_path_encoding)

				self._message_manager._remove_last_state_message()  # we dont want the whole state in the chat history

				# check again if Ctrl+C was pressed before we commit the output to history
				await self._raise_if_stopped_or_paused()

				self._message_manager.add_model_output(model_output)
			except asyncio.CancelledError:
				# Task was cancelled due to Ctrl+C
				self._message_manager._remove_last_state_message()
				raise InterruptedError('Model query cancelled by user')
			except InterruptedError:
				# Agent was paused during get_next_action
				self._message_manager._remove_last_state_message()
				raise  # Re-raise to be caught by the outer try/except
			except Exception as e:
				# model call failed, remove last state message from history
				self._message_manager._remove_last_state_message()
				raise e

			result: list[ActionResult] = await self.multi_act(model_output.action)

			self.state.last_result = result

			if len(result) > 0 and result[-1].is_done:
				self.logger.info(f'📄 Result: {result[-1].extracted_content}')

			self.state.consecutive_failures = 0

		except InterruptedError:
			# self.logger.debug('Agent paused')
			self.state.last_result = [
				ActionResult(
					error='The agent was paused mid-step - the last action might need to be repeated', include_in_memory=False
				)
			]
			return
		except asyncio.CancelledError:
			# Directly handle the case where the step is cancelled at a higher level
			# self.logger.debug('Task cancelled - agent was paused with Ctrl+C')
			self.state.last_result = [ActionResult(error='The agent was paused with Ctrl+C', include_in_memory=False)]
			raise InterruptedError('Step cancelled by user')
		except Exception as e:
			result = await self._handle_step_error(e)
			self.state.last_result = result

		finally:
			step_end_time = time.time()
			if not result:
				return

			if browser_state_summary:
				metadata = StepMetadata(
					step_number=self.state.n_steps,
					step_start_time=step_start_time,
					step_end_time=step_end_time,
					input_tokens=tokens,
				)
				self._make_history_item(model_output, browser_state_summary, result, metadata)

			# Log step completion summary
			self._log_step_completion_summary(step_start_time, result)

	@time_execution_async('--handle_step_error (agent)')
	async def _handle_step_error(self, error: Exception) -> list[ActionResult]:
		"""Handle all types of errors that can occur during a step"""
		include_trace = self.logger.isEnabledFor(logging.DEBUG)
		error_msg = AgentError.format_error(error, include_trace=include_trace)
		prefix = f'❌ Result failed {self.state.consecutive_failures + 1}/{self.settings.max_failures} times:\n '
		self.state.consecutive_failures += 1

		if 'Browser closed' in error_msg:
			self.logger.error('❌  Browser is closed or disconnected, unable to proceed')
			return [ActionResult(error='Browser closed or disconnected, unable to proceed', include_in_memory=False)]

		if isinstance(error, (ValidationError, ValueError)):
			self.logger.error(f'{prefix}{error_msg}')
			if 'Max token limit reached' in error_msg:
				# cut tokens from history
				self._message_manager.settings.max_input_tokens = self.settings.max_input_tokens - 500
				self.logger.info(
					f'Cutting tokens from history - new max input tokens: {self._message_manager.settings.max_input_tokens}'
				)
				self._message_manager.cut_messages()
			elif 'Could not parse response' in error_msg:
				# give model a hint how output should look like
				error_msg += '\n\nReturn a valid JSON object with the required fields.'

		else:
			from anthropic import RateLimitError as AnthropicRateLimitError
			from google.api_core.exceptions import ResourceExhausted
			from openai import RateLimitError

			# Define a tuple of rate limit error types for easier maintenance
			RATE_LIMIT_ERRORS = (
				RateLimitError,  # OpenAI
				ResourceExhausted,  # Google
				AnthropicRateLimitError,  # Anthropic
			)

			if isinstance(error, RATE_LIMIT_ERRORS):
				self.logger.warning(f'{prefix}{error_msg}')
				await asyncio.sleep(self.settings.retry_delay)
			else:
				self.logger.error(f'{prefix}{error_msg}')

		return [ActionResult(error=error_msg, include_in_memory=True)]

	def _make_history_item(
		self,
		model_output: AgentOutput | None,
		browser_state_summary: BrowserStateSummary,
		result: list[ActionResult],
		metadata: StepMetadata | None = None,
	) -> None:
		"""Create and store history item"""

		if model_output:
			interacted_elements = AgentHistory.get_interacted_element(model_output, browser_state_summary.selector_map)
		else:
			interacted_elements = [None]

		state_history = BrowserStateHistory(
			url=browser_state_summary.url,
			title=browser_state_summary.title,
			tabs=browser_state_summary.tabs,
			interacted_element=interacted_elements,
			screenshot=browser_state_summary.screenshot,
		)

		history_item = AgentHistory(model_output=model_output, result=result, state=state_history, metadata=metadata)

		self.state.history.history.append(history_item)

	THINK_TAGS = re.compile(r'<think>.*?</think>', re.DOTALL)
	STRAY_CLOSE_TAG = re.compile(r'.*?</think>', re.DOTALL)

	def _remove_think_tags(self, text: str) -> str:
		# Step 1: Remove well-formed <think>...</think>
		text = re.sub(self.THINK_TAGS, '', text)
		# Step 2: If there's an unmatched closing tag </think>,
		#         remove everything up to and including that.
		text = re.sub(self.STRAY_CLOSE_TAG, '', text)
		return text.strip()

	def _convert_input_messages(self, input_messages: list[BaseMessage]) -> list[BaseMessage]:
		"""Convert input messages to the correct format"""
		if is_model_without_tool_support(self.llm):
			return convert_input_messages(input_messages, self.llm, self.model_name)
		else:
			return input_messages

	@time_execution_async('--get_next_action (agent)')
	async def get_next_action(self, input_messages: list[BaseMessage]) -> AgentOutput:
		"""Get next action from LLM based on current state"""
		input_messages = self._convert_input_messages(input_messages)

		if self.tool_calling_method == 'raw':
			self._log_llm_call_info(input_messages, self.tool_calling_method)
			try:
				output = self.llm.invoke(input_messages)
				response = {'raw': output, 'parsed': None}
			except Exception as e:
				self.logger.error(f'Failed to invoke model: {str(e)}')
				raise LLMException(401, 'LLM API call failed') from e
			# TODO: currently invoke does not return reasoning_content, we should override invoke
			output.content = self._remove_think_tags(str(output.content))
			try:
				parsed_json = extract_json_from_model_output(output.content)
				parsed = self.AgentOutput(**parsed_json)
				response['parsed'] = parsed
			except (ValueError, ValidationError) as e:
				self.logger.warning(f'Failed to parse model output: {output} {str(e)}')
				raise ValueError('Could not parse response.')

		elif self.tool_calling_method is None:
			structured_llm = self.llm.with_structured_output(self.AgentOutput, include_raw=True)
			try:
				response: dict[str, Any] = await structured_llm.ainvoke(input_messages)  # type: ignore
				parsed: AgentOutput | None = response['parsed']

			except Exception as e:
				self.logger.error(f'Failed to invoke model: {str(e)}')
				raise LLMException(401, 'LLM API call failed') from e

		else:
			self._log_llm_call_info(input_messages, self.tool_calling_method)
			structured_llm = self.llm.with_structured_output(self.AgentOutput, include_raw=True, method=self.tool_calling_method)
			response: dict[str, Any] = await structured_llm.ainvoke(input_messages)  # type: ignore

		# Handle tool call responses
		if response.get('parsing_error') and 'raw' in response:
			raw_msg = response['raw']
			if hasattr(raw_msg, 'tool_calls') and raw_msg.tool_calls:
				# Convert tool calls to AgentOutput format

				tool_call = raw_msg.tool_calls[0]  # Take first tool call

				# Create current state
				tool_call_name = tool_call['name']
				tool_call_args = tool_call['args']

				current_state = {
					'page_summary': 'Processing tool call',
					'evaluation_previous_goal': 'Executing action',
					'memory': 'Using tool call',
					'next_goal': f'Execute {tool_call_name}',
				}

				# Create action from tool call
				action = {tool_call_name: tool_call_args}

				parsed = self.AgentOutput(current_state=current_state, action=[self.ActionModel(**action)])
			else:
				parsed = None
		else:
			parsed = response['parsed']

		if not parsed:
			try:
				parsed_json = extract_json_from_model_output(response['raw'].content)
				parsed = self.AgentOutput(**parsed_json)
			except Exception as e:
				self.logger.warning(f'Failed to parse model output: {response["raw"].content} {str(e)}')
				raise ValueError('Could not parse response.')

		# cut the number of actions to max_actions_per_step if needed
		if len(parsed.action) > self.settings.max_actions_per_step:
			parsed.action = parsed.action[: self.settings.max_actions_per_step]

		if not (hasattr(self.state, 'paused') and (self.state.paused or self.state.stopped)):
			log_response(parsed, self.controller.registry.registry, self.logger)

		self._log_next_action_summary(parsed)
		return parsed

	def _log_agent_run(self) -> None:
		"""Log the agent run"""
		self.logger.info(f'🚀 Starting task: {self.task}')

		self.logger.debug(f'Version: {self.version}, Source: {self.source}')

	def _log_step_context(self, current_page, browser_state_summary) -> None:
		"""Log step context information"""
		url_short = current_page.url[:50] + '...' if len(current_page.url) > 50 else current_page.url
		interactive_count = len(browser_state_summary.selector_map) if browser_state_summary else 0
		self.logger.info(
			f'📍 Step {self.state.n_steps}: Evaluating page with {interactive_count} interactive elements on: {url_short}'
		)

	def _log_next_action_summary(self, parsed: 'AgentOutput') -> None:
		"""Log a comprehensive summary of the next action(s)"""
		if not (self.logger.isEnabledFor(logging.DEBUG) and parsed.action):
			return

		action_count = len(parsed.action)

		# Collect action details
		action_details = []
		for i, action in enumerate(parsed.action):
			action_data = action.model_dump(exclude_unset=True)
			action_name = next(iter(action_data.keys())) if action_data else 'unknown'
			action_params = action_data.get(action_name, {}) if action_data else {}

			# Format key parameters concisely
			param_summary = []
			if isinstance(action_params, dict):
				for key, value in action_params.items():
					if key == 'index':
						param_summary.append(f'#{value}')
					elif key == 'text' and isinstance(value, str):
						text_preview = value[:30] + '...' if len(value) > 30 else value
						param_summary.append(f'text="{text_preview}"')
					elif key == 'url':
						param_summary.append(f'url="{value}"')
					elif key == 'success':
						param_summary.append(f'success={value}')
					elif isinstance(value, (str, int, bool)) and len(str(value)) < 20:
						param_summary.append(f'{key}={value}')

			param_str = f'({", ".join(param_summary)})' if param_summary else ''
			action_details.append(f'{action_name}{param_str}')

		# Create summary based on single vs multi-action
		if action_count == 1:
			self.logger.info(f'⚡️ Decided next action: {action_name}{param_str}')
		else:
			summary_lines = [f'⚡️ Decided next {action_count} multi-actions:']
			for i, detail in enumerate(action_details):
				summary_lines.append(f'          {i + 1}. {detail}')
			self.logger.info('\n'.join(summary_lines))

	def _log_step_completion_summary(self, step_start_time: float, result: list[ActionResult]) -> None:
		"""Log step completion summary with action count, timing, and success/failure stats"""
		if not result:
			return

		step_duration = time.time() - step_start_time
		action_count = len(result)

		# Count success and failures
		success_count = sum(1 for r in result if not r.error)
		failure_count = action_count - success_count

		# Format success/failure indicators
		success_indicator = f'✅ {success_count}' if success_count > 0 else ''
		failure_indicator = f'❌ {failure_count}' if failure_count > 0 else ''
		status_parts = [part for part in [success_indicator, failure_indicator] if part]
		status_str = ' | '.join(status_parts) if status_parts else '✅ 0'

		self.logger.info(f'📍 Step {self.state.n_steps}: Ran {action_count} actions in {step_duration:.2f}s: {status_str}')

	def _log_llm_call_info(self, input_messages: list[BaseMessage], method: str) -> None:
		"""Log comprehensive information about the LLM call being made"""
		# Count messages and check for images
		message_count = len(input_messages)
		total_chars = sum(len(str(msg.content)) for msg in input_messages)
		has_images = any(
			hasattr(msg, 'content')
			and isinstance(msg.content, list)
			and any(isinstance(item, dict) and item.get('type') == 'image_url' for item in msg.content)
			for msg in input_messages
		)
		current_tokens = getattr(self._message_manager.state.history, 'current_tokens', 0)

		# Count available tools/actions from the current ActionModel
		# This gives us the actual number of tools exposed to the LLM for this specific call
		tool_count = len(self.ActionModel.model_fields) if hasattr(self, 'ActionModel') else 0

		# Format the log message parts
		image_status = ', 📷 img' if has_images else ''
		if method == 'raw':
			output_format = '=> raw text'
			tool_info = ''
		else:
			output_format = '=> JSON out'
			tool_info = f' + 🔨 {tool_count} tools ({method})'

		term_width = shutil.get_terminal_size((80, 20)).columns
		print('=' * term_width)
		self.logger.info(
			f'🧠 LLM call => {self.chat_model_library} [✉️ {message_count} msg, ~{current_tokens} tk, {total_chars} char{image_status}] {output_format}{tool_info}'
		)

	def _log_agent_event(self, max_steps: int, agent_run_error: str | None = None) -> None:
		"""Sent the agent event for this run to telemetry"""

		# Prepare action_history data correctly
		action_history_data = []
		for item in self.state.history.history:
			if item.model_output and item.model_output.action:
				# Convert each ActionModel in the step to its dictionary representation
				step_actions = [
					action.model_dump(exclude_unset=True)
					for action in item.model_output.action
					if action  # Ensure action is not None if list allows it
				]
				action_history_data.append(step_actions)
			else:
				# Append None or [] if a step had no actions or no model output
				action_history_data.append(None)

		final_res = self.state.history.final_result()
		final_result_str = json.dumps(final_res) if final_res is not None else None

		self.telemetry.capture(
			AgentTelemetryEvent(
				task=self.task,
				model=self.model_name,
				model_provider=self.chat_model_library,
				planner_llm=self.planner_model_name,
				max_steps=max_steps,
				max_actions_per_step=self.settings.max_actions_per_step,
				use_vision=self.settings.use_vision,
				use_validation=self.settings.validate_output,
				version=self.version,
				source=self.source,
				action_errors=self.state.history.errors(),
				action_history=action_history_data,
				urls_visited=self.state.history.urls(),
				steps=self.state.n_steps,
				total_input_tokens=self.state.history.total_input_tokens(),
				total_duration_seconds=self.state.history.total_duration_seconds(),
				success=self.state.history.is_successful(),
				final_result_response=final_result_str,
				error_message=agent_run_error,
			)
		)

	async def take_step(self) -> tuple[bool, bool]:
		"""Take a step

		Returns:
			Tuple[bool, bool]: (is_done, is_valid)
		"""
		await self.step()

		if self.state.history.is_done():
			if self.settings.validate_output:
				if not await self._validate_output():
					return True, False

			await self.log_completion()
			if self.register_done_callback:
				if inspect.iscoroutinefunction(self.register_done_callback):
					await self.register_done_callback(self.state.history)
				else:
					self.register_done_callback(self.state.history)
			return True, True

		return False, False

	# @observe(name='agent.run', ignore_output=True)
	@time_execution_async('--run (agent)')
	async def run(
		self, max_steps: int = 100, on_step_start: AgentHookFunc | None = None, on_step_end: AgentHookFunc | None = None
	) -> AgentHistoryList:
		"""Execute the task with maximum number of steps"""

		loop = asyncio.get_event_loop()
		agent_run_error: str | None = None  # Initialize error tracking variable
		self._force_exit_telemetry_logged = False  # ADDED: Flag for custom telemetry on force exit

		# Set up the  signal handler with callbacks specific to this agent
		from browser_use.utils import SignalHandler

		# Define the custom exit callback function for second CTRL+C
		def on_force_exit_log_telemetry():
			self._log_agent_event(max_steps=max_steps, agent_run_error='SIGINT: Cancelled by user')
			# NEW: Call the flush method on the telemetry instance
			if hasattr(self, 'telemetry') and self.telemetry:
				self.telemetry.flush()
			self._force_exit_telemetry_logged = True  # Set the flag

		signal_handler = SignalHandler(
			loop=loop,
			pause_callback=self.pause,
			resume_callback=self.resume,
			custom_exit_callback=on_force_exit_log_telemetry,  # Pass the new telemetrycallback
			exit_on_second_int=True,
		)
		signal_handler.register()

		try:
			self._log_agent_run()

			# Execute initial actions if provided
			if self.initial_actions:
				result = await self.multi_act(self.initial_actions, check_for_new_elements=False)
				self.state.last_result = result

			for step in range(max_steps):
				# Replace the polling with clean pause-wait
				if self.state.paused:
					await self.wait_until_resumed()
					signal_handler.reset()

				# Check if we should stop due to too many failures
				if self.state.consecutive_failures >= self.settings.max_failures:
					self.logger.error(f'❌ Stopping due to {self.settings.max_failures} consecutive failures')
					agent_run_error = f'Stopped due to {self.settings.max_failures} consecutive failures'
					break

				# Check control flags before each step
				if self.state.stopped:
					self.logger.info('🛑 Agent stopped')
					agent_run_error = 'Agent stopped programmatically'
					break

				while self.state.paused:
					await asyncio.sleep(0.2)  # Small delay to prevent CPU spinning
					if self.state.stopped:  # Allow stopping while paused
						agent_run_error = 'Agent stopped programmatically while paused'
						break

				if on_step_start is not None:
					await on_step_start(self)

				step_info = AgentStepInfo(step_number=step, max_steps=max_steps)
				await self.step(step_info)

				if on_step_end is not None:
					await on_step_end(self)

				if self.state.history.is_done():
					if self.settings.validate_output and step < max_steps - 1:
						if not await self._validate_output():
							continue

					await self.log_completion()

					# Task completed
					break
			else:
				agent_run_error = 'Failed to complete task in maximum steps'

				self.state.history.history.append(
					AgentHistory(
						model_output=None,
						result=[ActionResult(error=agent_run_error, include_in_memory=True)],
						state=BrowserStateHistory(
							url='',
							title='',
							tabs=[],
							interacted_element=[],
							screenshot=None,
						),
						metadata=None,
					)
				)

				self.logger.info(f'❌ {agent_run_error}')

			return self.state.history

		except KeyboardInterrupt:
			# Already handled by our signal handler, but catch any direct KeyboardInterrupt as well
			self.logger.info('Got KeyboardInterrupt during execution, returning current history')
			agent_run_error = 'KeyboardInterrupt'
			return self.state.history

		except Exception as e:
			self.logger.error(f'Agent run failed with exception: {e}', exc_info=True)
			agent_run_error = str(e)
			raise e

		finally:
			# Unregister signal handlers before cleanup
			signal_handler.unregister()

			if not self._force_exit_telemetry_logged:  # MODIFIED: Check the flag
				try:
					self._log_agent_event(max_steps=max_steps, agent_run_error=agent_run_error)
				except Exception as log_e:  # Catch potential errors during logging itself
					self.logger.error(f'Failed to log telemetry event: {log_e}', exc_info=True)
			else:
				# ADDED: Info message when custom telemetry for SIGINT was already logged
				self.logger.info('Telemetry for force exit (SIGINT) was logged by custom exit callback.')

			await self.close()

			if self.settings.generate_gif:
				output_path: str = 'agent_history.gif'
				if isinstance(self.settings.generate_gif, str):
					output_path = self.settings.generate_gif

				create_history_gif(task=self.task, history=self.state.history, output_path=output_path)

	# @observe(name='controller.multi_act')
	@time_execution_async('--multi_act')
	async def multi_act(
		self,
		actions: list[ActionModel],
		check_for_new_elements: bool = True,
	) -> list[ActionResult]:
		"""Execute multiple actions"""
		results = []

		cached_selector_map = await self.browser_session.get_selector_map()
		cached_path_hashes = {e.hash.branch_path_hash for e in cached_selector_map.values()}

		await self.browser_session.remove_highlights()

		for i, action in enumerate(actions):
			if action.get_index() is not None and i != 0:
				new_browser_state_summary = await self.browser_session.get_state_summary(cache_clickable_elements_hashes=False)
				new_selector_map = new_browser_state_summary.selector_map

				# Detect index change after previous action
				orig_target = cached_selector_map.get(action.get_index())  # type: ignore
				orig_target_hash = orig_target.hash.branch_path_hash if orig_target else None
				new_target = new_selector_map.get(action.get_index())  # type: ignore
				new_target_hash = new_target.hash.branch_path_hash if new_target else None
				if orig_target_hash != new_target_hash:
					msg = f'Element index changed after action {i} / {len(actions)}, because page changed.'
					self.logger.info(msg)
					results.append(ActionResult(extracted_content=msg, include_in_memory=True))
					break

				new_path_hashes = {e.hash.branch_path_hash for e in new_selector_map.values()}
				if check_for_new_elements and not new_path_hashes.issubset(cached_path_hashes):
					# next action requires index but there are new elements on the page
					msg = f'Something new appeared after action {i} / {len(actions)}'
					self.logger.info(msg)
					results.append(ActionResult(extracted_content=msg, include_in_memory=True))
					break

			try:
				await self._raise_if_stopped_or_paused()

				result = await self.controller.act(
					action=action,
					browser_session=self.browser_session,
					page_extraction_llm=self.settings.page_extraction_llm,
					sensitive_data=self.sensitive_data,
					available_file_paths=self.settings.available_file_paths,
					context=self.context,
				)

				results.append(result)

				# Get action name from the action model
				action_data = action.model_dump(exclude_unset=True)
				action_name = next(iter(action_data.keys())) if action_data else 'unknown'
				self.logger.info(f'☑️ Executed action {i + 1}/{len(actions)}: {action_name}')
				if results[-1].is_done or results[-1].error or i == len(actions) - 1:
					break

				await asyncio.sleep(self.browser_profile.wait_between_actions)
				# hash all elements. if it is a subset of cached_state its fine - else break (new elements on page)

			except asyncio.CancelledError:
				# Gracefully handle task cancellation
				self.logger.info(f'Action {i + 1} was cancelled due to Ctrl+C')
				if not results:
					# Add a result for the cancelled action
					results.append(ActionResult(error='The action was cancelled due to Ctrl+C', include_in_memory=True))
				raise InterruptedError('Action cancelled by user')

		return results

	async def _validate_output(self) -> bool:
		"""Validate the output of the last action is what the user wanted"""
		system_msg = (
			f'You are a validator of an agent who interacts with a browser. '
			f'Validate if the output of last action is what the user wanted and if the task is completed. '
			f'If the task is unclear defined, you can let it pass. But if something is missing or the image does not show what was requested dont let it pass. '
			f'Try to understand the page and help the model with suggestions like scroll, do x, ... to get the solution right. '
			f'Task to validate: {self.task}. Return a JSON object with 2 keys: is_valid and reason. '
			f'is_valid is a boolean that indicates if the output is correct. '
			f'reason is a string that explains why it is valid or not.'
			f' example: {{"is_valid": false, "reason": "The user wanted to search for "cat photos", but the agent searched for "dog photos" instead."}}'
		)

		if self.browser_context:
			browser_state_summary = await self.browser_session.get_state_summary(cache_clickable_elements_hashes=False)
			assert browser_state_summary
			content = AgentMessagePrompt(
				browser_state_summary=browser_state_summary,
				result=self.state.last_result,
				include_attributes=self.settings.include_attributes,
			)
			msg = [SystemMessage(content=system_msg), content.get_user_message(self.settings.use_vision)]
		else:
			# if no browser session, we can't validate the output
			return True

		class ValidationResult(BaseModel):
			"""
			Validation results.
			"""

			is_valid: bool
			reason: str

		validator = self.llm.with_structured_output(ValidationResult, include_raw=True)
		response: dict[str, Any] = await validator.ainvoke(msg)  # type: ignore
		parsed: ValidationResult = response['parsed']
		is_valid = parsed.is_valid
		if not is_valid:
			self.logger.info(f'❌ Validator decision: {parsed.reason}')
			msg = f'The output is not yet correct. {parsed.reason}.'
			self.state.last_result = [ActionResult(extracted_content=msg, include_in_memory=True)]
		else:
			self.logger.info(f'✅ Validator decision: {parsed.reason}')
		return is_valid

	async def log_completion(self) -> None:
		"""Log the completion of the task"""
		if self.state.history.is_successful():
			self.logger.info('✅ Task completed successfully')
		else:
			self.logger.info('❌ Task completed without success')

		total_tokens = self.state.history.total_input_tokens()
		self.logger.debug(f'📝 Total input tokens used (approximate): {total_tokens}')

		if self.register_done_callback:
			if inspect.iscoroutinefunction(self.register_done_callback):
				await self.register_done_callback(self.state.history)
			else:
				self.register_done_callback(self.state.history)

	async def rerun_history(
		self,
		history: AgentHistoryList,
		max_retries: int = 3,
		skip_failures: bool = True,
		delay_between_actions: float = 2.0,
	) -> list[ActionResult]:
		"""
		Rerun a saved history of actions with error handling and retry logic.

		Args:
				history: The history to replay
				max_retries: Maximum number of retries per action
				skip_failures: Whether to skip failed actions or stop execution
				delay_between_actions: Delay between actions in seconds

		Returns:
				List of action results
		"""
		# Execute initial actions if provided
		if self.initial_actions:
			result = await self.multi_act(self.initial_actions)
			self.state.last_result = result

		results = []

		for i, history_item in enumerate(history.history):
			goal = history_item.model_output.current_state.next_goal if history_item.model_output else ''
			self.logger.info(f'Replaying step {i + 1}/{len(history.history)}: goal: {goal}')

			if (
				not history_item.model_output
				or not history_item.model_output.action
				or history_item.model_output.action == [None]
			):
				self.logger.warning(f'Step {i + 1}: No action to replay, skipping')
				results.append(ActionResult(error='No action to replay'))
				continue

			retry_count = 0
			while retry_count < max_retries:
				try:
					result = await self._execute_history_step(history_item, delay_between_actions)
					results.extend(result)
					break

				except Exception as e:
					retry_count += 1
					if retry_count == max_retries:
						error_msg = f'Step {i + 1} failed after {max_retries} attempts: {str(e)}'
						self.logger.error(error_msg)
						if not skip_failures:
							results.append(ActionResult(error=error_msg))
							raise RuntimeError(error_msg)
					else:
						self.logger.warning(f'Step {i + 1} failed (attempt {retry_count}/{max_retries}), retrying...')
						await asyncio.sleep(delay_between_actions)

		return results

	async def _execute_history_step(self, history_item: AgentHistory, delay: float) -> list[ActionResult]:
		"""Execute a single step from history with element validation"""
		state = await self.browser_session.get_state_summary(cache_clickable_elements_hashes=False)
		if not state or not history_item.model_output:
			raise ValueError('Invalid state or model output')
		updated_actions = []
		for i, action in enumerate(history_item.model_output.action):
			updated_action = await self._update_action_indices(
				history_item.state.interacted_element[i],
				action,
				state,
			)
			updated_actions.append(updated_action)

			if updated_action is None:
				raise ValueError(f'Could not find matching element {i} in current page')

		result = await self.multi_act(updated_actions)

		await asyncio.sleep(delay)
		return result

	async def _update_action_indices(
		self,
		historical_element: DOMHistoryElement | None,
		action: ActionModel,  # Type this properly based on your action model
		browser_state_summary: BrowserStateSummary,
	) -> ActionModel | None:
		"""
		Update action indices based on current page state.
		Returns updated action or None if element cannot be found.
		"""
		if not historical_element or not browser_state_summary.element_tree:
			return action

		current_element = HistoryTreeProcessor.find_history_element_in_tree(
			historical_element, browser_state_summary.element_tree
		)

		if not current_element or current_element.highlight_index is None:
			return None

		old_index = action.get_index()
		if old_index != current_element.highlight_index:
			action.set_index(current_element.highlight_index)
			self.logger.info(f'Element moved in DOM, updated index from {old_index} to {current_element.highlight_index}')

		return action

	async def load_and_rerun(self, history_file: str | Path | None = None, **kwargs) -> list[ActionResult]:
		"""
		Load history from file and rerun it.

		Args:
				history_file: Path to the history file
				**kwargs: Additional arguments passed to rerun_history
		"""
		if not history_file:
			history_file = 'AgentHistory.json'
		history = AgentHistoryList.load_from_file(history_file, self.AgentOutput)
		return await self.rerun_history(history, **kwargs)

	def save_history(self, file_path: str | Path | None = None) -> None:
		"""Save the history to a file"""
		if not file_path:
			file_path = 'AgentHistory.json'
		self.state.history.save_to_file(file_path)

	async def wait_until_resumed(self):
		await self._external_pause_event.wait()

	def pause(self) -> None:
		"""Pause the agent before the next step"""
		print(
			'\n\n⏸️  Got [Ctrl+C], paused the agent and left the browser open.\n\tPress [Enter] to resume or [Ctrl+C] again to quit.'
		)
		self.state.paused = True
		self._external_pause_event.clear()

		# Task paused

		# The signal handler will handle the asyncio pause logic for us
		# No need to duplicate the code here

	def resume(self) -> None:
		"""Resume the agent"""
		print('----------------------------------------------------------------------')
		print('▶️  Got Enter, resuming agent execution where it left off...\n')
		self.state.paused = False
		self._external_pause_event.set()

		# Task resumed

		# The signal handler should have already reset the flags
		# through its reset() method when called from run()

		# playwright browser is always immediately killed by the first Ctrl+C (no way to stop that)
		# so we need to restart the browser if user wants to continue
		if self.browser:
			self.logger.info('🌎 Restarting/reconnecting to browser...')
			loop = asyncio.get_event_loop()
			loop.create_task(self.browser._init())
			loop.create_task(asyncio.sleep(5))

	def stop(self) -> None:
		"""Stop the agent"""
		self.logger.info('⏹️ Agent stopping')
		self.state.stopped = True

		# Task stopped

	def _convert_initial_actions(self, actions: list[dict[str, dict[str, Any]]]) -> list[ActionModel]:
		"""Convert dictionary-based actions to ActionModel instances"""
		converted_actions = []
		action_model = self.ActionModel
		for action_dict in actions:
			# Each action_dict should have a single key-value pair
			action_name = next(iter(action_dict))
			params = action_dict[action_name]

			# Get the parameter model for this action from registry
			action_info = self.controller.registry.registry.actions[action_name]
			param_model = action_info.param_model

			# Create validated parameters using the appropriate param model
			validated_params = param_model(**params)

			# Create ActionModel instance with the validated parameters
			action_model = self.ActionModel(**{action_name: validated_params})
			converted_actions.append(action_model)

		return converted_actions

	def _verify_and_setup_llm(self, llm: BaseChatModel) -> LLMCapabilities:
		"""
		Verify that the LLM API keys are setup and the LLM API is responding properly.
		Also handles tool calling method detection if in auto mode.
		"""
		method = None if self.settings.tool_calling_method == 'auto' else self.settings.tool_calling_method
		capabilities = get_llm_capabilities(llm, method)
		if not capabilities.success:
			raise ConnectionError('Failed to connect to LLM. Please check your API key and network connection.')
		capabilities.log_capabilities()
		self.tool_calling_method = capabilities.supported_tool_calling_method

		return capabilities

	async def _run_planner(self) -> str | None:
		"""Run the planner to analyze state and suggest next steps"""
		# Skip planning if no planner_llm is set
		if not self.settings.planner_llm:
			return None

		# Get current state to filter actions by page
		page = await self.browser_session.get_current_page()

		# Get all standard actions (no filter) and page-specific actions
		standard_actions = self.controller.registry.get_prompt_description()  # No page = system prompt actions
		page_actions = self.controller.registry.get_prompt_description(page)  # Page-specific actions

		# Combine both for the planner
		all_actions = standard_actions
		if page_actions:
			all_actions += '\n' + page_actions

		# Create planner message history using full message history with all available actions
		planner_messages = [
			PlannerPrompt(all_actions).get_system_message(
				is_planner_reasoning=self.settings.is_planner_reasoning,
				extended_planner_system_prompt=self.settings.extend_planner_system_message,
			),
			*self._message_manager.get_messages()[1:],  # Use full message history except the first
		]

		if not self.settings.use_vision_for_planner and self.settings.use_vision:
			last_state_message: HumanMessage = planner_messages[-1]
			# remove image from last state message
			new_msg = ''
			if isinstance(last_state_message.content, list):
				for msg in last_state_message.content:
					if msg['type'] == 'text':  # type: ignore
						new_msg += msg['text']  # type: ignore
					elif msg['type'] == 'image_url':  # type: ignore
						continue  # type: ignore
			else:
				new_msg = last_state_message.content

			planner_messages[-1] = HumanMessage(content=new_msg)

		planner_messages = convert_input_messages(planner_messages, self.settings.planner_llm, self.planner_model_name)

		# Get planner output
		try:
			response = await self.settings.planner_llm.ainvoke(planner_messages)
		except Exception as e:
			self.logger.error(f'Failed to invoke planner: {str(e)}')
			raise LLMException(401, 'LLM API call failed') from e

		plan = str(response.content)
		# if deepseek-reasoner, remove think tags
		if self.planner_model_name and (
			'deepseek-r1' in self.planner_model_name or 'deepseek-reasoner' in self.planner_model_name
		):
			plan = self._remove_think_tags(plan)
		try:
			plan_json = json.loads(plan)
			self.logger.info(f'Planning Analysis:\n{json.dumps(plan_json, indent=4)}')
		except json.JSONDecodeError:
			self.logger.info(f'Planning Analysis:\n{plan}')
		except Exception as e:
			self.logger.debug(f'Error parsing planning analysis: {e}')
			self.logger.info(f'Plan: {plan}')

		return plan

	@property
	def message_manager(self) -> MessageManager:
		return self._message_manager

	async def close(self):
		"""Close all resources"""
		try:
			# First close browser resources
			await self.browser_session.stop()

			# Force garbage collection
			gc.collect()

		except Exception as e:
			self.logger.error(f'Error during cleanup: {e}')

	async def _update_action_models_for_page(self, page) -> None:
		"""Update action models with page-specific actions"""
		# Create new action model with current page's filtered actions
		self.ActionModel = self.controller.registry.create_action_model(page=page)
		# Update output model with the new actions
		self.AgentOutput = AgentOutput.type_with_custom_actions(self.ActionModel)

		# Update done action model too
		self.DoneActionModel = self.controller.registry.create_action_model(include_actions=['done'], page=page)
		self.DoneAgentOutput = AgentOutput.type_with_custom_actions(self.DoneActionModel)<|MERGE_RESOLUTION|>--- conflicted
+++ resolved
@@ -227,7 +227,6 @@
 		# Verify we can connect to the LLM and setup the tool calling method
 		llm_capabilities = self._verify_and_setup_llm(self.llm)
 
-<<<<<<< HEAD
 		planner_capabilities: LLMCapabilities | None = None
 		if self.settings.planner_llm:
 			planner_capabilities = self._verify_and_setup_llm(self.settings.planner_llm)
@@ -237,26 +236,7 @@
 			self.settings.use_vision = False
 		if planner_capabilities and planner_capabilities.supports_image_input is False and self.settings.use_vision_for_planner:
 			logger.warning('⚠️ Planner LLM does not support image input. Setting use_vision_for_planner=False for now...')
-=======
-		# Handle users trying to use use_vision=True with DeepSeek models
-		if 'deepseek' in self.model_name.lower():
-			self.logger.warning('⚠️ DeepSeek models do not support use_vision=True yet. Setting use_vision=False for now...')
-			self.settings.use_vision = False
-		if 'deepseek' in (self.planner_model_name or '').lower():
-			self.logger.warning(
-				'⚠️ DeepSeek models do not support use_vision=True yet. Setting use_vision_for_planner=False for now...'
-			)
-			self.settings.use_vision_for_planner = False
-		# Handle users trying to use use_vision=True with XAI models
-		if 'grok' in self.model_name.lower():
-			self.logger.warning('⚠️ XAI models do not support use_vision=True yet. Setting use_vision=False for now...')
-			self.settings.use_vision = False
-		if 'grok' in (self.planner_model_name or '').lower():
-			self.logger.warning(
-				'⚠️ XAI models do not support use_vision=True yet. Setting use_vision_for_planner=False for now...'
-			)
->>>>>>> ac403b79
-			self.settings.use_vision_for_planner = False
+      self.settings.use_vision_for_planner = False
 
 		self.logger.info(
 			f'🧠 Starting a browser-use agent {self.version} with base_model={self.model_name}'
@@ -500,281 +480,6 @@
 		self.DoneActionModel = self.controller.registry.create_action_model(include_actions=['done'])
 		self.DoneAgentOutput = AgentOutput.type_with_custom_actions(self.DoneActionModel)
 
-<<<<<<< HEAD
-=======
-	def _test_tool_calling_method(self, method: str) -> bool:
-		"""Test if a specific tool calling method works with the current LLM."""
-		try:
-			# Test configuration
-			CAPITAL_QUESTION = 'What is the capital of France? Respond with just the city name in lowercase.'
-			EXPECTED_ANSWER = 'paris'
-
-			class CapitalResponse(BaseModel):
-				"""Response model for capital city question"""
-
-				answer: str  # The name of the capital city in lowercase
-
-			def is_valid_raw_response(response, expected_answer: str) -> bool:
-				"""
-				Cleans and validates a raw JSON response string against an expected answer.
-				"""
-				content = getattr(response, 'content', '').strip()
-				# self.logger.debug(f'Raw response content: {content}')
-
-				# Remove surrounding markdown code blocks if present
-				if content.startswith('```json') and content.endswith('```'):
-					content = content[7:-3].strip()
-				elif content.startswith('```') and content.endswith('```'):
-					content = content[3:-3].strip()
-
-				# Attempt to parse and validate the answer
-				try:
-					result = json.loads(content)
-					answer = str(result.get('answer', '')).strip().lower().strip(' .')
-
-					if expected_answer.lower() not in answer:
-						self.logger.debug(f"🛠️ Tool calling method {method} failed: expected '{expected_answer}', got '{answer}'")
-						return False
-
-					return True
-
-				except (json.JSONDecodeError, AttributeError, TypeError) as e:
-					self.logger.debug(f'🛠️ Tool calling method {method} failed: Failed to parse JSON content: {e}')
-					return False
-
-			if method == 'raw' or method == 'json_mode':
-				# For raw mode, test JSON response format
-				test_prompt = f"""{CAPITAL_QUESTION}
-					Respond with a json object like: {{"answer": "city_name_in_lowercase"}}"""
-
-				response = self.llm.invoke([test_prompt])
-				# Basic validation of response
-				if not response or not hasattr(response, 'content'):
-					return False
-
-				if not is_valid_raw_response(response, EXPECTED_ANSWER):
-					return False
-				return True
-			else:
-				# For other methods, try to use structured output
-				structured_llm = self.llm.with_structured_output(CapitalResponse, include_raw=True, method=method)
-				response = structured_llm.invoke([HumanMessage(content=CAPITAL_QUESTION)])
-
-				if not response:
-					self.logger.debug(f'🛠️ Tool calling method {method} failed: empty response')
-					return False
-
-				def extract_parsed(response: Any) -> CapitalResponse | None:
-					if isinstance(response, dict):
-						return response.get('parsed')
-					return getattr(response, 'parsed', None)
-
-				parsed = extract_parsed(response)
-
-				if not isinstance(parsed, CapitalResponse):
-					self.logger.debug(f'🛠️ Tool calling method {method} failed: LLM responded with invalid JSON')
-					return False
-
-				if EXPECTED_ANSWER not in parsed.answer.lower():
-					self.logger.debug(f'🛠️ Tool calling method {method} failed: LLM failed to answer test question correctly')
-					return False
-				return True
-
-		except Exception as e:
-			self.logger.debug(f"🛠️ Tool calling method '{method}' test failed: {type(e).__name__}: {str(e)}")
-			return False
-
-	async def _test_tool_calling_method_async(self, method: str) -> tuple[str, bool]:
-		"""Test if a specific tool calling method works with the current LLM (async version)."""
-		# Run the synchronous test in a thread pool to avoid blocking
-		loop = asyncio.get_event_loop()
-		result = await loop.run_in_executor(None, self._test_tool_calling_method, method)
-		return (method, result)
-
-	def _detect_best_tool_calling_method(self) -> str | None:
-		"""Detect the best supported tool calling method by testing each one."""
-		start_time = time.time()
-
-		# Order of preference for tool calling methods
-		methods_to_try = [
-			'function_calling',  # Most capable and efficient
-			'tools',  # Works with some models that don't support function_calling
-			'json_mode',  # More basic structured output
-			'raw',  # Fallback - no tool calling support
-		]
-
-		# Try parallel testing for faster detection
-		try:
-			# Run async parallel tests
-			async def test_all_methods():
-				tasks = [self._test_tool_calling_method_async(method) for method in methods_to_try]
-				results = await asyncio.gather(*tasks, return_exceptions=True)
-				return results
-
-			# Execute async tests
-			try:
-				loop = asyncio.get_running_loop()
-				# Running loop: create a new loop in a separate thread
-				result = {}
-
-				def run_in_thread():
-					new_loop = asyncio.new_event_loop()
-					asyncio.set_event_loop(new_loop)
-					try:
-						result['value'] = new_loop.run_until_complete(test_all_methods())
-					except Exception as e:
-						result['error'] = e
-					finally:
-						new_loop.close()
-
-				t = Thread(target=run_in_thread)
-				t.start()
-				t.join()
-				if 'error' in result:
-					raise result['error']
-				results = result['value']
-
-			except RuntimeError as e:
-				if 'no running event loop' in str(e):
-					results = asyncio.run(test_all_methods())
-				else:
-					raise
-
-			# Process results in order of preference
-			for i, method in enumerate(methods_to_try):
-				if isinstance(results[i], tuple) and results[i][1]:  # (method, success)
-					self.llm._verified_api_keys = True
-					self.llm._verified_tool_calling_method = method  # Cache on LLM instance
-					elapsed = time.time() - start_time
-					self.logger.debug(f'🛠️ Tested LLM in parallel and chose tool calling method: [{method}] in {elapsed:.2f}s')
-					return method
-
-		except Exception as e:
-			self.logger.debug(f'Parallel testing failed: {e}, falling back to sequential')
-			# Fall back to sequential testing
-			for method in methods_to_try:
-				if self._test_tool_calling_method(method):
-					# if we found the method which means api is verified.
-					self.llm._verified_api_keys = True
-					self.llm._verified_tool_calling_method = method  # Cache on LLM instance
-					elapsed = time.time() - start_time
-					self.logger.debug(f'🛠️ Tested LLM and chose tool calling method: [{method}] in {elapsed:.2f}s')
-					return method
-
-		# If we get here, no methods worked
-		raise ConnectionError('Failed to connect to LLM. Please check your API key and network connection.')
-
-	def _get_known_tool_calling_method(self) -> str | None:
-		"""Get known tool calling method for common model/library combinations."""
-		# Fast path for known combinations
-		model_lower = self.model_name.lower()
-
-		# OpenAI models
-		if self.chat_model_library == 'ChatOpenAI':
-			if any(m in model_lower for m in ['gpt-4', 'gpt-3.5']):
-				return 'function_calling'
-			if any(m in model_lower for m in ['llama']):
-				return 'json_mode'
-
-		# Azure OpenAI models
-		elif self.chat_model_library == 'AzureChatOpenAI':
-			if 'gpt-4-' in model_lower:
-				return 'tools'
-			else:
-				return 'function_calling'
-
-		# Google models
-		elif self.chat_model_library == 'ChatGoogleGenerativeAI':
-			return None  # Google uses native tool support
-
-		# Anthropic models
-		elif self.chat_model_library in ['ChatAnthropic', 'AnthropicChat']:
-			if any(m in model_lower for m in ['claude-3', 'claude-2']):
-				return 'tools'
-
-		# Models known to not support tools
-		elif is_model_without_tool_support(self.model_name):
-			return 'raw'
-
-		return None  # Unknown combination, needs testing
-
-	def _set_tool_calling_method(self) -> ToolCallingMethod | None:
-		"""Determine the best tool calling method to use with the current LLM."""
-
-		# old hardcoded logic
-		# 			if is_model_without_tool_support(self.model_name):
-		# 				return 'raw'
-		# 			elif self.chat_model_library == 'ChatGoogleGenerativeAI':
-		# 				return None
-		# 			elif self.chat_model_library == 'ChatOpenAI':
-		# 				return 'function_calling'
-		# 			elif self.chat_model_library == 'AzureChatOpenAI':
-		# 				# Azure OpenAI API requires 'tools' parameter for GPT-4
-		# 				# The error 'content must be either a string or an array' occurs when
-		# 				# the API expects a tools array but gets something else
-		# 				if 'gpt-4-' in self.model_name.lower():
-		# 					return 'tools'
-		# 				else:
-		# 					return 'function_calling'
-
-		# If a specific method is set, use it
-		if self.settings.tool_calling_method != 'auto':
-			# Skip test if already verified
-			if getattr(self.llm, '_verified_api_keys', None) is True or SKIP_LLM_API_KEY_VERIFICATION:
-				self.llm._verified_api_keys = True
-				self.llm._verified_tool_calling_method = self.settings.tool_calling_method
-				return self.settings.tool_calling_method
-
-			if not self._test_tool_calling_method(self.settings.tool_calling_method):
-				if self.settings.tool_calling_method == 'raw':
-					# if raw failed means error in API key or network connection
-					raise ConnectionError('Failed to connect to LLM. Please check your API key and network connection.')
-				else:
-					raise RuntimeError(
-						f"Configured tool calling method '{self.settings.tool_calling_method}' "
-						'is not supported by the current LLM.'
-					)
-			self.llm._verified_tool_calling_method = self.settings.tool_calling_method
-			return self.settings.tool_calling_method
-
-		# Check if we already have a cached method on this LLM instance
-		if hasattr(self.llm, '_verified_tool_calling_method'):
-			self.logger.debug(
-				f'🛠️ Using cached tool calling method for {self.chat_model_library}/{self.model_name}: [{self.llm._verified_tool_calling_method}]'
-			)
-			return self.llm._verified_tool_calling_method
-
-		# Try fast path for known model/library combinations
-		known_method = self._get_known_tool_calling_method()
-		if known_method is not None:
-			# Trust known combinations without testing if verification is already done or skipped
-			if getattr(self.llm, '_verified_api_keys', None) is True or SKIP_LLM_API_KEY_VERIFICATION:
-				self.llm._verified_api_keys = True
-				self.llm._verified_tool_calling_method = known_method  # Cache on LLM instance
-				self.logger.debug(
-					f'🛠️ Using known tool calling method for {self.chat_model_library}/{self.model_name}: [{known_method}] (skipped test)'
-				)
-				return known_method
-
-			start_time = time.time()
-			# Verify the known method works
-			if self._test_tool_calling_method(known_method):
-				self.llm._verified_api_keys = True
-				self.llm._verified_tool_calling_method = known_method  # Cache on LLM instance
-				elapsed = time.time() - start_time
-				self.logger.debug(
-					f'🛠️ Using known tool calling method for {self.chat_model_library}/{self.model_name}: [{known_method}] in {elapsed:.2f}s'
-				)
-				return known_method
-			# If known method fails, fall back to detection
-			self.logger.debug(
-				f'Known method {known_method} failed for {self.chat_model_library}/{self.model_name}, falling back to detection'
-			)
-
-		# Auto-detect the best method
-		return self._detect_best_tool_calling_method()
-
->>>>>>> ac403b79
 	def add_new_task(self, new_task: str) -> None:
 		"""Add a new task to the agent, keeping the same task_id as tasks are continuous"""
 		# Simply delegate to message manager - no need for new task_id or events
