import asyncio
import gc
import inspect
import json
import logging
import re
import tempfile
import time
from collections.abc import Awaitable, Callable
from datetime import datetime
from pathlib import Path
from typing import Any, Generic, Literal, TypeVar
from urllib.parse import urlparse

from dotenv import load_dotenv

from browser_use.agent.cloud_events import (
	CreateAgentOutputFileEvent,
	CreateAgentSessionEvent,
	CreateAgentStepEvent,
	CreateAgentTaskEvent,
	UpdateAgentTaskEvent,
)
from browser_use.agent.message_manager.utils import save_conversation
from browser_use.llm.base import BaseChatModel
from browser_use.llm.messages import BaseMessage, ContentPartImageParam, ContentPartTextParam, UserMessage
from browser_use.llm.openai.chat import ChatOpenAI
from browser_use.tokens.service import TokenCost

load_dotenv()

from bubus import EventBus
from pydantic import BaseModel, ValidationError
from uuid_extensions import uuid7str

from browser_use import Browser, BrowserProfile, BrowserSession

# Lazy import for gif to avoid heavy agent.views import at startup
# from browser_use.agent.gif import create_history_gif
from browser_use.agent.message_manager.service import (
	MessageManager,
)
from browser_use.agent.prompts import SystemPrompt
from browser_use.agent.views import (
	ActionResult,
	AgentError,
	AgentHistory,
	AgentHistoryList,
	AgentOutput,
	AgentSettings,
	AgentState,
	AgentStepInfo,
	AgentStructuredOutput,
	BrowserStateHistory,
	StepMetadata,
)
from browser_use.browser.session import DEFAULT_BROWSER_PROFILE
from browser_use.browser.views import BrowserStateSummary
from browser_use.config import CONFIG
from browser_use.dom.views import DOMInteractedElement
from browser_use.filesystem.file_system import FileSystem
from browser_use.observability import observe, observe_debug
from browser_use.sync import CloudSync
from browser_use.telemetry.service import ProductTelemetry
from browser_use.telemetry.views import AgentTelemetryEvent
from browser_use.tools.registry.views import ActionModel
from browser_use.tools.service import Tools
from browser_use.utils import (
	URL_PATTERN,
	_log_pretty_path,
	get_browser_use_version,
	get_git_info,
	time_execution_async,
	time_execution_sync,
)

logger = logging.getLogger(__name__)


def log_response(response: AgentOutput, registry=None, logger=None) -> None:
	"""Utility function to log the model's response."""

	# Use module logger if no logger provided
	if logger is None:
		logger = logging.getLogger(__name__)

	# Only log thinking if it's present
	if response.current_state.thinking:
		logger.debug(f'💡 Thinking:\n{response.current_state.thinking}')

	# Only log evaluation if it's not empty
	eval_goal = response.current_state.evaluation_previous_goal
	if eval_goal:
		if 'success' in eval_goal.lower():
			emoji = '👍'
			# Green color for success
			logger.info(f'  \033[32m{emoji} Eval: {eval_goal}\033[0m')
		elif 'failure' in eval_goal.lower():
			emoji = '⚠️'
			# Red color for failure
			logger.info(f'  \033[31m{emoji} Eval: {eval_goal}\033[0m')
		else:
			emoji = '❔'
			# No color for unknown/neutral
			logger.info(f'  {emoji} Eval: {eval_goal}')

	# Always log memory if present
	if response.current_state.memory:
		logger.debug(f'🧠 Memory: {response.current_state.memory}')

	# Only log next goal if it's not empty
	next_goal = response.current_state.next_goal
	if next_goal:
		# Blue color for next goal
		logger.info(f'  \033[34m🎯 Next goal: {next_goal}\033[0m')
	else:
		logger.info('')  # Add empty line for spacing


Context = TypeVar('Context')


AgentHookFunc = Callable[['Agent'], Awaitable[None]]


class Agent(Generic[Context, AgentStructuredOutput]):
	@time_execution_sync('--init')
	def __init__(
		self,
		task: str,
		llm: BaseChatModel | None = None,
		# Optional parameters
		browser_profile: BrowserProfile | None = None,
		browser_session: BrowserSession | None = None,
		browser: Browser | None = None,  # Alias for browser_session
		tools: Tools[Context] | None = None,
		controller: Tools[Context] | None = None,  # Alias for tools
		# Initial agent run parameters
		sensitive_data: dict[str, str | dict[str, str]] | None = None,
		initial_actions: list[dict[str, dict[str, Any]]] | None = None,
		# Cloud Callbacks
		register_new_step_callback: (
			Callable[['BrowserStateSummary', 'AgentOutput', int], None]  # Sync callback
			| Callable[['BrowserStateSummary', 'AgentOutput', int], Awaitable[None]]  # Async callback
			| None
		) = None,
		register_done_callback: (
			Callable[['AgentHistoryList'], Awaitable[None]]  # Async Callback
			| Callable[['AgentHistoryList'], None]  # Sync Callback
			| None
		) = None,
		register_external_agent_status_raise_error_callback: Callable[[], Awaitable[bool]] | None = None,
		# Agent settings
		output_model_schema: type[AgentStructuredOutput] | None = None,
		use_vision: bool = True,
		save_conversation_path: str | Path | None = None,
		save_conversation_path_encoding: str | None = 'utf-8',
		max_failures: int = 3,
		override_system_message: str | None = None,
		extend_system_message: str | None = None,
		generate_gif: bool | str = False,
		available_file_paths: list[str] | None = None,
		include_attributes: list[str] | None = None,
		max_actions_per_step: int = 10,
		use_thinking: bool = True,
		flash_mode: bool = False,
		max_history_items: int | None = None,
		page_extraction_llm: BaseChatModel | None = None,
		injected_agent_state: AgentState | None = None,
		source: str | None = None,
		file_system_path: str | None = None,
		task_id: str | None = None,
		cloud_sync: CloudSync | None = None,
		calculate_cost: bool = False,
		display_files_in_done_text: bool = True,
		include_tool_call_examples: bool = False,
		vision_detail_level: Literal['auto', 'low', 'high'] = 'auto',
		llm_timeout: int = 90,
		step_timeout: int = 120,
		directly_open_url: bool = True,
		include_recent_events: bool = False,
		sample_images: list[ContentPartTextParam | ContentPartImageParam] | None = None,
		final_response_after_failure: bool = True,
		_url_shortening_limit: int = 25,
		**kwargs,
	):
		if llm is None:
			default_llm_name = CONFIG.DEFAULT_LLM
			if default_llm_name:
				try:
					from browser_use.llm.models import get_llm_by_name

					llm = get_llm_by_name(default_llm_name)
				except (ImportError, ValueError) as e:
					# Use the logger that's already imported at the top of the module
					logger.warning(
						f'Failed to create default LLM "{default_llm_name}": {e}. Falling back to ChatOpenAI(model="gpt-4.1-mini")'
					)
					llm = ChatOpenAI(model='gpt-4.1-mini')
			else:
				# No default LLM specified, use the original default
				llm = ChatOpenAI(model='gpt-4.1-mini')

		if page_extraction_llm is None:
			page_extraction_llm = llm
		if available_file_paths is None:
			available_file_paths = []

		self.id = task_id or uuid7str()
		self.task_id: str = self.id
		self.session_id: str = uuid7str()

		browser_profile = browser_profile or DEFAULT_BROWSER_PROFILE

		# Handle browser vs browser_session parameter (browser takes precedence)
		if browser and browser_session:
			raise ValueError('Cannot specify both "browser" and "browser_session" parameters. Use "browser" for the cleaner API.')
		browser_session = browser or browser_session

		self.browser_session = browser_session or BrowserSession(
			browser_profile=browser_profile,
			id=uuid7str()[:-4] + self.id[-4:],  # re-use the same 4-char suffix so they show up together in logs
		)

		# Initialize available file paths as direct attribute
		self.available_file_paths = available_file_paths

		# Core components
		self.task = task
		self.llm = llm
		self.directly_open_url = directly_open_url
		self.include_recent_events = include_recent_events
		self._url_shortening_limit = _url_shortening_limit
		if tools is not None:
			self.tools = tools
		elif controller is not None:
			self.tools = controller
		else:
			self.tools = Tools(display_files_in_done_text=display_files_in_done_text)

		# Structured output
		self.output_model_schema = output_model_schema
		if self.output_model_schema is not None:
			self.tools.use_structured_output_action(self.output_model_schema)

		self.sensitive_data = sensitive_data

		self.sample_images = sample_images

		self.settings = AgentSettings(
			use_vision=use_vision,
			vision_detail_level=vision_detail_level,
			save_conversation_path=save_conversation_path,
			save_conversation_path_encoding=save_conversation_path_encoding,
			max_failures=max_failures,
			override_system_message=override_system_message,
			extend_system_message=extend_system_message,
			generate_gif=generate_gif,
			include_attributes=include_attributes,
			max_actions_per_step=max_actions_per_step,
			use_thinking=use_thinking,
			flash_mode=flash_mode,
			max_history_items=max_history_items,
			page_extraction_llm=page_extraction_llm,
			calculate_cost=calculate_cost,
			include_tool_call_examples=include_tool_call_examples,
			llm_timeout=llm_timeout,
			step_timeout=step_timeout,
			final_response_after_failure=final_response_after_failure,
		)

		# Token cost service
		self.token_cost_service = TokenCost(include_cost=calculate_cost)
		self.token_cost_service.register_llm(llm)
		self.token_cost_service.register_llm(page_extraction_llm)

		# Initialize state
		self.state = injected_agent_state or AgentState()

		# Initialize history
		self.history = AgentHistoryList(history=[], usage=None)

		# Initialize agent directory
		import time

		timestamp = int(time.time())
		base_tmp = Path(tempfile.gettempdir())
		self.agent_directory = base_tmp / f'browser_use_agent_{self.id}_{timestamp}'

		# Initialize file system and screenshot service
		self._set_file_system(file_system_path)
		self._set_screenshot_service()

		# Action setup
		self._setup_action_models()
		self._set_browser_use_version_and_source(source)

		initial_url = None

		# only load url if no initial actions are provided
		if self.directly_open_url and not self.state.follow_up_task and not initial_actions:
			initial_url = self._extract_url_from_task(self.task)
			if initial_url:
				self.logger.info(f'🔗 Found URL in task: {initial_url}, adding as initial action...')
				initial_actions = [{'go_to_url': {'url': initial_url, 'new_tab': False}}]

		self.initial_url = initial_url

		self.initial_actions = self._convert_initial_actions(initial_actions) if initial_actions else None
		# Verify we can connect to the model
		self._verify_and_setup_llm()

		# TODO: move this logic to the LLMs
		# Handle users trying to use use_vision=True with DeepSeek models
		if 'deepseek' in self.llm.model.lower():
			self.logger.warning('⚠️ DeepSeek models do not support use_vision=True yet. Setting use_vision=False for now...')
			self.settings.use_vision = False

		# Handle users trying to use use_vision=True with XAI models
		if 'grok' in self.llm.model.lower():
			self.logger.warning('⚠️ XAI models do not support use_vision=True yet. Setting use_vision=False for now...')
			self.settings.use_vision = False

		logger.debug(
			f'{" +vision" if self.settings.use_vision else ""}'
			f' extraction_model={self.settings.page_extraction_llm.model if self.settings.page_extraction_llm else "Unknown"}'
			f'{" +file_system" if self.file_system else ""}'
		)

		# Initialize available actions for system prompt (only non-filtered actions)
		# These will be used for the system prompt to maintain caching
		self.unfiltered_actions = self.tools.registry.get_prompt_description()

		# Initialize message manager with state
		# Initial system prompt with all actions - will be updated during each step
		self._message_manager = MessageManager(
			task=task,
			system_message=SystemPrompt(
				action_description=self.unfiltered_actions,
				max_actions_per_step=self.settings.max_actions_per_step,
				override_system_message=override_system_message,
				extend_system_message=extend_system_message,
				use_thinking=self.settings.use_thinking,
				flash_mode=self.settings.flash_mode,
			).get_system_message(),
			file_system=self.file_system,
			state=self.state.message_manager_state,
			use_thinking=self.settings.use_thinking,
			# Settings that were previously in MessageManagerSettings
			include_attributes=self.settings.include_attributes,
			sensitive_data=sensitive_data,
			max_history_items=self.settings.max_history_items,
			vision_detail_level=self.settings.vision_detail_level,
			include_tool_call_examples=self.settings.include_tool_call_examples,
			include_recent_events=self.include_recent_events,
			sample_images=self.sample_images,
		)

		if self.sensitive_data:
			# Check if sensitive_data has domain-specific credentials
			has_domain_specific_credentials = any(isinstance(v, dict) for v in self.sensitive_data.values())

			# If no allowed_domains are configured, show a security warning
			if not self.browser_profile.allowed_domains:
				self.logger.error(
					'⚠️ Agent(sensitive_data=••••••••) was provided but Browser(allowed_domains=[...]) is not locked down! ⚠️\n'
					'          ☠️ If the agent visits a malicious website and encounters a prompt-injection attack, your sensitive_data may be exposed!\n\n'
					'   \n'
				)

			# If we're using domain-specific credentials, validate domain patterns
			elif has_domain_specific_credentials:
				# For domain-specific format, ensure all domain patterns are included in allowed_domains
				domain_patterns = [k for k, v in self.sensitive_data.items() if isinstance(v, dict)]

				# Validate each domain pattern against allowed_domains
				for domain_pattern in domain_patterns:
					is_allowed = False
					for allowed_domain in self.browser_profile.allowed_domains:
						# Special cases that don't require URL matching
						if domain_pattern == allowed_domain or allowed_domain == '*':
							is_allowed = True
							break

						# Need to create example URLs to compare the patterns
						# Extract the domain parts, ignoring scheme
						pattern_domain = domain_pattern.split('://')[-1] if '://' in domain_pattern else domain_pattern
						allowed_domain_part = allowed_domain.split('://')[-1] if '://' in allowed_domain else allowed_domain

						# Check if pattern is covered by an allowed domain
						# Example: "google.com" is covered by "*.google.com"
						if pattern_domain == allowed_domain_part or (
							allowed_domain_part.startswith('*.')
							and (
								pattern_domain == allowed_domain_part[2:]
								or pattern_domain.endswith('.' + allowed_domain_part[2:])
							)
						):
							is_allowed = True
							break

					if not is_allowed:
						self.logger.warning(
							f'⚠️ Domain pattern "{domain_pattern}" in sensitive_data is not covered by any pattern in allowed_domains={self.browser_profile.allowed_domains}\n'
							f'   This may be a security risk as credentials could be used on unintended domains.'
						)

		# Callbacks
		self.register_new_step_callback = register_new_step_callback
		self.register_done_callback = register_done_callback
		self.register_external_agent_status_raise_error_callback = register_external_agent_status_raise_error_callback

		# Telemetry
		self.telemetry = ProductTelemetry()

		# Event bus with WAL persistence
		# Default to ~/.config/browseruse/events/{agent_session_id}.jsonl
		# wal_path = CONFIG.BROWSER_USE_CONFIG_DIR / 'events' / f'{self.session_id}.jsonl'
		self.eventbus = EventBus(name=f'Agent_{str(self.id)[-4:]}')

		# Cloud sync service
		self.enable_cloud_sync = CONFIG.BROWSER_USE_CLOUD_SYNC
		if self.enable_cloud_sync or cloud_sync is not None:
			self.cloud_sync = cloud_sync or CloudSync()
			# Register cloud sync handler
			self.eventbus.on('*', self.cloud_sync.handle_event)

		if self.settings.save_conversation_path:
			self.settings.save_conversation_path = Path(self.settings.save_conversation_path).expanduser().resolve()
			self.logger.info(f'💬 Saving conversation to {_log_pretty_path(self.settings.save_conversation_path)}')

		# Initialize download tracking
		assert self.browser_session is not None, 'BrowserSession is not set up'
		self.has_downloads_path = self.browser_session.browser_profile.downloads_path is not None
		if self.has_downloads_path:
			self._last_known_downloads: list[str] = []
			self.logger.debug('📁 Initialized download tracking for agent')

		# Event-based pause control (kept out of AgentState for serialization)
		self._external_pause_event = asyncio.Event()
		self._external_pause_event.set()

	@property
	def logger(self) -> logging.Logger:
		"""Get instance-specific logger with task ID in the name"""

		_browser_session_id = self.browser_session.id if self.browser_session else '----'
		_current_target_id = (
			self.browser_session.agent_focus.target_id[-2:]
			if self.browser_session and self.browser_session.agent_focus and self.browser_session.agent_focus.target_id
			else '--'
		)
		return logging.getLogger(f'browser_use.Agent🅰 {self.task_id[-4:]} ⇢ 🅑 {_browser_session_id[-4:]} 🅣 {_current_target_id}')

	@property
	def browser_profile(self) -> BrowserProfile:
		assert self.browser_session is not None, 'BrowserSession is not set up'
		return self.browser_session.browser_profile

	async def _check_and_update_downloads(self, context: str = '') -> None:
		"""Check for new downloads and update available file paths."""
		if not self.has_downloads_path:
			return

		assert self.browser_session is not None, 'BrowserSession is not set up'

		try:
			current_downloads = self.browser_session.downloaded_files
			if current_downloads != self._last_known_downloads:
				self._update_available_file_paths(current_downloads)
				self._last_known_downloads = current_downloads
				if context:
					self.logger.debug(f'📁 {context}: Updated available files')
		except Exception as e:
			error_context = f' {context}' if context else ''
			self.logger.debug(f'📁 Failed to check for downloads{error_context}: {type(e).__name__}: {e}')

	def _update_available_file_paths(self, downloads: list[str]) -> None:
		"""Update available_file_paths with downloaded files."""
		if not self.has_downloads_path:
			return

		current_files = set(self.available_file_paths or [])
		new_files = set(downloads) - current_files

		if new_files:
			self.available_file_paths = list(current_files | new_files)

			self.logger.info(
				f'📁 Added {len(new_files)} downloaded files to available_file_paths (total: {len(self.available_file_paths)} files)'
			)
			for file_path in new_files:
				self.logger.info(f'📄 New file available: {file_path}')
		else:
			self.logger.debug(f'📁 No new downloads detected (tracking {len(current_files)} files)')

	def _set_file_system(self, file_system_path: str | None = None) -> None:
		# Check for conflicting parameters
		if self.state.file_system_state and file_system_path:
			raise ValueError(
				'Cannot provide both file_system_state (from agent state) and file_system_path. '
				'Either restore from existing state or create new file system at specified path, not both.'
			)

		# Check if we should restore from existing state first
		if self.state.file_system_state:
			try:
				# Restore file system from state at the exact same location
				self.file_system = FileSystem.from_state(self.state.file_system_state)
				# The parent directory of base_dir is the original file_system_path
				self.file_system_path = str(self.file_system.base_dir)
				logger.debug(f'💾 File system restored from state to: {self.file_system_path}')
				return
			except Exception as e:
				logger.error(f'💾 Failed to restore file system from state: {e}')
				raise e

		# Initialize new file system
		try:
			if file_system_path:
				self.file_system = FileSystem(file_system_path)
				self.file_system_path = file_system_path
			else:
				# Use the agent directory for file system
				self.file_system = FileSystem(self.agent_directory)
				self.file_system_path = str(self.agent_directory)
		except Exception as e:
			logger.error(f'💾 Failed to initialize file system: {e}.')
			raise e

		# Save file system state to agent state
		self.state.file_system_state = self.file_system.get_state()

		logger.debug(f'💾 File system path: {self.file_system_path}')

	def _set_screenshot_service(self) -> None:
		"""Initialize screenshot service using agent directory"""
		try:
			from browser_use.screenshots.service import ScreenshotService

			self.screenshot_service = ScreenshotService(self.agent_directory)
			logger.debug(f'📸 Screenshot service initialized in: {self.agent_directory}/screenshots')
		except Exception as e:
			logger.error(f'📸 Failed to initialize screenshot service: {e}.')
			raise e

	def save_file_system_state(self) -> None:
		"""Save current file system state to agent state"""
		if self.file_system:
			self.state.file_system_state = self.file_system.get_state()
		else:
			logger.error('💾 File system is not set up. Cannot save state.')
			raise ValueError('File system is not set up. Cannot save state.')

	def _set_browser_use_version_and_source(self, source_override: str | None = None) -> None:
		"""Get the version from pyproject.toml and determine the source of the browser-use package"""
		# Use the helper function for version detection
		version = get_browser_use_version()

		# Determine source
		try:
			package_root = Path(__file__).parent.parent.parent
			repo_files = ['.git', 'README.md', 'docs', 'examples']
			if all(Path(package_root / file).exists() for file in repo_files):
				source = 'git'
			else:
				source = 'pip'
		except Exception as e:
			self.logger.debug(f'Error determining source: {e}')
			source = 'unknown'

		if source_override is not None:
			source = source_override
		# self.logger.debug(f'Version: {version}, Source: {source}')  # moved later to _log_agent_run so that people are more likely to include it in copy-pasted support ticket logs
		self.version = version
		self.source = source

	def _setup_action_models(self) -> None:
		"""Setup dynamic action models from tools registry"""
		# Initially only include actions with no filters
		self.ActionModel = self.tools.registry.create_action_model()
		# Create output model with the dynamic actions
		if self.settings.flash_mode:
			self.AgentOutput = AgentOutput.type_with_custom_actions_flash_mode(self.ActionModel)
		elif self.settings.use_thinking:
			self.AgentOutput = AgentOutput.type_with_custom_actions(self.ActionModel)
		else:
			self.AgentOutput = AgentOutput.type_with_custom_actions_no_thinking(self.ActionModel)

		# used to force the done action when max_steps is reached
		self.DoneActionModel = self.tools.registry.create_action_model(include_actions=['done'])
		if self.settings.flash_mode:
			self.DoneAgentOutput = AgentOutput.type_with_custom_actions_flash_mode(self.DoneActionModel)
		elif self.settings.use_thinking:
			self.DoneAgentOutput = AgentOutput.type_with_custom_actions(self.DoneActionModel)
		else:
			self.DoneAgentOutput = AgentOutput.type_with_custom_actions_no_thinking(self.DoneActionModel)

	def add_new_task(self, new_task: str) -> None:
		"""Add a new task to the agent, keeping the same task_id as tasks are continuous"""
		# Simply delegate to message manager - no need for new task_id or events
		# The task continues with new instructions, it doesn't end and start a new one
		self.task = new_task
		self._message_manager.add_new_task(new_task)
		# Mark as follow-up task and recreate eventbus (gets shut down after each run)
		self.state.follow_up_task = True
		self.eventbus = EventBus(name=f'Agent_{str(self.id)[-self.state.n_steps :]}')

		# Re-register cloud sync handler if it exists (if not disabled)
		if hasattr(self, 'cloud_sync') and self.cloud_sync and self.enable_cloud_sync:
			self.eventbus.on('*', self.cloud_sync.handle_event)

	async def _raise_if_stopped_or_paused(self) -> None:
		"""Utility function that raises an InterruptedError if the agent is stopped or paused."""

		if self.register_external_agent_status_raise_error_callback:
			if await self.register_external_agent_status_raise_error_callback():
				raise InterruptedError

		if self.state.stopped:
			raise InterruptedError

		if self.state.paused:
			raise InterruptedError

	@observe(name='agent.step', ignore_output=True, ignore_input=True)
	@time_execution_async('--step')
	async def step(self, step_info: AgentStepInfo | None = None) -> None:
		"""Execute one step of the task"""
		# Initialize timing first, before any exceptions can occur

		self.step_start_time = time.time()

		browser_state_summary = None

		try:
			# Phase 1: Prepare context and timing
			browser_state_summary = await self._prepare_context(step_info)

			# Phase 2: Get model output and execute actions
			await self._get_next_action(browser_state_summary)
			await self._execute_actions()

			# Phase 3: Post-processing
			await self._post_process()

		except Exception as e:
			# Handle ALL exceptions in one place
			await self._handle_step_error(e)

		finally:
			await self._finalize(browser_state_summary)

	async def _prepare_context(self, step_info: AgentStepInfo | None = None) -> BrowserStateSummary:
		"""Prepare the context for the step: browser state, action models, page actions"""
		# step_start_time is now set in step() method

		assert self.browser_session is not None, 'BrowserSession is not set up'

		self.logger.debug(f'🌐 Step {self.state.n_steps}: Getting browser state...')
		# Always take screenshots for all steps
		self.logger.debug('📸 Requesting browser state with include_screenshot=True')
		browser_state_summary = await self.browser_session.get_browser_state_summary(
			cache_clickable_elements_hashes=True,
			include_screenshot=True,  # always capture even if use_vision=False so that cloud sync is useful (it's fast now anyway)
			include_recent_events=self.include_recent_events,
		)
		if browser_state_summary.screenshot:
			self.logger.debug(f'📸 Got browser state WITH screenshot, length: {len(browser_state_summary.screenshot)}')
		else:
			self.logger.debug('📸 Got browser state WITHOUT screenshot')

		# Check for new downloads after getting browser state (catches PDF auto-downloads and previous step downloads)
		await self._check_and_update_downloads(f'Step {self.state.n_steps}: after getting browser state')

		self._log_step_context(browser_state_summary)
		await self._raise_if_stopped_or_paused()

		# Update action models with page-specific actions
		self.logger.debug(f'📝 Step {self.state.n_steps}: Updating action models...')
		await self._update_action_models_for_page(browser_state_summary.url)

		# Get page-specific filtered actions
		page_filtered_actions = self.tools.registry.get_prompt_description(browser_state_summary.url)

		# Page-specific actions will be included directly in the browser_state message
		self.logger.debug(f'💬 Step {self.state.n_steps}: Creating state messages for context...')
		self._message_manager.create_state_messages(
			browser_state_summary=browser_state_summary,
			model_output=self.state.last_model_output,
			result=self.state.last_result,
			step_info=step_info,
			use_vision=self.settings.use_vision,
			page_filtered_actions=page_filtered_actions if page_filtered_actions else None,
			sensitive_data=self.sensitive_data,
			available_file_paths=self.available_file_paths,  # Always pass current available_file_paths
		)

		await self._force_done_after_last_step(step_info)
		await self._force_done_after_failure()
		return browser_state_summary

	@observe_debug(ignore_input=True, name='get_next_action')
	async def _get_next_action(self, browser_state_summary: BrowserStateSummary) -> None:
		"""Execute LLM interaction with retry logic and handle callbacks"""
		input_messages = self._message_manager.get_messages()
		self.logger.debug(
			f'🤖 Step {self.state.n_steps}: Calling LLM with {len(input_messages)} messages (model: {self.llm.model})...'
		)

		try:
			model_output = await asyncio.wait_for(
				self._get_model_output_with_retry(input_messages), timeout=self.settings.llm_timeout
			)
		except TimeoutError:

			@observe(name='_llm_call_timed_out_with_input')
			async def _log_model_input_to_lmnr(input_messages: list[BaseMessage]) -> None:
				"""Log the model input"""
				pass

			await _log_model_input_to_lmnr(input_messages)

			raise TimeoutError(
				f'LLM call timed out after {self.settings.llm_timeout} seconds. Keep your thinking and output short.'
			)

		self.state.last_model_output = model_output

		# Check again for paused/stopped state after getting model output
		await self._raise_if_stopped_or_paused()

		# Handle callbacks and conversation saving
		await self._handle_post_llm_processing(browser_state_summary, input_messages)

		# check again if Ctrl+C was pressed before we commit the output to history
		await self._raise_if_stopped_or_paused()

	async def _execute_actions(self) -> None:
		"""Execute the actions from model output"""
		if self.state.last_model_output is None:
			raise ValueError('No model output to execute actions from')

		self.logger.debug(f'⚡ Step {self.state.n_steps}: Executing {len(self.state.last_model_output.action)} actions...')
		result = await self.multi_act(self.state.last_model_output.action)
		self.logger.debug(f'✅ Step {self.state.n_steps}: Actions completed')

		self.state.last_result = result

	async def _post_process(self) -> None:
		"""Handle post-action processing like download tracking and result logging"""
		assert self.browser_session is not None, 'BrowserSession is not set up'

		# Check for new downloads after executing actions
		await self._check_and_update_downloads('after executing actions')

		# check for action errors  and len more than 1
		if self.state.last_result and len(self.state.last_result) == 1 and self.state.last_result[-1].error:
			self.state.consecutive_failures += 1
			self.logger.debug(f'🔄 Step {self.state.n_steps}: Consecutive failures: {self.state.consecutive_failures}')
			return

		self.state.consecutive_failures = 0
		self.logger.debug(f'🔄 Step {self.state.n_steps}: Consecutive failures reset to: {self.state.consecutive_failures}')

		# Log completion results
		if self.state.last_result and len(self.state.last_result) > 0 and self.state.last_result[-1].is_done:
			success = self.state.last_result[-1].success
			if success:
				# Green color for success
				self.logger.info(f'\n📄 \033[32m Final Result:\033[0m \n{self.state.last_result[-1].extracted_content}\n\n')
			else:
				# Red color for failure
				self.logger.info(f'\n📄 \033[31m Final Result:\033[0m \n{self.state.last_result[-1].extracted_content}\n\n')
			if self.state.last_result[-1].attachments:
				total_attachments = len(self.state.last_result[-1].attachments)
				for i, file_path in enumerate(self.state.last_result[-1].attachments):
					self.logger.info(f'👉 Attachment {i + 1 if total_attachments > 1 else ""}: {file_path}')

	async def _handle_step_error(self, error: Exception) -> None:
		"""Handle all types of errors that can occur during a step"""

		# Handle all other exceptions
		include_trace = self.logger.isEnabledFor(logging.DEBUG)
		error_msg = AgentError.format_error(error, include_trace=include_trace)
		prefix = f'❌ Result failed {self.state.consecutive_failures + 1}/{self.settings.max_failures + int(self.settings.final_response_after_failure)} times:\n '
		self.state.consecutive_failures += 1

		# Handle InterruptedError specially
		if isinstance(error, InterruptedError):
			error_msg = 'The agent was interrupted mid-step' + (f' - {error}' if error else '')
			self.logger.error(f'{prefix}{error_msg}')
		elif 'Could not parse response' in error_msg or 'tool_use_failed' in error_msg:
			# give model a hint how output should look like
			logger.debug(f'Model: {self.llm.model} failed')
			error_msg += '\n\nReturn a valid JSON object with the required fields.'
			logger.error(f'{prefix}{error_msg}')
			# Add context message to help model fix parsing errors
			parse_hint = 'Your response could not be parsed. Return a valid JSON object with the required fields.'
			# self._message_manager._add_context_message(UserMessage(content=parse_hint))
		else:
			self.logger.error(f'{prefix}{error_msg}')

		self.state.last_result = [ActionResult(error=error_msg)]
		return None

	async def _finalize(self, browser_state_summary: BrowserStateSummary | None) -> None:
		"""Finalize the step with history, logging, and events"""
		step_end_time = time.time()
		if not self.state.last_result:
			return

		if browser_state_summary:
			metadata = StepMetadata(
				step_number=self.state.n_steps,
				step_start_time=self.step_start_time,
				step_end_time=step_end_time,
			)

			# Use _make_history_item like main branch
			await self._make_history_item(self.state.last_model_output, browser_state_summary, self.state.last_result, metadata)

		# Log step completion summary
		self._log_step_completion_summary(self.step_start_time, self.state.last_result)

		# Save file system state after step completion
		self.save_file_system_state()

		# Emit both step created and executed events
		if browser_state_summary and self.state.last_model_output:
			# Extract key step data for the event
			actions_data = []
			if self.state.last_model_output.action:
				for action in self.state.last_model_output.action:
					action_dict = action.model_dump() if hasattr(action, 'model_dump') else {}
					actions_data.append(action_dict)

			# Emit CreateAgentStepEvent
			step_event = CreateAgentStepEvent.from_agent_step(
				self,
				self.state.last_model_output,
				self.state.last_result,
				actions_data,
				browser_state_summary,
			)
			self.eventbus.dispatch(step_event)

		# Increment step counter after step is fully completed
		self.state.n_steps += 1

	async def _force_done_after_last_step(self, step_info: AgentStepInfo | None = None) -> None:
		"""Handle special processing for the last step"""
		if step_info and step_info.is_last_step():
			# Add last step warning if needed
			msg = 'Now comes your last step. Use only the "done" action now. No other actions - so here your action sequence must have length 1.'
			msg += '\nIf the task is not yet fully finished as requested by the user, set success in "done" to false! E.g. if not all steps are fully completed.'
			msg += '\nIf the task is fully finished, set success in "done" to true.'
			msg += '\nInclude everything you found out for the ultimate task in the done text.'
			self.logger.debug('Last step finishing up')
			self._message_manager._add_context_message(UserMessage(content=msg))
			self.AgentOutput = self.DoneAgentOutput

	async def _force_done_after_failure(self) -> None:
		"""Force done after failure"""
		# Create recovery message
		if self.state.consecutive_failures >= self.settings.max_failures and self.settings.final_response_after_failure:
			msg = f'You have failed {self.settings.max_failures} consecutive times. This is your final step to complete the task or provide what you found. '
			msg += 'Use only the "done" action now. No other actions - so here your action sequence must have length 1.'
			msg += '\nIf the task could not be completed due to the failures, set success in "done" to false!'
			msg += '\nInclude everything you found out for the task in the done text.'

			self.logger.debug('Force done action, because we reached max_failures.')
			self._message_manager._add_context_message(UserMessage(content=msg))
			self.AgentOutput = self.DoneAgentOutput

	async def _get_model_output_with_retry(self, input_messages: list[BaseMessage]) -> AgentOutput:
		"""Get model output with retry logic for empty actions"""
		model_output = await self.get_model_output(input_messages)
		self.logger.debug(
			f'✅ Step {self.state.n_steps}: Got LLM response with {len(model_output.action) if model_output.action else 0} actions'
		)

		if (
			not model_output.action
			or not isinstance(model_output.action, list)
			or all(action.model_dump() == {} for action in model_output.action)
		):
			self.logger.warning('Model returned empty action. Retrying...')

			clarification_message = UserMessage(
				content='You forgot to return an action. Please respond with a valid JSON action according to the expected schema with your assessment and next actions.'
			)

			retry_messages = input_messages + [clarification_message]
			model_output = await self.get_model_output(retry_messages)

			if not model_output.action or all(action.model_dump() == {} for action in model_output.action):
				self.logger.warning('Model still returned empty after retry. Inserting safe noop action.')
				action_instance = self.ActionModel()
				setattr(
					action_instance,
					'done',
					{
						'success': False,
						'text': 'No next action returned by LLM!',
					},
				)
				model_output.action = [action_instance]

		return model_output

	async def _handle_post_llm_processing(
		self,
		browser_state_summary: BrowserStateSummary,
		input_messages: list[BaseMessage],
	) -> None:
		"""Handle callbacks and conversation saving after LLM interaction"""
		if self.register_new_step_callback and self.state.last_model_output:
			if inspect.iscoroutinefunction(self.register_new_step_callback):
				await self.register_new_step_callback(
					browser_state_summary,
					self.state.last_model_output,
					self.state.n_steps,
				)
			else:
				self.register_new_step_callback(
					browser_state_summary,
					self.state.last_model_output,
					self.state.n_steps,
				)

		if self.settings.save_conversation_path and self.state.last_model_output:
			# Treat save_conversation_path as a directory (consistent with other recording paths)
			conversation_dir = Path(self.settings.save_conversation_path)
			conversation_filename = f'conversation_{self.id}_{self.state.n_steps}.txt'
			target = conversation_dir / conversation_filename
			await save_conversation(
				input_messages,
				self.state.last_model_output,
				target,
				self.settings.save_conversation_path_encoding,
			)

	async def _make_history_item(
		self,
		model_output: AgentOutput | None,
		browser_state_summary: BrowserStateSummary,
		result: list[ActionResult],
		metadata: StepMetadata | None = None,
	) -> None:
		"""Create and store history item"""

		if model_output:
			interacted_elements = AgentHistory.get_interacted_element(model_output, browser_state_summary.dom_state.selector_map)
		else:
			interacted_elements = [None]

		# Store screenshot and get path
		screenshot_path = None
		if browser_state_summary.screenshot:
			self.logger.debug(
				f'📸 Storing screenshot for step {self.state.n_steps}, screenshot length: {len(browser_state_summary.screenshot)}'
			)
			screenshot_path = await self.screenshot_service.store_screenshot(browser_state_summary.screenshot, self.state.n_steps)
			self.logger.debug(f'📸 Screenshot stored at: {screenshot_path}')
		else:
			self.logger.debug(f'📸 No screenshot in browser_state_summary for step {self.state.n_steps}')

		state_history = BrowserStateHistory(
			url=browser_state_summary.url,
			title=browser_state_summary.title,
			tabs=browser_state_summary.tabs,
			interacted_element=interacted_elements,
			screenshot_path=screenshot_path,
		)

		history_item = AgentHistory(
			model_output=model_output,
			result=result,
			state=state_history,
			metadata=metadata,
		)

		self.history.add_item(history_item)

	def _remove_think_tags(self, text: str) -> str:
		THINK_TAGS = re.compile(r'<think>.*?</think>', re.DOTALL)
		STRAY_CLOSE_TAG = re.compile(r'.*?</think>', re.DOTALL)
		# Step 1: Remove well-formed <think>...</think>
		text = re.sub(THINK_TAGS, '', text)
		# Step 2: If there's an unmatched closing tag </think>,
		#         remove everything up to and including that.
		text = re.sub(STRAY_CLOSE_TAG, '', text)
		return text.strip()

	# region - URL replacement
	def _replace_urls_in_text(self, text: str) -> tuple[str, dict[str, str]]:
		"""Replace URLs in a text string"""

		replaced_urls: dict[str, str] = {}

		def replace_url(match: re.Match) -> str:
			"""Url can only have 1 query and 1 fragment"""
			import hashlib

			original_url = match.group(0)

			# Find where the query/fragment starts
			query_start = original_url.find('?')
			fragment_start = original_url.find('#')

			# Find the earliest position of query or fragment
			after_path_start = len(original_url)  # Default: no query/fragment
			if query_start != -1:
				after_path_start = min(after_path_start, query_start)
			if fragment_start != -1:
				after_path_start = min(after_path_start, fragment_start)

			# Split URL into base (up to path) and after_path (query + fragment)
			base_url = original_url[:after_path_start]
			after_path = original_url[after_path_start:]

			# If after_path is within the limit, don't shorten
			if len(after_path) <= self._url_shortening_limit:
				return original_url

			# If after_path is too long, truncate and add hash
			if after_path:
				truncated_after_path = after_path[: self._url_shortening_limit]
				# Create a short hash of the full after_path content
				hash_obj = hashlib.md5(after_path.encode('utf-8'))
				short_hash = hash_obj.hexdigest()[:7]
				# Create shortened URL
				shortened = f'{base_url}{truncated_after_path}...{short_hash}'
				# Only use shortened URL if it's actually shorter than the original
				if len(shortened) < len(original_url):
					replaced_urls[shortened] = original_url
					return shortened

			return original_url

		return URL_PATTERN.sub(replace_url, text), replaced_urls

	def _process_messsages_and_replace_long_urls_shorter_ones(self, input_messages: list[BaseMessage]) -> dict[str, str]:
		"""Replace long URLs with shorter ones
		? @dev edits input_messages in place

		returns:
			tuple[filtered_input_messages, urls we replaced {shorter_url: original_url}]
		"""
		from browser_use.llm.messages import AssistantMessage, UserMessage

		urls_replaced: dict[str, str] = {}

		# Process each message, in place
		for message in input_messages:
			# no need to process SystemMessage, we have control over that anyway
			if isinstance(message, (UserMessage, AssistantMessage)):
				if isinstance(message.content, str):
					# Simple string content
					message.content, replaced_urls = self._replace_urls_in_text(message.content)
					urls_replaced.update(replaced_urls)

				elif isinstance(message.content, list):
					# List of content parts
					for part in message.content:
						if isinstance(part, ContentPartTextParam):
							part.text, replaced_urls = self._replace_urls_in_text(part.text)
							urls_replaced.update(replaced_urls)

		return urls_replaced

	@staticmethod
	def _recursive_process_all_strings_inside_pydantic_model(model: BaseModel, url_replacements: dict[str, str]) -> None:
		"""Recursively process all strings inside a Pydantic model, replacing shortened URLs with originals in place."""
		for field_name, field_value in model.__dict__.items():
			if isinstance(field_value, str):
				# Replace shortened URLs with original URLs in string
				processed_string = Agent._replace_shortened_urls_in_string(field_value, url_replacements)
				setattr(model, field_name, processed_string)
			elif isinstance(field_value, BaseModel):
				# Recursively process nested Pydantic models
				Agent._recursive_process_all_strings_inside_pydantic_model(field_value, url_replacements)
			elif isinstance(field_value, dict):
				# Process dictionary values in place
				Agent._recursive_process_dict(field_value, url_replacements)
			elif isinstance(field_value, (list, tuple)):
				processed_value = Agent._recursive_process_list_or_tuple(field_value, url_replacements)
				setattr(model, field_name, processed_value)

	@staticmethod
	def _recursive_process_dict(dictionary: dict, url_replacements: dict[str, str]) -> None:
		"""Helper method to process dictionaries."""
		for k, v in dictionary.items():
			if isinstance(v, str):
				dictionary[k] = Agent._replace_shortened_urls_in_string(v, url_replacements)
			elif isinstance(v, BaseModel):
				Agent._recursive_process_all_strings_inside_pydantic_model(v, url_replacements)
			elif isinstance(v, dict):
				Agent._recursive_process_dict(v, url_replacements)
			elif isinstance(v, (list, tuple)):
				dictionary[k] = Agent._recursive_process_list_or_tuple(v, url_replacements)

	@staticmethod
	def _recursive_process_list_or_tuple(container: list | tuple, url_replacements: dict[str, str]) -> list | tuple:
		"""Helper method to process lists and tuples."""
		if isinstance(container, tuple):
			# For tuples, create a new tuple with processed items
			processed_items = []
			for item in container:
				if isinstance(item, str):
					processed_items.append(Agent._replace_shortened_urls_in_string(item, url_replacements))
				elif isinstance(item, BaseModel):
					Agent._recursive_process_all_strings_inside_pydantic_model(item, url_replacements)
					processed_items.append(item)
				elif isinstance(item, dict):
					Agent._recursive_process_dict(item, url_replacements)
					processed_items.append(item)
				elif isinstance(item, (list, tuple)):
					processed_items.append(Agent._recursive_process_list_or_tuple(item, url_replacements))
				else:
					processed_items.append(item)
			return tuple(processed_items)
		else:
			# For lists, modify in place
			for i, item in enumerate(container):
				if isinstance(item, str):
					container[i] = Agent._replace_shortened_urls_in_string(item, url_replacements)
				elif isinstance(item, BaseModel):
					Agent._recursive_process_all_strings_inside_pydantic_model(item, url_replacements)
				elif isinstance(item, dict):
					Agent._recursive_process_dict(item, url_replacements)
				elif isinstance(item, (list, tuple)):
					container[i] = Agent._recursive_process_list_or_tuple(item, url_replacements)
			return container

	@staticmethod
	def _replace_shortened_urls_in_string(text: str, url_replacements: dict[str, str]) -> str:
		"""Replace all shortened URLs in a string with their original URLs."""
		result = text
		for shortened_url, original_url in url_replacements.items():
			result = result.replace(shortened_url, original_url)
		return result

	# endregion - URL replacement

	@time_execution_async('--get_next_action')
	@observe_debug(ignore_input=True, ignore_output=True, name='get_model_output')
	async def get_model_output(self, input_messages: list[BaseMessage]) -> AgentOutput:
		"""Get next action from LLM based on current state"""

		urls_replaced = self._process_messsages_and_replace_long_urls_shorter_ones(input_messages)

		try:
			response = await self.llm.ainvoke(input_messages, output_format=self.AgentOutput)
			parsed = response.completion

			# Replace any shortened URLs in the LLM response back to original URLs
			if urls_replaced:
				self._recursive_process_all_strings_inside_pydantic_model(parsed, urls_replaced)

			# cut the number of actions to max_actions_per_step if needed
			if len(parsed.action) > self.settings.max_actions_per_step:
				parsed.action = parsed.action[: self.settings.max_actions_per_step]

			if not (hasattr(self.state, 'paused') and (self.state.paused or self.state.stopped)):
				log_response(parsed, self.tools.registry.registry, self.logger)

			self._log_next_action_summary(parsed)
			return parsed
		except ValidationError:
			# Just re-raise - Pydantic's validation errors are already descriptive
			raise

	def _log_agent_run(self) -> None:
		"""Log the agent run"""
		# Blue color for task
		self.logger.info(f'\033[34m🚀 Task: {self.task}\033[0m')

		self.logger.debug(f'🤖 Browser-Use Library Version {self.version} ({self.source})')

	def _log_first_step_startup(self) -> None:
		"""Log startup message only on the first step"""
		if len(self.history.history) == 0:
			self.logger.info(f'🧠 Starting a browser-use version {self.version} with model={self.llm.model}')

	def _log_step_context(self, browser_state_summary: BrowserStateSummary) -> None:
		"""Log step context information"""
		url = browser_state_summary.url if browser_state_summary else ''
		url_short = url[:50] + '...' if len(url) > 50 else url
		interactive_count = len(browser_state_summary.dom_state.selector_map) if browser_state_summary else 0
		self.logger.info('\n')
		self.logger.info(f'📍 Step {self.state.n_steps}:')
		self.logger.debug(f'Evaluating page with {interactive_count} interactive elements on: {url_short}')

	def _log_next_action_summary(self, parsed: 'AgentOutput') -> None:
		"""Log a comprehensive summary of the next action(s)"""
		if not (self.logger.isEnabledFor(logging.DEBUG) and parsed.action):
			return

		action_count = len(parsed.action)

		# Collect action details
		action_details = []
		for i, action in enumerate(parsed.action):
			action_data = action.model_dump(exclude_unset=True)
			action_name = next(iter(action_data.keys())) if action_data else 'unknown'
			action_params = action_data.get(action_name, {}) if action_data else {}

			# Format key parameters concisely
			param_summary = []
			if isinstance(action_params, dict):
				for key, value in action_params.items():
					if key == 'index':
						param_summary.append(f'#{value}')
					elif key == 'text' and isinstance(value, str):
						text_preview = value[:30] + '...' if len(value) > 30 else value
						param_summary.append(f'text="{text_preview}"')
					elif key == 'url':
						param_summary.append(f'url="{value}"')
					elif key == 'success':
						param_summary.append(f'success={value}')
					elif isinstance(value, (str, int, bool)):
						val_str = str(value)[:30] + '...' if len(str(value)) > 30 else str(value)
						param_summary.append(f'{key}={val_str}')

			param_str = f'({", ".join(param_summary)})' if param_summary else ''
			action_details.append(f'{action_name}{param_str}')

		# Create summary based on single vs multi-action
		if action_count == 1:
			self.logger.info(f'☝️ Decided next action: {action_name}{param_str}')
		else:
			summary_lines = [f'✌️ Decided next {action_count} multi-actions:']
			for i, detail in enumerate(action_details):
				summary_lines.append(f'          {i + 1}. {detail}')
			self.logger.info('\n'.join(summary_lines))

	def _log_step_completion_summary(self, step_start_time: float, result: list[ActionResult]) -> None:
		"""Log step completion summary with action count, timing, and success/failure stats"""
		if not result:
			return

		step_duration = time.time() - step_start_time
		action_count = len(result)

		# Count success and failures
		success_count = sum(1 for r in result if not r.error)
		failure_count = action_count - success_count

		# Format success/failure indicators
		success_indicator = f'✅ {success_count}' if success_count > 0 else ''
		failure_indicator = f'❌ {failure_count}' if failure_count > 0 else ''
		status_parts = [part for part in [success_indicator, failure_indicator] if part]
		status_str = ' | '.join(status_parts) if status_parts else '✅ 0'

		self.logger.debug(
			f'📍 Step {self.state.n_steps}: Ran {action_count} action{"" if action_count == 1 else "s"} in {step_duration:.2f}s: {status_str}'
		)

	def _log_agent_event(self, max_steps: int, agent_run_error: str | None = None) -> None:
		"""Sent the agent event for this run to telemetry"""

		token_summary = self.token_cost_service.get_usage_tokens_for_model(self.llm.model)

		# Prepare action_history data correctly
		action_history_data = []
		for item in self.history.history:
			if item.model_output and item.model_output.action:
				# Convert each ActionModel in the step to its dictionary representation
				step_actions = [
					action.model_dump(exclude_unset=True)
					for action in item.model_output.action
					if action  # Ensure action is not None if list allows it
				]
				action_history_data.append(step_actions)
			else:
				# Append None or [] if a step had no actions or no model output
				action_history_data.append(None)

		final_res = self.history.final_result()
		final_result_str = json.dumps(final_res) if final_res is not None else None

		self.telemetry.capture(
			AgentTelemetryEvent(
				task=self.task,
				model=self.llm.model,
				model_provider=self.llm.provider,
				max_steps=max_steps,
				max_actions_per_step=self.settings.max_actions_per_step,
				use_vision=self.settings.use_vision,
				version=self.version,
				source=self.source,
				cdp_url=urlparse(self.browser_session.cdp_url).hostname
				if self.browser_session and self.browser_session.cdp_url
				else None,
				action_errors=self.history.errors(),
				action_history=action_history_data,
				urls_visited=self.history.urls(),
				steps=self.state.n_steps,
				total_input_tokens=token_summary.prompt_tokens,
				total_duration_seconds=self.history.total_duration_seconds(),
				success=self.history.is_successful(),
				final_result_response=final_result_str,
				error_message=agent_run_error,
			)
		)

	async def take_step(self, step_info: AgentStepInfo | None = None) -> tuple[bool, bool]:
		"""Take a step

		Returns:
		        Tuple[bool, bool]: (is_done, is_valid)
		"""
		if step_info is not None and step_info.step_number == 0:
			# First step
			self._log_first_step_startup()
			await self._execute_initial_actions()

		await self.step(step_info)

		if self.history.is_done():
			await self.log_completion()
			if self.register_done_callback:
				if inspect.iscoroutinefunction(self.register_done_callback):
					await self.register_done_callback(self.history)
				else:
					self.register_done_callback(self.history)
			return True, True

		return False, False

	def _extract_url_from_task(self, task: str) -> str | None:
		"""Extract URL from task string using naive pattern matching."""
		import re

		# Remove email addresses from task before looking for URLs
		task_without_emails = re.sub(r'\b[A-Za-z0-9._%+-]+@[A-Za-z0-9.-]+\.[A-Z|a-z]{2,}\b', '', task)

		# Look for common URL patterns
		patterns = [
			r'https?://[^\s<>"\']+',  # Full URLs with http/https
			r'(?:www\.)?[a-zA-Z0-9-]+(?:\.[a-zA-Z0-9-]+)*\.[a-zA-Z]{2,}(?:/[^\s<>"\']*)?',  # Domain names with subdomains and optional paths
		]

		found_urls = []
		for pattern in patterns:
			matches = re.finditer(pattern, task_without_emails)
			for match in matches:
				url = match.group(0)

				# Remove trailing punctuation that's not part of URLs
				url = re.sub(r'[.,;:!?()\[\]]+$', '', url)
				# Add https:// if missing
				if not url.startswith(('http://', 'https://')):
					url = 'https://' + url
				found_urls.append(url)

		unique_urls = list(set(found_urls))
		# If multiple URLs found, skip directly_open_urling
		if len(unique_urls) > 1:
			self.logger.debug(f'Multiple URLs found ({len(found_urls)}), skipping directly_open_url to avoid ambiguity')
			return None

		# If exactly one URL found, return it
		if len(unique_urls) == 1:
			return unique_urls[0]

		return None

	@observe(name='agent.run', metadata={'task': '{{task}}', 'debug': '{{debug}}'})
	@time_execution_async('--run')
	async def run(
		self,
		max_steps: int = 100,
		on_step_start: AgentHookFunc | None = None,
		on_step_end: AgentHookFunc | None = None,
	) -> AgentHistoryList[AgentStructuredOutput]:
		"""Execute the task with maximum number of steps"""

		loop = asyncio.get_event_loop()
		agent_run_error: str | None = None  # Initialize error tracking variable
		self._force_exit_telemetry_logged = False  # ADDED: Flag for custom telemetry on force exit

		# Set up the  signal handler with callbacks specific to this agent
		from browser_use.utils import SignalHandler

		# Define the custom exit callback function for second CTRL+C
		def on_force_exit_log_telemetry():
			self._log_agent_event(max_steps=max_steps, agent_run_error='SIGINT: Cancelled by user')
			# NEW: Call the flush method on the telemetry instance
			if hasattr(self, 'telemetry') and self.telemetry:
				self.telemetry.flush()
			self._force_exit_telemetry_logged = True  # Set the flag

		signal_handler = SignalHandler(
			loop=loop,
			pause_callback=self.pause,
			resume_callback=self.resume,
			custom_exit_callback=on_force_exit_log_telemetry,  # Pass the new telemetrycallback
			exit_on_second_int=True,
		)
		signal_handler.register()

		try:
			self._log_agent_run()

			self.logger.debug(
				f'🔧 Agent setup: Agent Session ID {self.session_id[-4:]}, Task ID {self.task_id[-4:]}, Browser Session ID {self.browser_session.id[-4:] if self.browser_session else "None"} {"(connecting via CDP)" if (self.browser_session and self.browser_session.cdp_url) else "(launching local browser)"}'
			)

			# Initialize timing for session and task
			self._session_start_time = time.time()
			self._task_start_time = self._session_start_time  # Initialize task start time

			# Only dispatch session events if this is the first run
			if not self.state.session_initialized:
				self.logger.debug('📡 Dispatching CreateAgentSessionEvent...')
				# Emit CreateAgentSessionEvent at the START of run()
				self.eventbus.dispatch(CreateAgentSessionEvent.from_agent(self))

				self.state.session_initialized = True

				# Brief delay to ensure session is created in backend before sending task
				await asyncio.sleep(0.2)

			self.logger.debug('📡 Dispatching CreateAgentTaskEvent...')
			# Emit CreateAgentTaskEvent at the START of run()
			self.eventbus.dispatch(CreateAgentTaskEvent.from_agent(self))

			# Start browser session and attach watchdogs
			assert self.browser_session is not None, 'Browser session must be initialized before starting'
			self.logger.debug('🌐 Starting browser session...')

			from browser_use.browser.events import BrowserStartEvent

			event = self.browser_session.event_bus.dispatch(BrowserStartEvent())
			await event
			# Check if browser startup actually succeeded by getting the result
			await event.event_result(raise_if_any=True, raise_if_none=False)

			self.logger.debug('🔧 Browser session started with watchdogs attached')

			# Ensure browser focus is properly established before executing initial actions
			if self.browser_session and self.browser_session.agent_focus:
				self.logger.debug(f'🎯 Browser focus established on target: {self.browser_session.agent_focus.target_id[-4:]}')
			else:
				self.logger.warning('⚠️ No browser focus established, may cause navigation issues')

			await self._execute_initial_actions()
			# Log startup message on first step (only if we haven't already done steps)
			self._log_first_step_startup()

			self.logger.debug(f'🔄 Starting main execution loop with max {max_steps} steps...')
			for step in range(max_steps):
<<<<<<< HEAD
				# Check if paused for captcha
				if self.browser_session.agent_paused_for_captcha:
					self.logger.debug(f'🧩 Step {step}: Waiting for captcha to be solved...')
					while self.browser_session.agent_paused_for_captcha:
						await asyncio.sleep(0.5)
						if self.state.stopped:
							agent_run_error = 'Agent stopped during captcha solving'
							break
					signal_handler.reset()

				# Check if paused (manual pause)
=======
				# Use the consolidated pause state management
>>>>>>> 5aa5b20f
				if self.state.paused:
					self.logger.debug(f'⏸️ Step {step}: Agent paused, waiting to resume...')
					await self._external_pause_event.wait()
					signal_handler.reset()

				# Check if we should stop due to too many failures, if final_response_after_failure is True, we try one last time
				if (self.state.consecutive_failures) >= self.settings.max_failures + int(
					self.settings.final_response_after_failure
				):
					self.logger.error(f'❌ Stopping due to {self.settings.max_failures} consecutive failures')
					agent_run_error = f'Stopped due to {self.settings.max_failures} consecutive failures'
					break

				# Check control flags before each step
				if self.state.stopped:
					self.logger.info('🛑 Agent stopped')
					agent_run_error = 'Agent stopped programmatically'
					break

				if on_step_start is not None:
					await on_step_start(self)

				self.logger.debug(f'🚶 Starting step {step + 1}/{max_steps}...')
				step_info = AgentStepInfo(step_number=step, max_steps=max_steps)

				try:
					await asyncio.wait_for(
						self.step(step_info),
						timeout=self.settings.step_timeout,
					)
					self.logger.debug(f'✅ Completed step {step + 1}/{max_steps}')
				except TimeoutError:
					# Handle step timeout gracefully
					error_msg = f'Step {step + 1} timed out after {self.settings.step_timeout} seconds'
					self.logger.error(f'⏰ {error_msg}')
					self.state.consecutive_failures += 1
					self.state.last_result = [ActionResult(error=error_msg)]

				if on_step_end is not None:
					await on_step_end(self)

				if self.history.is_done():
					self.logger.debug(f'🎯 Task completed after {step + 1} steps!')
					await self.log_completion()

					if self.register_done_callback:
						if inspect.iscoroutinefunction(self.register_done_callback):
							await self.register_done_callback(self.history)
						else:
							self.register_done_callback(self.history)

					# Task completed
					break
			else:
				agent_run_error = 'Failed to complete task in maximum steps'

				self.history.add_item(
					AgentHistory(
						model_output=None,
						result=[ActionResult(error=agent_run_error, include_in_memory=True)],
						state=BrowserStateHistory(
							url='',
							title='',
							tabs=[],
							interacted_element=[],
							screenshot_path=None,
						),
						metadata=None,
					)
				)

				self.logger.info(f'❌ {agent_run_error}')

			self.logger.debug('📊 Collecting usage summary...')
			self.history.usage = await self.token_cost_service.get_usage_summary()

			# set the model output schema and call it on the fly
			if self.history._output_model_schema is None and self.output_model_schema is not None:
				self.history._output_model_schema = self.output_model_schema

			self.logger.debug('🏁 Agent.run() completed successfully')
			return self.history

		except KeyboardInterrupt:
			# Already handled by our signal handler, but catch any direct KeyboardInterrupt as well
			self.logger.debug('Got KeyboardInterrupt during execution, returning current history')
			agent_run_error = 'KeyboardInterrupt'

			self.history.usage = await self.token_cost_service.get_usage_summary()

			return self.history

		except Exception as e:
			self.logger.error(f'Agent run failed with exception: {e}', exc_info=True)
			agent_run_error = str(e)
			raise e

		finally:
			# Log token usage summary
			await self.token_cost_service.log_usage_summary()

			# Unregister signal handlers before cleanup
			signal_handler.unregister()

			if not self._force_exit_telemetry_logged:  # MODIFIED: Check the flag
				try:
					self._log_agent_event(max_steps=max_steps, agent_run_error=agent_run_error)
				except Exception as log_e:  # Catch potential errors during logging itself
					self.logger.error(f'Failed to log telemetry event: {log_e}', exc_info=True)
			else:
				# ADDED: Info message when custom telemetry for SIGINT was already logged
				self.logger.debug('Telemetry for force exit (SIGINT) was logged by custom exit callback.')

			# NOTE: CreateAgentSessionEvent and CreateAgentTaskEvent are now emitted at the START of run()
			# to match backend requirements for CREATE events to be fired when entities are created,
			# not when they are completed

			# Emit UpdateAgentTaskEvent at the END of run() with final task state
			self.eventbus.dispatch(UpdateAgentTaskEvent.from_agent(self))

			# Generate GIF if needed before stopping event bus
			if self.settings.generate_gif:
				output_path: str = 'agent_history.gif'
				if isinstance(self.settings.generate_gif, str):
					output_path = self.settings.generate_gif

				# Lazy import gif module to avoid heavy startup cost
				from browser_use.agent.gif import create_history_gif

				create_history_gif(task=self.task, history=self.history, output_path=output_path)

				# Only emit output file event if GIF was actually created
				if Path(output_path).exists():
					output_event = await CreateAgentOutputFileEvent.from_agent_and_file(self, output_path)
					self.eventbus.dispatch(output_event)

			# Wait briefly for cloud auth to start and print the URL, but don't block for completion
			if self.enable_cloud_sync and hasattr(self, 'cloud_sync'):
				if self.cloud_sync.auth_task and not self.cloud_sync.auth_task.done():
					try:
						# Wait up to 1 second for auth to start and print URL
						await asyncio.wait_for(self.cloud_sync.auth_task, timeout=1.0)
					except TimeoutError:
						logger.debug('Cloud authentication started - continuing in background')
					except Exception as e:
						logger.debug(f'Cloud authentication error: {e}')

			# Stop the event bus gracefully, waiting for all events to be processed
			# Use longer timeout to avoid deadlocks in tests with multiple agents
			await self.eventbus.stop(timeout=3.0)

			await self.close()

	@observe_debug(ignore_input=True, ignore_output=True)
	@time_execution_async('--multi_act')
	async def multi_act(
		self,
		actions: list[ActionModel],
		check_for_new_elements: bool = True,
	) -> list[ActionResult]:
		"""Execute multiple actions"""
		results: list[ActionResult] = []
		time_elapsed = 0
		total_actions = len(actions)

		assert self.browser_session is not None, 'BrowserSession is not set up'
		try:
			if (
				self.browser_session._cached_browser_state_summary is not None
				and self.browser_session._cached_browser_state_summary.dom_state is not None
			):
				cached_selector_map = dict(self.browser_session._cached_browser_state_summary.dom_state.selector_map)
				cached_element_hashes = {e.parent_branch_hash() for e in cached_selector_map.values()}
			else:
				cached_selector_map = {}
				cached_element_hashes = set()
		except Exception as e:
			self.logger.error(f'Error getting cached selector map: {e}')
			cached_selector_map = {}
			cached_element_hashes = set()

		# await self.browser_session.remove_highlights()

		for i, action in enumerate(actions):
			if i > 0:
				# ONLY ALLOW TO CALL `done` IF IT IS A SINGLE ACTION
				if action.model_dump(exclude_unset=True).get('done') is not None:
					msg = f'Done action is allowed only as a single action - stopped after action {i} / {total_actions}.'
					self.logger.debug(msg)
					break

			# DOM synchronization check - verify element indexes are still valid AFTER first action
			# This prevents stale element detection but doesn't refresh before execution
			if action.get_index() is not None and i != 0:
				new_browser_state_summary = await self.browser_session.get_browser_state_summary(
					cache_clickable_elements_hashes=False,
					include_screenshot=False,
				)
				new_selector_map = new_browser_state_summary.dom_state.selector_map

				# Detect index change after previous action
				orig_target = cached_selector_map.get(action.get_index())
				orig_target_hash = orig_target.parent_branch_hash() if orig_target else None

				new_target = new_selector_map.get(action.get_index())  # type: ignore
				new_target_hash = new_target.parent_branch_hash() if new_target else None

				def get_remaining_actions_str(actions: list[ActionModel], index: int) -> str:
					remaining_actions = []
					for remaining_action in actions[index:]:
						action_data = remaining_action.model_dump(exclude_unset=True)
						action_name = next(iter(action_data.keys())) if action_data else 'unknown'
						remaining_actions.append(action_name)
					return ', '.join(remaining_actions)

				if orig_target_hash != new_target_hash:
					# Get names of remaining actions that won't be executed
					remaining_actions_str = get_remaining_actions_str(actions, i)
					msg = f'Page changed after action: actions {remaining_actions_str} are not yet executed'
					logger.info(msg)
					results.append(
						ActionResult(
							extracted_content=msg,
							include_in_memory=True,
							long_term_memory=msg,
						)
					)
					break

				# Check for new elements that appeared
				new_element_hashes = {e.parent_branch_hash() for e in new_selector_map.values()}
				if check_for_new_elements and not new_element_hashes.issubset(cached_element_hashes):
					# next action requires index but there are new elements on the page
					# log difference in len debug
					self.logger.debug(f'New elements: {abs(len(new_element_hashes) - len(cached_element_hashes))}')
					remaining_actions_str = get_remaining_actions_str(actions, i)
					msg = f'Something new appeared after action {i} / {total_actions}: actions {remaining_actions_str} were not executed'
					logger.info(msg)
					results.append(
						ActionResult(
							extracted_content=msg,
							include_in_memory=True,
							long_term_memory=msg,
						)
					)
					break

			# wait between actions (only after first action)
			if i > 0:
				await asyncio.sleep(self.browser_profile.wait_between_actions)

			red = '\033[91m'
			green = '\033[92m'
			cyan = '\033[96m'
			blue = '\033[34m'
			reset = '\033[0m'

			try:
				await self._raise_if_stopped_or_paused()
				# Get action name from the action model
				action_data = action.model_dump(exclude_unset=True)
				action_name = next(iter(action_data.keys())) if action_data else 'unknown'
				action_params = getattr(action, action_name, '') or str(action.model_dump(mode='json'))[:140].replace(
					'"', ''
				).replace('{', '').replace('}', '').replace("'", '').strip().strip(',')
				# Ensure action_params is always a string before checking length
				action_params = str(action_params)
				action_params = f'{action_params[:122]}...' if len(action_params) > 128 else action_params
				time_start = time.time()
				self.logger.info(f'  🦾 {blue}[ACTION {i + 1}/{total_actions}]{reset} {action_params}')

				result = await self.tools.act(
					action=action,
					browser_session=self.browser_session,
					file_system=self.file_system,
					page_extraction_llm=self.settings.page_extraction_llm,
					sensitive_data=self.sensitive_data,
					available_file_paths=self.available_file_paths,
				)

				time_end = time.time()
				time_elapsed = time_end - time_start
				results.append(result)

				self.logger.debug(
					f'☑️ Executed action {i + 1}/{total_actions}: {green}{action_params}{reset} in {time_elapsed:.2f}s'
				)

				if results[-1].is_done or results[-1].error or i == total_actions - 1:
					break

			except Exception as e:
				# Handle any exceptions during action execution
				self.logger.error(
					f'❌ Executing action {i + 1} failed in {time_elapsed:.2f}s {red}({action_params}) -> {type(e).__name__}: {e}{reset}'
				)
				raise e

		return results

	async def log_completion(self) -> None:
		"""Log the completion of the task"""
		# self._task_end_time = time.time()
		# self._task_duration = self._task_end_time - self._task_start_time TODO: this is not working when using take_step
		if self.history.is_successful():
			self.logger.info('✅ Task completed successfully')
		else:
			self.logger.info('❌ Task completed without success')

	async def rerun_history(
		self,
		history: AgentHistoryList,
		max_retries: int = 3,
		skip_failures: bool = True,
		delay_between_actions: float = 2.0,
	) -> list[ActionResult]:
		"""
		Rerun a saved history of actions with error handling and retry logic.

		Args:
		                history: The history to replay
		                max_retries: Maximum number of retries per action
		                skip_failures: Whether to skip failed actions or stop execution
		                delay_between_actions: Delay between actions in seconds

		Returns:
		                List of action results
		"""
		# Execute initial actions if provided
		if self.initial_actions:
			result = await self.multi_act(self.initial_actions)
			self.state.last_result = result

		results = []

		for i, history_item in enumerate(history.history):
			goal = history_item.model_output.current_state.next_goal if history_item.model_output else ''
			self.logger.info(f'Replaying step {i + 1}/{len(history.history)}: goal: {goal}')

			if (
				not history_item.model_output
				or not history_item.model_output.action
				or history_item.model_output.action == [None]
			):
				self.logger.warning(f'Step {i + 1}: No action to replay, skipping')
				results.append(ActionResult(error='No action to replay'))
				continue

			retry_count = 0
			while retry_count < max_retries:
				try:
					result = await self._execute_history_step(history_item, delay_between_actions)
					results.extend(result)
					break

				except Exception as e:
					retry_count += 1
					if retry_count == max_retries:
						error_msg = f'Step {i + 1} failed after {max_retries} attempts: {str(e)}'
						self.logger.error(error_msg)
						if not skip_failures:
							results.append(ActionResult(error=error_msg))
							raise RuntimeError(error_msg)
					else:
						self.logger.warning(f'Step {i + 1} failed (attempt {retry_count}/{max_retries}), retrying...')
						await asyncio.sleep(delay_between_actions)

		return results

	async def _execute_initial_actions(self) -> None:
		# Execute initial actions if provided
		if self.initial_actions and not self.state.follow_up_task:
			self.logger.debug(f'⚡ Executing {len(self.initial_actions)} initial actions...')
			result = await self.multi_act(self.initial_actions, check_for_new_elements=False)
			# update result 1 to mention that its was automatically loaded
			if result and self.initial_url and result[0].long_term_memory:
				result[0].long_term_memory = f'Found initial url and automatically loaded it. {result[0].long_term_memory}'
			self.state.last_result = result
			self.logger.debug('Initial actions completed')

	async def _execute_history_step(self, history_item: AgentHistory, delay: float) -> list[ActionResult]:
		"""Execute a single step from history with element validation"""
		assert self.browser_session is not None, 'BrowserSession is not set up'
		state = await self.browser_session.get_browser_state_summary(
			cache_clickable_elements_hashes=False, include_screenshot=False
		)
		if not state or not history_item.model_output:
			raise ValueError('Invalid state or model output')
		updated_actions = []
		for i, action in enumerate(history_item.model_output.action):
			updated_action = await self._update_action_indices(
				history_item.state.interacted_element[i],
				action,
				state,
			)
			updated_actions.append(updated_action)

			if updated_action is None:
				raise ValueError(f'Could not find matching element {i} in current page')

		result = await self.multi_act(updated_actions)

		await asyncio.sleep(delay)
		return result

	async def _update_action_indices(
		self,
		historical_element: DOMInteractedElement | None,
		action: ActionModel,  # Type this properly based on your action model
		browser_state_summary: BrowserStateSummary,
	) -> ActionModel | None:
		"""
		Update action indices based on current page state.
		Returns updated action or None if element cannot be found.
		"""
		if not historical_element or not browser_state_summary.dom_state.selector_map:
			return action

		# selector_hash_map = {hash(e): e for e in browser_state_summary.dom_state.selector_map.values()}

		highlight_index, current_element = next(
			(
				(highlight_index, element)
				for highlight_index, element in browser_state_summary.dom_state.selector_map.items()
				if element.element_hash == historical_element.element_hash
			),
			(None, None),
		)

		if not current_element or highlight_index is None:
			return None

		old_index = action.get_index()
		if old_index != highlight_index:
			action.set_index(highlight_index)
			self.logger.info(f'Element moved in DOM, updated index from {old_index} to {highlight_index}')

		return action

	async def load_and_rerun(self, history_file: str | Path | None = None, **kwargs) -> list[ActionResult]:
		"""
		Load history from file and rerun it.

		Args:
		                history_file: Path to the history file
		                **kwargs: Additional arguments passed to rerun_history
		"""
		if not history_file:
			history_file = 'AgentHistory.json'
		history = AgentHistoryList.load_from_file(history_file, self.AgentOutput)
		return await self.rerun_history(history, **kwargs)

	def save_history(self, file_path: str | Path | None = None) -> None:
		"""Save the history to a file"""
		if not file_path:
			file_path = 'AgentHistory.json'
		self.history.save_to_file(file_path)

	def pause(self) -> None:
		"""Pause the agent before the next step"""
		print('\n\n⏸️ Paused the agent and left the browser open.\n\tPress [Enter] to resume or [Ctrl+C] again to quit.')
		self.state.paused = True
		self._external_pause_event.clear()

	def resume(self) -> None:
		"""Resume the agent"""
		# TODO: Locally the browser got closed
		print('----------------------------------------------------------------------')
		print('▶️  Resuming agent execution where it left off...\n')
		self.state.paused = False
		self._external_pause_event.set()

	def stop(self) -> None:
		"""Stop the agent"""
		self.logger.info('⏹️ Agent stopping')
		self.state.stopped = True

		# Signal pause event to unblock any waiting code so it can check the stopped state
		self._external_pause_event.set()

		# Task stopped

	def _convert_initial_actions(self, actions: list[dict[str, dict[str, Any]]]) -> list[ActionModel]:
		"""Convert dictionary-based actions to ActionModel instances"""
		converted_actions = []
		action_model = self.ActionModel
		for action_dict in actions:
			# Each action_dict should have a single key-value pair
			action_name = next(iter(action_dict))
			params = action_dict[action_name]

			# Get the parameter model for this action from registry
			action_info = self.tools.registry.registry.actions[action_name]
			param_model = action_info.param_model

			# Create validated parameters using the appropriate param model
			validated_params = param_model(**params)

			# Create ActionModel instance with the validated parameters
			action_model = self.ActionModel(**{action_name: validated_params})
			converted_actions.append(action_model)

		return converted_actions

	def _verify_and_setup_llm(self):
		"""
		Verify that the LLM API keys are setup and the LLM API is responding properly.
		Also handles tool calling method detection if in auto mode.
		"""

		# Skip verification if already done
		if getattr(self.llm, '_verified_api_keys', None) is True or CONFIG.SKIP_LLM_API_KEY_VERIFICATION:
			setattr(self.llm, '_verified_api_keys', True)
			return True

	@property
	def message_manager(self) -> MessageManager:
		return self._message_manager

	async def close(self):
		"""Close all resources"""
		try:
			# Only close browser if keep_alive is False (or not set)
			if self.browser_session is not None:
				if not self.browser_session.browser_profile.keep_alive:
					# Kill the browser session - this dispatches BrowserStopEvent,
					# stops the EventBus with clear=True, and recreates a fresh EventBus
					await self.browser_session.kill()

			# Force garbage collection
			gc.collect()

			# Debug: Log remaining threads and asyncio tasks
			import threading

			threads = threading.enumerate()
			self.logger.debug(f'🧵 Remaining threads ({len(threads)}): {[t.name for t in threads]}')

			# Get all asyncio tasks
			tasks = asyncio.all_tasks(asyncio.get_event_loop())
			# Filter out the current task (this close() coroutine)
			other_tasks = [t for t in tasks if t != asyncio.current_task()]
			if other_tasks:
				self.logger.debug(f'⚡ Remaining asyncio tasks ({len(other_tasks)}):')
				for task in other_tasks[:10]:  # Limit to first 10 to avoid spam
					self.logger.debug(f'  - {task.get_name()}: {task}')
			else:
				self.logger.debug('⚡ No remaining asyncio tasks')

		except Exception as e:
			self.logger.error(f'Error during cleanup: {e}')

	async def _update_action_models_for_page(self, page_url: str) -> None:
		"""Update action models with page-specific actions"""
		# Create new action model with current page's filtered actions
		self.ActionModel = self.tools.registry.create_action_model(page_url=page_url)
		# Update output model with the new actions
		if self.settings.flash_mode:
			self.AgentOutput = AgentOutput.type_with_custom_actions_flash_mode(self.ActionModel)
		elif self.settings.use_thinking:
			self.AgentOutput = AgentOutput.type_with_custom_actions(self.ActionModel)
		else:
			self.AgentOutput = AgentOutput.type_with_custom_actions_no_thinking(self.ActionModel)

		# Update done action model too
		self.DoneActionModel = self.tools.registry.create_action_model(include_actions=['done'], page_url=page_url)
		if self.settings.flash_mode:
			self.DoneAgentOutput = AgentOutput.type_with_custom_actions_flash_mode(self.DoneActionModel)
		elif self.settings.use_thinking:
			self.DoneAgentOutput = AgentOutput.type_with_custom_actions(self.DoneActionModel)
		else:
			self.DoneAgentOutput = AgentOutput.type_with_custom_actions_no_thinking(self.DoneActionModel)

	def get_trace_object(self) -> dict[str, Any]:
		"""Get the trace and trace_details objects for the agent"""

		def extract_task_website(task_text: str) -> str | None:
			url_pattern = r'https?://[^\s<>"\']+|www\.[^\s<>"\']+|[^\s<>"\']+\.[a-z]{2,}(?:/[^\s<>"\']*)?'
			match = re.search(url_pattern, task_text, re.IGNORECASE)
			return match.group(0) if match else None

		def _get_complete_history_without_screenshots(history_data: dict[str, Any]) -> str:
			if 'history' in history_data:
				for item in history_data['history']:
					if 'state' in item and 'screenshot' in item['state']:
						item['state']['screenshot'] = None

			return json.dumps(history_data)

		# Generate autogenerated fields
		trace_id = uuid7str()
		timestamp = datetime.now().isoformat()

		# Only declare variables that are used multiple times
		structured_output = self.history.structured_output
		structured_output_json = json.dumps(structured_output.model_dump()) if structured_output else None
		final_result = self.history.final_result()
		git_info = get_git_info()
		action_history = self.history.action_history()
		action_errors = self.history.errors()
		urls = self.history.urls()
		usage = self.history.usage

		return {
			'trace': {
				# Autogenerated fields
				'trace_id': trace_id,
				'timestamp': timestamp,
				'browser_use_version': get_browser_use_version(),
				'git_info': json.dumps(git_info) if git_info else None,
				# Direct agent properties
				'model': self.llm.model,
				'settings': json.dumps(self.settings.model_dump()) if self.settings else None,
				'task_id': self.task_id,
				'task_truncated': self.task[:20000] if len(self.task) > 20000 else self.task,
				'task_website': extract_task_website(self.task),
				# AgentHistoryList methods
				'structured_output_truncated': (
					structured_output_json[:20000]
					if structured_output_json and len(structured_output_json) > 20000
					else structured_output_json
				),
				'action_history_truncated': json.dumps(action_history) if action_history else None,
				'action_errors': json.dumps(action_errors) if action_errors else None,
				'urls': json.dumps(urls) if urls else None,
				'final_result_response_truncated': (
					final_result[:20000] if final_result and len(final_result) > 20000 else final_result
				),
				'self_report_completed': 1 if self.history.is_done() else 0,
				'self_report_success': 1 if self.history.is_successful() else 0,
				'duration': self.history.total_duration_seconds(),
				'steps_taken': self.history.number_of_steps(),
				'usage': json.dumps(usage.model_dump()) if usage else None,
			},
			'trace_details': {
				# Autogenerated fields (ensure same as trace)
				'trace_id': trace_id,
				'timestamp': timestamp,
				# Direct agent properties
				'task': self.task,
				# AgentHistoryList methods
				'structured_output': structured_output_json,
				'final_result_response': final_result,
				'complete_history': _get_complete_history_without_screenshots(self.history.model_dump()),
			},
		}

	async def authenticate_cloud_sync(self, show_instructions: bool = True) -> bool:
		"""
		Authenticate with cloud service for future runs.

		This is useful when users want to authenticate after a task has completed
		so that future runs will sync to the cloud.

		Args:
			show_instructions: Whether to show authentication instructions to user

		Returns:
			bool: True if authentication was successful
		"""
		if not hasattr(self, 'cloud_sync') or self.cloud_sync is None:
			self.logger.warning('Cloud sync is not available for this agent')
			return False

		return await self.cloud_sync.authenticate(show_instructions=show_instructions)

	def run_sync(
		self,
		max_steps: int = 100,
		on_step_start: AgentHookFunc | None = None,
		on_step_end: AgentHookFunc | None = None,
	) -> AgentHistoryList[AgentStructuredOutput]:
		"""Synchronous wrapper around the async run method for easier usage without asyncio."""
		import asyncio

		return asyncio.run(self.run(max_steps=max_steps, on_step_start=on_step_start, on_step_end=on_step_end))<|MERGE_RESOLUTION|>--- conflicted
+++ resolved
@@ -1453,7 +1453,6 @@
 
 			self.logger.debug(f'🔄 Starting main execution loop with max {max_steps} steps...')
 			for step in range(max_steps):
-<<<<<<< HEAD
 				# Check if paused for captcha
 				if self.browser_session.agent_paused_for_captcha:
 					self.logger.debug(f'🧩 Step {step}: Waiting for captcha to be solved...')
@@ -1465,9 +1464,6 @@
 					signal_handler.reset()
 
 				# Check if paused (manual pause)
-=======
-				# Use the consolidated pause state management
->>>>>>> 5aa5b20f
 				if self.state.paused:
 					self.logger.debug(f'⏸️ Step {step}: Agent paused, waiting to resume...')
 					await self._external_pause_event.wait()
