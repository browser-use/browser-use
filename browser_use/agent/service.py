from __future__ import annotations

import asyncio
import gc
import inspect
import json
import logging
import os
import re
import time
from pathlib import Path
from typing import Any, Awaitable, Callable, Dict, Generic, List, Optional, TypeVar, Union

from dotenv import load_dotenv
from langchain_core.language_models.chat_models import BaseChatModel
from langchain_core.messages import (
	BaseMessage,
	HumanMessage,
	SystemMessage,
)

# from lmnr.sdk.decorators import observe
from pydantic import BaseModel, ValidationError

from browser_use.agent.gif import create_history_gif
from browser_use.agent.memory.service import Memory, MemorySettings
from browser_use.agent.message_manager.service import MessageManager, MessageManagerSettings
from browser_use.agent.message_manager.utils import convert_input_messages, extract_json_from_model_output, save_conversation
from browser_use.agent.prompts import AgentMessagePrompt, PlannerPrompt, SystemPrompt
from browser_use.agent.views import (
	REQUIRED_LLM_API_ENV_VARS,
	ActionResult,
	AgentError,
	AgentHistory,
	AgentHistoryList,
	AgentOutput,
	AgentSettings,
	AgentState,
	AgentStepInfo,
	StepMetadata,
	ToolCallingMethod,
)
from browser_use.browser.browser import Browser
from browser_use.browser.context import BrowserContext
from browser_use.browser.views import BrowserState, BrowserStateHistory
from browser_use.controller.registry.views import ActionModel
from browser_use.controller.service import Controller
from browser_use.dom.history_tree_processor.service import (
	DOMHistoryElement,
	HistoryTreeProcessor,
)
from browser_use.exceptions import LLMException
from browser_use.telemetry.service import ProductTelemetry
from browser_use.telemetry.views import (
	AgentEndTelemetryEvent,
	AgentRunTelemetryEvent,
	AgentStepTelemetryEvent,
)
from browser_use.utils import check_env_variables, time_execution_async, time_execution_sync

load_dotenv()
logger = logging.getLogger(__name__)

SKIP_LLM_API_KEY_VERIFICATION = os.environ.get('SKIP_LLM_API_KEY_VERIFICATION', 'false').lower()[0] in 'ty1'


def log_response(response: AgentOutput) -> None:
	"""Utility function to log the model's response."""

	if 'Success' in response.current_state.evaluation_previous_goal:
		emoji = '👍'
	elif 'Failed' in response.current_state.evaluation_previous_goal:
		emoji = '⚠'
	else:
		emoji = '🤷'

	logger.info(f'{emoji} Eval: {response.current_state.evaluation_previous_goal}')
	logger.info(f'🧠 Memory: {response.current_state.memory}')
	logger.info(f'🎯 Next goal: {response.current_state.next_goal}')
	for i, action in enumerate(response.action):
		logger.info(f'🛠️  Action {i + 1}/{len(response.action)}: {action.model_dump_json(exclude_unset=True)}')


Context = TypeVar('Context')

AgentHookFunc = Callable[['Agent'], None]


class Agent(Generic[Context]):
	@time_execution_sync('--init (agent)')
	def __init__(
		self,
		task: str,
		llm: BaseChatModel,
		# Optional parameters
		browser: Browser | None = None,
		browser_context: BrowserContext | None = None,
		controller: Controller[Context] = Controller(),
		# Initial agent run parameters
		sensitive_data: Optional[Dict[str, str]] = None,
		initial_actions: Optional[List[Dict[str, Dict[str, Any]]]] = None,
		# Cloud Callbacks
		register_new_step_callback: Union[
			Callable[['BrowserState', 'AgentOutput', int], None],  # Sync callback
			Callable[['BrowserState', 'AgentOutput', int], Awaitable[None]],  # Async callback
			None,
		] = None,
		register_done_callback: Union[
			Callable[['AgentHistoryList'], Awaitable[None]],  # Async Callback
			Callable[['AgentHistoryList'], None],  # Sync Callback
			None,
		] = None,
		register_external_agent_status_raise_error_callback: Callable[[], Awaitable[bool]] | None = None,
		# Agent settings
		use_vision: bool = True,
		use_vision_for_planner: bool = False,
		save_conversation_path: Optional[str] = None,
		save_conversation_path_encoding: Optional[str] = 'utf-8',
		max_failures: int = 3,
		retry_delay: int = 10,
		override_system_message: Optional[str] = None,
		extend_system_message: Optional[str] = None,
		max_input_tokens: int = 128000,
		validate_output: bool = False,
		message_context: Optional[str] = None,
		generate_gif: bool | str = False,
		available_file_paths: Optional[list[str]] = None,
		include_attributes: list[str] = [
			'title',
			'type',
			'name',
			'role',
			'aria-label',
			'placeholder',
			'value',
			'alt',
			'aria-expanded',
			'data-date-format',
		],
		max_actions_per_step: int = 10,
		tool_calling_method: Optional[ToolCallingMethod] = 'auto',
		page_extraction_llm: Optional[BaseChatModel] = None,
		planner_llm: Optional[BaseChatModel] = None,
		planner_interval: int = 1,  # Run planner every N steps
		is_planner_reasoning: bool = False,
		# Inject state
		injected_agent_state: Optional[AgentState] = None,
		#
		context: Context | None = None,
		# Memory settings
		enable_memory: bool = True,
		memory_interval: int = 10,
		memory_config: Optional[dict] = None,
	):
		if page_extraction_llm is None:
			page_extraction_llm = llm

		# Core components
		self.task = task
		self.llm = llm
		self.controller = controller
		self.sensitive_data = sensitive_data

		self.settings = AgentSettings(
			use_vision=use_vision,
			use_vision_for_planner=use_vision_for_planner,
			save_conversation_path=save_conversation_path,
			save_conversation_path_encoding=save_conversation_path_encoding,
			max_failures=max_failures,
			retry_delay=retry_delay,
			override_system_message=override_system_message,
			extend_system_message=extend_system_message,
			max_input_tokens=max_input_tokens,
			validate_output=validate_output,
			message_context=message_context,
			generate_gif=generate_gif,
			available_file_paths=available_file_paths,
			include_attributes=include_attributes,
			max_actions_per_step=max_actions_per_step,
			tool_calling_method=tool_calling_method,
			page_extraction_llm=page_extraction_llm,
			planner_llm=planner_llm,
			planner_interval=planner_interval,
			is_planner_reasoning=is_planner_reasoning,
			enable_memory=enable_memory,
			memory_interval=memory_interval,
			memory_config=memory_config,
		)

		# Initialize state
		self.state = injected_agent_state or AgentState()

		# Action setup
		self._setup_action_models()
		self._set_browser_use_version_and_source()
		self.initial_actions = self._convert_initial_actions(initial_actions) if initial_actions else None

		# Model setup
		self._set_model_names()
		logger.info(
			f'🧠 Starting an agent with main_model={self.model_name}, planner_model={self.planner_model_name}, '
			f'extraction_model={self.settings.page_extraction_llm.model_name if hasattr(self.settings.page_extraction_llm, "model_name") else None}'
		)

		# LLM API connection setup
		llm_api_env_vars = REQUIRED_LLM_API_ENV_VARS.get(self.llm.__class__.__name__, [])
		if llm_api_env_vars and not check_env_variables(llm_api_env_vars):
			logger.error(f'Environment variables not set for {self.llm.__class__.__name__}')
			raise ValueError('Environment variables not set')

		# Start non-blocking LLM connection verification
		self.llm._verified_api_keys = self._verify_llm_connection(self.llm)

		# Initialize available actions for system prompt (only non-filtered actions)
		# These will be used for the system prompt to maintain caching
		self.unfiltered_actions = self.controller.registry.get_prompt_description()

		self.tool_calling_method = self._set_tool_calling_method()
		self.settings.message_context = self._set_message_context()

		# Initialize message manager with state
		# Initial system prompt with all actions - will be updated during each step
		self._message_manager = MessageManager(
			task=task,
			system_message=SystemPrompt(
				action_description=self.unfiltered_actions,
				max_actions_per_step=self.settings.max_actions_per_step,
				override_system_message=override_system_message,
				extend_system_message=extend_system_message,
			).get_system_message(),
			settings=MessageManagerSettings(
				max_input_tokens=self.settings.max_input_tokens,
				include_attributes=self.settings.include_attributes,
				message_context=self.settings.message_context,
				sensitive_data=sensitive_data,
				available_file_paths=self.settings.available_file_paths,
			),
			state=self.state.message_manager_state,
		)

		if self.settings.enable_memory:
			memory_settings = MemorySettings(
				agent_id=self.state.agent_id,
				interval=self.settings.memory_interval,
				config=self.settings.memory_config,
			)

			# Initialize memory
			self.memory = Memory(
				message_manager=self._message_manager,
				llm=self.llm,
				settings=memory_settings,
			)
		else:
			self.memory = None

		# Browser setup
		self.injected_browser = browser is not None
		self.injected_browser_context = browser_context is not None
		self.browser = browser or Browser()
		self.browser_context = browser_context or BrowserContext(
			browser=self.browser, config=self.browser.config.new_context_config
		)

		# Callbacks
		self.register_new_step_callback = register_new_step_callback
		self.register_done_callback = register_done_callback
		self.register_external_agent_status_raise_error_callback = register_external_agent_status_raise_error_callback

		# Context
		self.context = context

		# Telemetry
		self.telemetry = ProductTelemetry()

		if self.settings.save_conversation_path:
			logger.info(f'Saving conversation to {self.settings.save_conversation_path}')

	def _set_message_context(self) -> str | None:
		if self.tool_calling_method == 'raw':
			# For raw tool calling, only include actions with no filters initially
			if self.settings.message_context:
				self.settings.message_context += f'\n\nAvailable actions: {self.unfiltered_actions}'
			else:
				self.settings.message_context = f'Available actions: {self.unfiltered_actions}'
		return self.settings.message_context

	def _set_browser_use_version_and_source(self) -> None:
		"""Get the version and source of the browser-use package (git or pip in a nutshell)"""
		try:
			# First check for repository-specific files
			repo_files = ['.git', 'README.md', 'docs', 'examples']
			package_root = Path(__file__).parent.parent.parent

			# If all of these files/dirs exist, it's likely from git
			if all(Path(package_root / file).exists() for file in repo_files):
				try:
					import subprocess

					version = subprocess.check_output(['git', 'describe', '--tags']).decode('utf-8').strip()
				except Exception:
					version = 'unknown'
				source = 'git'
			else:
				# If no repo files found, try getting version from pip
				import pkg_resources

				version = pkg_resources.get_distribution('browser-use').version
				source = 'pip'
		except Exception:
			version = 'unknown'
			source = 'unknown'

		logger.debug(f'Version: {version}, Source: {source}')
		self.version = version
		self.source = source

	def _set_model_names(self) -> None:
		self.chat_model_library = self.llm.__class__.__name__
		self.model_name = 'Unknown'
		if hasattr(self.llm, 'model_name'):
			model = self.llm.model_name  # type: ignore
			self.model_name = model if model is not None else 'Unknown'
		elif hasattr(self.llm, 'model'):
			model = self.llm.model  # type: ignore
			self.model_name = model if model is not None else 'Unknown'

		if self.settings.planner_llm:
			if hasattr(self.settings.planner_llm, 'model_name'):
				self.planner_model_name = self.settings.planner_llm.model_name  # type: ignore
			elif hasattr(self.settings.planner_llm, 'model'):
				self.planner_model_name = self.settings.planner_llm.model  # type: ignore
			else:
				self.planner_model_name = 'Unknown'
		else:
			self.planner_model_name = None

	def _setup_action_models(self) -> None:
		"""Setup dynamic action models from controller's registry"""
		# Initially only include actions with no filters
		self.ActionModel = self.controller.registry.create_action_model()
		# Create output model with the dynamic actions
		self.AgentOutput = AgentOutput.type_with_custom_actions(self.ActionModel)

		# used to force the done action when max_steps is reached
		self.DoneActionModel = self.controller.registry.create_action_model(include_actions=['done'])
		self.DoneAgentOutput = AgentOutput.type_with_custom_actions(self.DoneActionModel)

	def _set_tool_calling_method(self) -> Optional[ToolCallingMethod]:
		tool_calling_method = self.settings.tool_calling_method
		if tool_calling_method == 'auto':
			if 'deepseek-reasoner' in self.model_name or 'deepseek-r1' in self.model_name:
				return 'raw'
			elif self.chat_model_library == 'ChatGoogleGenerativeAI':
				return None
			elif self.chat_model_library == 'ChatOpenAI':
				return 'function_calling'
			elif self.chat_model_library == 'AzureChatOpenAI':
				return 'function_calling'
			else:
				return None
		else:
			return tool_calling_method

	def add_new_task(self, new_task: str) -> None:
		self._message_manager.add_new_task(new_task)

	async def _raise_if_stopped_or_paused(self) -> None:
		"""Utility function that raises an InterruptedError if the agent is stopped or paused."""

		if self.register_external_agent_status_raise_error_callback:
			if await self.register_external_agent_status_raise_error_callback():
				raise InterruptedError

		if self.state.stopped or self.state.paused:
			# logger.debug('Agent paused after getting state')
			raise InterruptedError

	# @observe(name='agent.step', ignore_output=True, ignore_input=True)
	@time_execution_async('--step (agent)')
	async def step(self, step_info: Optional[AgentStepInfo] = None) -> None:
		"""Execute one step of the task"""
		logger.info(f'📍 Step {self.state.n_steps}')
		state = None
		model_output = None
		result: list[ActionResult] = []
		step_start_time = time.time()
		tokens = 0

		try:
			state = await self.browser_context.get_state()
			active_page = await self.browser_context.get_current_page()

			# generate procedural memory if needed
			if self.settings.enable_memory and self.memory and self.state.n_steps % self.settings.memory_interval == 0:
				self.memory.create_procedural_memory(self.state.n_steps)

			await self._raise_if_stopped_or_paused()

			# Update action models with page-specific actions
			await self._update_action_models_for_page(active_page)

			# Get page-specific filtered actions
			page_filtered_actions = self.controller.registry.get_prompt_description(active_page)

			# If there are page-specific actions, add them as a special message for this step only
			if page_filtered_actions:
				page_action_message = f'For this page, these additional actions are available:\n{page_filtered_actions}'
				self._message_manager._add_message_with_tokens(HumanMessage(content=page_action_message))

			# If using raw tool calling method, we need to update the message context with new actions
			if self.tool_calling_method == 'raw':
				# For raw tool calling, get all non-filtered actions plus the page-filtered ones
				all_unfiltered_actions = self.controller.registry.get_prompt_description()
				all_actions = all_unfiltered_actions
				if page_filtered_actions:
					all_actions += '\n' + page_filtered_actions

				context_lines = self._message_manager.settings.message_context.split('\n')
				non_action_lines = [line for line in context_lines if not line.startswith('Available actions:')]
				updated_context = '\n'.join(non_action_lines)
				if updated_context:
					updated_context += f'\n\nAvailable actions: {all_actions}'
				else:
					updated_context = f'Available actions: {all_actions}'
				self._message_manager.settings.message_context = updated_context

			self._message_manager.add_state_message(state, self.state.last_result, step_info, self.settings.use_vision)

			# Run planner at specified intervals if planner is configured
			if self.settings.planner_llm and self.state.n_steps % self.settings.planner_interval == 0:
				plan = await self._run_planner()
				# add plan before last state message
				self._message_manager.add_plan(plan, position=-1)

			if step_info and step_info.is_last_step():
				# Add last step warning if needed
				msg = 'Now comes your last step. Use only the "done" action now. No other actions - so here your action sequence must have length 1.'
				msg += '\nIf the task is not yet fully finished as requested by the user, set success in "done" to false! E.g. if not all steps are fully completed.'
				msg += '\nIf the task is fully finished, set success in "done" to true.'
				msg += '\nInclude everything you found out for the ultimate task in the done text.'
				logger.info('Last step finishing up')
				self._message_manager._add_message_with_tokens(HumanMessage(content=msg))
				self.AgentOutput = self.DoneAgentOutput

			input_messages = self._message_manager.get_messages()
			tokens = self._message_manager.state.history.current_tokens

			try:
				model_output = await self.get_next_action(input_messages)

				# Check again for paused/stopped state after getting model output
				# This is needed in case Ctrl+C was pressed during the get_next_action call
				await self._raise_if_stopped_or_paused()

				self.state.n_steps += 1

				if self.register_new_step_callback:
					if inspect.iscoroutinefunction(self.register_new_step_callback):
						await self.register_new_step_callback(state, model_output, self.state.n_steps)
					else:
						self.register_new_step_callback(state, model_output, self.state.n_steps)
				if self.settings.save_conversation_path:
					target = self.settings.save_conversation_path + f'_{self.state.n_steps}.txt'
					save_conversation(input_messages, model_output, target, self.settings.save_conversation_path_encoding)

				self._message_manager._remove_last_state_message()  # we dont want the whole state in the chat history

				# check again if Ctrl+C was pressed before we commit the output to history
				await self._raise_if_stopped_or_paused()

				self._message_manager.add_model_output(model_output)
			except asyncio.CancelledError:
				# Task was cancelled due to Ctrl+C
				self._message_manager._remove_last_state_message()
				raise InterruptedError('Model query cancelled by user')
			except InterruptedError:
				# Agent was paused during get_next_action
				self._message_manager._remove_last_state_message()
				raise  # Re-raise to be caught by the outer try/except
			except Exception as e:
				# model call failed, remove last state message from history
				self._message_manager._remove_last_state_message()
				raise e

			result: list[ActionResult] = await self.multi_act(model_output.action)

			self.state.last_result = result

			if len(result) > 0 and result[-1].is_done:
				logger.info(f'📄 Result: {result[-1].extracted_content}')

			self.state.consecutive_failures = 0

		except InterruptedError:
			# logger.debug('Agent paused')
			self.state.last_result = [
				ActionResult(
					error='The agent was paused mid-step - the last action might need to be repeated', include_in_memory=False
				)
			]
			return
		except asyncio.CancelledError:
			# Directly handle the case where the step is cancelled at a higher level
			# logger.debug('Task cancelled - agent was paused with Ctrl+C')
			self.state.last_result = [ActionResult(error='The agent was paused with Ctrl+C', include_in_memory=False)]
			raise InterruptedError('Step cancelled by user')
		except Exception as e:
			result = await self._handle_step_error(e)
			self.state.last_result = result

		finally:
			step_end_time = time.time()
			actions = [a.model_dump(exclude_unset=True) for a in model_output.action] if model_output else []
			self.telemetry.capture(
				AgentStepTelemetryEvent(
					agent_id=self.state.agent_id,
					step=self.state.n_steps,
					actions=actions,
					consecutive_failures=self.state.consecutive_failures,
					step_error=[r.error for r in result if r.error] if result else ['No result'],
				)
			)
			if not result:
				return

			if state:
				metadata = StepMetadata(
					step_number=self.state.n_steps,
					step_start_time=step_start_time,
					step_end_time=step_end_time,
					input_tokens=tokens,
				)
				self._make_history_item(model_output, state, result, metadata)

	@time_execution_async('--handle_step_error (agent)')
	async def _handle_step_error(self, error: Exception) -> list[ActionResult]:
		"""Handle all types of errors that can occur during a step"""
		include_trace = logger.isEnabledFor(logging.DEBUG)
		error_msg = AgentError.format_error(error, include_trace=include_trace)
		prefix = f'❌ Result failed {self.state.consecutive_failures + 1}/{self.settings.max_failures} times:\n '

		if 'Browser closed' in error_msg:
			logger.error('❌  Browser is closed or disconnected, unable to proceed')
			return [ActionResult(error='Browser closed or disconnected, unable to proceed', include_in_memory=False)]

		if isinstance(error, (ValidationError, ValueError)):
			logger.error(f'{prefix}{error_msg}')
			if 'Max token limit reached' in error_msg:
				# cut tokens from history
				self._message_manager.settings.max_input_tokens = self.settings.max_input_tokens - 500
				logger.info(
					f'Cutting tokens from history - new max input tokens: {self._message_manager.settings.max_input_tokens}'
				)
				self._message_manager.cut_messages()
			elif 'Could not parse response' in error_msg:
				# give model a hint how output should look like
				error_msg += '\n\nReturn a valid JSON object with the required fields.'

			self.state.consecutive_failures += 1
		else:
			from anthropic import RateLimitError as AnthropicRateLimitError
			from google.api_core.exceptions import ResourceExhausted
			from openai import RateLimitError

			# Define a tuple of rate limit error types for easier maintenance
			RATE_LIMIT_ERRORS = (
				RateLimitError,  # OpenAI
				ResourceExhausted,  # Google
				AnthropicRateLimitError,  # Anthropic
			)

			if isinstance(error, RATE_LIMIT_ERRORS):
				logger.warning(f'{prefix}{error_msg}')
				await asyncio.sleep(self.settings.retry_delay)
				self.state.consecutive_failures += 1
			else:
				logger.error(f'{prefix}{error_msg}')
				self.state.consecutive_failures += 1

		return [ActionResult(error=error_msg, include_in_memory=True)]

	def _make_history_item(
		self,
		model_output: AgentOutput | None,
		state: BrowserState,
		result: list[ActionResult],
		metadata: Optional[StepMetadata] = None,
	) -> None:
		"""Create and store history item"""

		if model_output:
			interacted_elements = AgentHistory.get_interacted_element(model_output, state.selector_map)
		else:
			interacted_elements = [None]

		state_history = BrowserStateHistory(
			url=state.url,
			title=state.title,
			tabs=state.tabs,
			interacted_element=interacted_elements,
			screenshot=state.screenshot,
		)

		history_item = AgentHistory(model_output=model_output, result=result, state=state_history, metadata=metadata)

		self.state.history.history.append(history_item)

	THINK_TAGS = re.compile(r'<think>.*?</think>', re.DOTALL)
	STRAY_CLOSE_TAG = re.compile(r'.*?</think>', re.DOTALL)

	def _remove_think_tags(self, text: str) -> str:
		# Step 1: Remove well-formed <think>...</think>
		text = re.sub(self.THINK_TAGS, '', text)
		# Step 2: If there's an unmatched closing tag </think>,
		#         remove everything up to and including that.
		text = re.sub(self.STRAY_CLOSE_TAG, '', text)
		return text.strip()

	def _convert_input_messages(self, input_messages: list[BaseMessage], force:bool=False) -> list[BaseMessage]:
		"""Convert input messages to the correct format"""
		if force or self.model_name == 'deepseek-reasoner' or 'deepseek-r1' in self.model_name:
			return convert_input_messages(input_messages, self.model_name)
		else:
			return input_messages

	@time_execution_async('--get_next_action (agent)')
	async def get_next_action(self, input_messages: list[BaseMessage]) -> AgentOutput:
		"""Get next action from LLM based on current state"""
		input_messages = self._convert_input_messages(input_messages)

		if self.tool_calling_method == 'raw':
			logger.debug(f'Using {self.tool_calling_method} for {self.chat_model_library}')
			try:
				output = self.llm.invoke(input_messages)
			except Exception as e:
				logger.error(f'Failed to invoke model: {str(e)}')
				raise LLMException(401, 'LLM API call failed') from e
			# TODO: currently invoke does not return reasoning_content, we should override invoke
			output.content = self._remove_think_tags(str(output.content))
			try:
				parsed_json = extract_json_from_model_output(output.content)
				parsed = self.AgentOutput(**parsed_json)
			except (ValueError, ValidationError) as e:
				logger.warning(f'Failed to parse model output: {output} {str(e)}')
				raise ValueError('Could not parse response.')

		elif self.tool_calling_method is None:
<<<<<<< HEAD
            structured_llm = self.llm.with_structured_output(self.AgentOutput, include_raw=True)
            try:
                response: dict[str, Any] = await structured_llm.ainvoke(input_messages)  # type: ignore
            except Exception as e:
                input_messages = self._convert_input_messages(input_messages, force=True)
                response: dict[str, Any] = await structured_llm.ainvoke(input_messages)
            parsed: AgentOutput | None = response['parsed']
=======
			structured_llm = self.llm.with_structured_output(self.AgentOutput, include_raw=True)
			try:
				response: dict[str, Any] = await structured_llm.ainvoke(input_messages)  # type: ignore
				parsed: AgentOutput | None = response['parsed']

			except Exception as e:
				logger.error(f'Failed to invoke model: {str(e)}')
				raise LLMException(401, 'LLM API call failed') from e

>>>>>>> 695d1eff
		else:
			logger.debug(f'Using {self.tool_calling_method} for {self.chat_model_library}')
			structured_llm = self.llm.with_structured_output(self.AgentOutput, include_raw=True, method=self.tool_calling_method)
			response: dict[str, Any] = await structured_llm.ainvoke(input_messages)  # type: ignore

		# Handle tool call responses
		if response.get('parsing_error') and 'raw' in response:
			raw_msg = response['raw']
			if hasattr(raw_msg, 'tool_calls') and raw_msg.tool_calls:
				# Convert tool calls to AgentOutput format

				tool_call = raw_msg.tool_calls[0]  # Take first tool call

				# Create current state
				tool_call_name = tool_call['name']
				tool_call_args = tool_call['args']

				current_state = {
					'page_summary': 'Processing tool call',
					'evaluation_previous_goal': 'Executing action',
					'memory': 'Using tool call',
					'next_goal': f'Execute {tool_call_name}',
				}

				# Create action from tool call
				action = {tool_call_name: tool_call_args}

				parsed = self.AgentOutput(current_state=current_state, action=[self.ActionModel(**action)])
			else:
				parsed = None
		else:
			parsed = response['parsed']

		if not parsed:
			try:
				parsed_json = extract_json_from_model_output(response['raw'].content)
				parsed = self.AgentOutput(**parsed_json)
			except Exception as e:
				logger.warning(f'Failed to parse model output: {response["raw"].content} {str(e)}')
				raise ValueError('Could not parse response.')

		# cut the number of actions to max_actions_per_step if needed
		if len(parsed.action) > self.settings.max_actions_per_step:
			parsed.action = parsed.action[: self.settings.max_actions_per_step]

		if not (hasattr(self.state, 'paused') and (self.state.paused or self.state.stopped)):
			log_response(parsed)

		return parsed

	def _log_agent_run(self) -> None:
		"""Log the agent run"""
		logger.info(f'🚀 Starting task: {self.task}')

		logger.debug(f'Version: {self.version}, Source: {self.source}')
		self.telemetry.capture(
			AgentRunTelemetryEvent(
				agent_id=self.state.agent_id,
				use_vision=self.settings.use_vision,
				task=self.task,
				model_name=self.model_name,
				chat_model_library=self.chat_model_library,
				version=self.version,
				source=self.source,
			)
		)

	async def take_step(self) -> tuple[bool, bool]:
		"""Take a step

		Returns:
			Tuple[bool, bool]: (is_done, is_valid)
		"""
		await self.step()

		if self.state.history.is_done():
			if self.settings.validate_output:
				if not await self._validate_output():
					return True, False

			await self.log_completion()
			if self.register_done_callback:
				if inspect.iscoroutinefunction(self.register_done_callback):
					await self.register_done_callback(self.state.history)
				else:
					self.register_done_callback(self.state.history)
			return True, True

		return False, False

	# @observe(name='agent.run', ignore_output=True)
	@time_execution_async('--run (agent)')
	async def run(
		self, max_steps: int = 100, on_step_start: AgentHookFunc | None = None, on_step_end: AgentHookFunc | None = None
	) -> AgentHistoryList:
		"""Execute the task with maximum number of steps"""

		loop = asyncio.get_event_loop()

		# Set up the Ctrl+C signal handler with callbacks specific to this agent
		from browser_use.utils import SignalHandler

		signal_handler = SignalHandler(
			loop=loop,
			pause_callback=self.pause,
			resume_callback=self.resume,
			custom_exit_callback=None,  # No special cleanup needed on forced exit
			exit_on_second_int=True,
		)
		signal_handler.register()

		# Start non-blocking LLM connection verification
		assert await self.llm._verified_api_keys, 'Failed to verify LLM API keys'

		try:
			self._log_agent_run()

			# Execute initial actions if provided
			if self.initial_actions:
				result = await self.multi_act(self.initial_actions, check_for_new_elements=False)
				self.state.last_result = result

			for step in range(max_steps):
				# Check if waiting for user input after Ctrl+C
				if self.state.paused:
					signal_handler.wait_for_resume()
					signal_handler.reset()

				# Check if we should stop due to too many failures
				if self.state.consecutive_failures >= self.settings.max_failures:
					logger.error(f'❌ Stopping due to {self.settings.max_failures} consecutive failures')
					break

				# Check control flags before each step
				if self.state.stopped:
					logger.info('Agent stopped')
					break

				while self.state.paused:
					await asyncio.sleep(0.2)  # Small delay to prevent CPU spinning
					if self.state.stopped:  # Allow stopping while paused
						break

				if on_step_start is not None:
					await on_step_start(self)

				step_info = AgentStepInfo(step_number=step, max_steps=max_steps)
				await self.step(step_info)

				if on_step_end is not None:
					await on_step_end(self)

				if self.state.history.is_done():
					if self.settings.validate_output and step < max_steps - 1:
						if not await self._validate_output():
							continue

					await self.log_completion()
					break
			else:
				logger.info('❌ Failed to complete task in maximum steps')

			return self.state.history

		except KeyboardInterrupt:
			# Already handled by our signal handler, but catch any direct KeyboardInterrupt as well
			logger.info('Got KeyboardInterrupt during execution, returning current history')
			return self.state.history

		finally:
			# Unregister signal handlers before cleanup
			signal_handler.unregister()

			self.telemetry.capture(
				AgentEndTelemetryEvent(
					agent_id=self.state.agent_id,
					is_done=self.state.history.is_done(),
					success=self.state.history.is_successful(),
					steps=self.state.n_steps,
					max_steps_reached=self.state.n_steps >= max_steps,
					errors=self.state.history.errors(),
					total_input_tokens=self.state.history.total_input_tokens(),
					total_duration_seconds=self.state.history.total_duration_seconds(),
				)
			)

			await self.close()

			if self.settings.generate_gif:
				output_path: str = 'agent_history.gif'
				if isinstance(self.settings.generate_gif, str):
					output_path = self.settings.generate_gif

				create_history_gif(task=self.task, history=self.state.history, output_path=output_path)

	# @observe(name='controller.multi_act')
	@time_execution_async('--multi-act (agent)')
	async def multi_act(
		self,
		actions: list[ActionModel],
		check_for_new_elements: bool = True,
	) -> list[ActionResult]:
		"""Execute multiple actions"""
		results = []

		cached_selector_map = await self.browser_context.get_selector_map()
		cached_path_hashes = set(e.hash.branch_path_hash for e in cached_selector_map.values())

		await self.browser_context.remove_highlights()

		for i, action in enumerate(actions):
			if action.get_index() is not None and i != 0:
				new_state = await self.browser_context.get_state()
				new_path_hashes = set(e.hash.branch_path_hash for e in new_state.selector_map.values())
				if check_for_new_elements and not new_path_hashes.issubset(cached_path_hashes):
					# next action requires index but there are new elements on the page
					msg = f'Something new appeared after action {i} / {len(actions)}'
					logger.info(msg)
					results.append(ActionResult(extracted_content=msg, include_in_memory=True))
					break

			try:
				await self._raise_if_stopped_or_paused()

				result = await self.controller.act(
					action,
					self.browser_context,
					self.settings.page_extraction_llm,
					self.sensitive_data,
					self.settings.available_file_paths,
					context=self.context,
				)

				results.append(result)

				logger.debug(f'Executed action {i + 1} / {len(actions)}')
				if results[-1].is_done or results[-1].error or i == len(actions) - 1:
					break

				await asyncio.sleep(self.browser_context.config.wait_between_actions)
				# hash all elements. if it is a subset of cached_state its fine - else break (new elements on page)

			except asyncio.CancelledError:
				# Gracefully handle task cancellation
				logger.info(f'Action {i + 1} was cancelled due to Ctrl+C')
				if not results:
					# Add a result for the cancelled action
					results.append(ActionResult(error='The action was cancelled due to Ctrl+C', include_in_memory=True))
				raise InterruptedError('Action cancelled by user')

		return results

	async def _validate_output(self) -> bool:
		"""Validate the output of the last action is what the user wanted"""
		system_msg = (
			f'You are a validator of an agent who interacts with a browser. '
			f'Validate if the output of last action is what the user wanted and if the task is completed. '
			f'If the task is unclear defined, you can let it pass. But if something is missing or the image does not show what was requested dont let it pass. '
			f'Try to understand the page and help the model with suggestions like scroll, do x, ... to get the solution right. '
			f'Task to validate: {self.task}. Return a JSON object with 2 keys: is_valid and reason. '
			f'is_valid is a boolean that indicates if the output is correct. '
			f'reason is a string that explains why it is valid or not.'
			f' example: {{"is_valid": false, "reason": "The user wanted to search for "cat photos", but the agent searched for "dog photos" instead."}}'
		)

		if self.browser_context.session:
			state = await self.browser_context.get_state()
			content = AgentMessagePrompt(
				state=state,
				result=self.state.last_result,
				include_attributes=self.settings.include_attributes,
			)
			msg = [SystemMessage(content=system_msg), content.get_user_message(self.settings.use_vision)]
		else:
			# if no browser session, we can't validate the output
			return True

		class ValidationResult(BaseModel):
			"""
			Validation results.
			"""

			is_valid: bool
			reason: str

		validator = self.llm.with_structured_output(ValidationResult, include_raw=True)
		response: dict[str, Any] = await validator.ainvoke(msg)  # type: ignore
		parsed: ValidationResult = response['parsed']
		is_valid = parsed.is_valid
		if not is_valid:
			logger.info(f'❌ Validator decision: {parsed.reason}')
			msg = f'The output is not yet correct. {parsed.reason}.'
			self.state.last_result = [ActionResult(extracted_content=msg, include_in_memory=True)]
		else:
			logger.info(f'✅ Validator decision: {parsed.reason}')
		return is_valid

	async def log_completion(self) -> None:
		"""Log the completion of the task"""
		logger.info('✅ Task completed')
		if self.state.history.is_successful():
			logger.info('✅ Successfully')
		else:
			logger.info('❌ Unfinished')

		if self.register_done_callback:
			if inspect.iscoroutinefunction(self.register_done_callback):
				await self.register_done_callback(self.state.history)
			else:
				self.register_done_callback(self.state.history)

	async def rerun_history(
		self,
		history: AgentHistoryList,
		max_retries: int = 3,
		skip_failures: bool = True,
		delay_between_actions: float = 2.0,
	) -> list[ActionResult]:
		"""
		Rerun a saved history of actions with error handling and retry logic.

		Args:
				history: The history to replay
				max_retries: Maximum number of retries per action
				skip_failures: Whether to skip failed actions or stop execution
				delay_between_actions: Delay between actions in seconds

		Returns:
				List of action results
		"""
		# Execute initial actions if provided
		if self.initial_actions:
			result = await self.multi_act(self.initial_actions)
			self.state.last_result = result

		results = []

		for i, history_item in enumerate(history.history):
			goal = history_item.model_output.current_state.next_goal if history_item.model_output else ''
			logger.info(f'Replaying step {i + 1}/{len(history.history)}: goal: {goal}')

			if (
				not history_item.model_output
				or not history_item.model_output.action
				or history_item.model_output.action == [None]
			):
				logger.warning(f'Step {i + 1}: No action to replay, skipping')
				results.append(ActionResult(error='No action to replay'))
				continue

			retry_count = 0
			while retry_count < max_retries:
				try:
					result = await self._execute_history_step(history_item, delay_between_actions)
					results.extend(result)
					break

				except Exception as e:
					retry_count += 1
					if retry_count == max_retries:
						error_msg = f'Step {i + 1} failed after {max_retries} attempts: {str(e)}'
						logger.error(error_msg)
						if not skip_failures:
							results.append(ActionResult(error=error_msg))
							raise RuntimeError(error_msg)
					else:
						logger.warning(f'Step {i + 1} failed (attempt {retry_count}/{max_retries}), retrying...')
						await asyncio.sleep(delay_between_actions)

		return results

	async def _execute_history_step(self, history_item: AgentHistory, delay: float) -> list[ActionResult]:
		"""Execute a single step from history with element validation"""
		state = await self.browser_context.get_state()
		if not state or not history_item.model_output:
			raise ValueError('Invalid state or model output')
		updated_actions = []
		for i, action in enumerate(history_item.model_output.action):
			updated_action = await self._update_action_indices(
				history_item.state.interacted_element[i],
				action,
				state,
			)
			updated_actions.append(updated_action)

			if updated_action is None:
				raise ValueError(f'Could not find matching element {i} in current page')

		result = await self.multi_act(updated_actions)

		await asyncio.sleep(delay)
		return result

	async def _update_action_indices(
		self,
		historical_element: Optional[DOMHistoryElement],
		action: ActionModel,  # Type this properly based on your action model
		current_state: BrowserState,
	) -> Optional[ActionModel]:
		"""
		Update action indices based on current page state.
		Returns updated action or None if element cannot be found.
		"""
		if not historical_element or not current_state.element_tree:
			return action

		current_element = HistoryTreeProcessor.find_history_element_in_tree(historical_element, current_state.element_tree)

		if not current_element or current_element.highlight_index is None:
			return None

		old_index = action.get_index()
		if old_index != current_element.highlight_index:
			action.set_index(current_element.highlight_index)
			logger.info(f'Element moved in DOM, updated index from {old_index} to {current_element.highlight_index}')

		return action

	async def load_and_rerun(self, history_file: Optional[str | Path] = None, **kwargs) -> list[ActionResult]:
		"""
		Load history from file and rerun it.

		Args:
				history_file: Path to the history file
				**kwargs: Additional arguments passed to rerun_history
		"""
		if not history_file:
			history_file = 'AgentHistory.json'
		history = AgentHistoryList.load_from_file(history_file, self.AgentOutput)
		return await self.rerun_history(history, **kwargs)

	def save_history(self, file_path: Optional[str | Path] = None) -> None:
		"""Save the history to a file"""
		if not file_path:
			file_path = 'AgentHistory.json'
		self.state.history.save_to_file(file_path)

	def pause(self) -> None:
		"""Pause the agent before the next step"""
		print('\n\n⏸️  Got Ctrl+C, paused the agent and left the browser open.')
		self.state.paused = True

		# The signal handler will handle the asyncio pause logic for us
		# No need to duplicate the code here

	def resume(self) -> None:
		"""Resume the agent"""
		print('----------------------------------------------------------------------')
		print('▶️  Got Enter, resuming agent execution where it left off...\n')
		self.state.paused = False

		# The signal handler should have already reset the flags
		# through its reset() method when called from run()

		# playwright browser is always immediately killed by the first Ctrl+C (no way to stop that)
		# so we need to restart the browser if user wants to continue
		if self.browser:
			logger.info('🌎 Restarting/reconnecting to browser...')
			loop = asyncio.get_event_loop()
			loop.create_task(self.browser._init())
			loop.create_task(asyncio.sleep(5))

	def stop(self) -> None:
		"""Stop the agent"""
		logger.info('⏹️ Agent stopping')
		self.state.stopped = True

	def _convert_initial_actions(self, actions: List[Dict[str, Dict[str, Any]]]) -> List[ActionModel]:
		"""Convert dictionary-based actions to ActionModel instances"""
		converted_actions = []
		action_model = self.ActionModel
		for action_dict in actions:
			# Each action_dict should have a single key-value pair
			action_name = next(iter(action_dict))
			params = action_dict[action_name]

			# Get the parameter model for this action from registry
			action_info = self.controller.registry.registry.actions[action_name]
			param_model = action_info.param_model

			# Create validated parameters using the appropriate param model
			validated_params = param_model(**params)

			# Create ActionModel instance with the validated parameters
			action_model = self.ActionModel(**{action_name: validated_params})
			converted_actions.append(action_model)

		return converted_actions

	async def _verify_llm_connection(self, llm: BaseChatModel) -> bool:
		"""
		Verify that the LLM API keys are working properly by sending a simple test prompt
		and checking that the response contains the expected answer.
		"""
		if getattr(llm, '_verified_api_keys', None) is True or SKIP_LLM_API_KEY_VERIFICATION:
			# If the LLM API keys have already been verified during a previous run, skip the test
			return True

		test_prompt = 'What is the capital of France? Respond with a single word.'
		test_answer = 'paris'
		required_keys = REQUIRED_LLM_API_ENV_VARS.get(llm.__class__.__name__, ['OPENAI_API_KEY'])
		try:
			response = await llm.ainvoke([HumanMessage(content=test_prompt)])
			response_text = str(response.content).lower()

			if test_answer in response_text:
				logger.debug(
					f'🧠 LLM API keys {", ".join(required_keys)} verified, {llm.__class__.__name__} model is connected and responding correctly.'
				)
				llm._verified_api_keys = True
				return True
			else:
				logger.debug(
					'❌  Got bad LLM response to basic sanity check question: %s  EXPECTING: %s  GOT: %s',
					test_prompt,
					test_answer,
					response,
				)
				raise Exception('LLM responded to a simple test question incorrectly')
		except Exception as e:
			logger.error(
				f'\n\n❌  LLM {llm.__class__.__name__} connection test failed. Check that {", ".join(required_keys)} is set correctly in .env and that the LLM API account has sufficient funding.\n'
			)
			raise Exception(f'LLM API connection test failed: {e}') from e
		return False

	async def _run_planner(self) -> Optional[str]:
		"""Run the planner to analyze state and suggest next steps"""
		# Skip planning if no planner_llm is set
		if not self.settings.planner_llm:
			return None

		# Get current state to filter actions by page
		page = await self.browser_context.get_current_page()

		# Get all standard actions (no filter) and page-specific actions
		standard_actions = self.controller.registry.get_prompt_description()  # No page = system prompt actions
		page_actions = self.controller.registry.get_prompt_description(page)  # Page-specific actions

		# Combine both for the planner
		all_actions = standard_actions
		if page_actions:
			all_actions += '\n' + page_actions

		# Create planner message history using full message history with all available actions
		planner_messages = [
			PlannerPrompt(all_actions).get_system_message(self.settings.is_planner_reasoning),
			*self._message_manager.get_messages()[1:],  # Use full message history except the first
		]

		if not self.settings.use_vision_for_planner and self.settings.use_vision:
			last_state_message: HumanMessage = planner_messages[-1]
			# remove image from last state message
			new_msg = ''
			if isinstance(last_state_message.content, list):
				for msg in last_state_message.content:
					if msg['type'] == 'text':  # type: ignore
						new_msg += msg['text']  # type: ignore
					elif msg['type'] == 'image_url':  # type: ignore
						continue  # type: ignore
			else:
				new_msg = last_state_message.content

			planner_messages[-1] = HumanMessage(content=new_msg)

		planner_messages = convert_input_messages(planner_messages, self.planner_model_name)

		# Get planner output
		try:
			response = await self.settings.planner_llm.ainvoke(planner_messages)
		except Exception as e:
			logger.error(f'Failed to invoke planner: {str(e)}')
			raise LLMException(401, 'LLM API call failed') from e

		plan = str(response.content)
		# if deepseek-reasoner, remove think tags
		if self.planner_model_name and (
			'deepseek-r1' in self.planner_model_name or 'deepseek-reasoner' in self.planner_model_name
		):
			plan = self._remove_think_tags(plan)
		try:
			plan_json = json.loads(plan)
			logger.info(f'Planning Analysis:\n{json.dumps(plan_json, indent=4)}')
		except json.JSONDecodeError:
			logger.info(f'Planning Analysis:\n{plan}')
		except Exception as e:
			logger.debug(f'Error parsing planning analysis: {e}')
			logger.info(f'Plan: {plan}')

		return plan

	@property
	def message_manager(self) -> MessageManager:
		return self._message_manager

	async def close(self):
		"""Close all resources"""
		try:
			# First close browser resources
			if self.browser_context and not self.injected_browser_context:
				await self.browser_context.close()
			if self.browser and not self.injected_browser:
				await self.browser.close()

			# Force garbage collection
			gc.collect()

		except Exception as e:
			logger.error(f'Error during cleanup: {e}')

	async def _update_action_models_for_page(self, page) -> None:
		"""Update action models with page-specific actions"""
		# Create new action model with current page's filtered actions
		self.ActionModel = self.controller.registry.create_action_model(page=page)
		# Update output model with the new actions
		self.AgentOutput = AgentOutput.type_with_custom_actions(self.ActionModel)

		# Update done action model too
		self.DoneActionModel = self.controller.registry.create_action_model(include_actions=['done'], page=page)
		self.DoneAgentOutput = AgentOutput.type_with_custom_actions(self.DoneActionModel)<|MERGE_RESOLUTION|>--- conflicted
+++ resolved
@@ -646,25 +646,15 @@
 				raise ValueError('Could not parse response.')
 
 		elif self.tool_calling_method is None:
-<<<<<<< HEAD
             structured_llm = self.llm.with_structured_output(self.AgentOutput, include_raw=True)
             try:
                 response: dict[str, Any] = await structured_llm.ainvoke(input_messages)  # type: ignore
             except Exception as e:
                 input_messages = self._convert_input_messages(input_messages, force=True)
                 response: dict[str, Any] = await structured_llm.ainvoke(input_messages)
+#                 logger.error(f'Failed to invoke model: {str(e)}')
+# 				        raise LLMException(401, 'LLM API call failed') from e
             parsed: AgentOutput | None = response['parsed']
-=======
-			structured_llm = self.llm.with_structured_output(self.AgentOutput, include_raw=True)
-			try:
-				response: dict[str, Any] = await structured_llm.ainvoke(input_messages)  # type: ignore
-				parsed: AgentOutput | None = response['parsed']
-
-			except Exception as e:
-				logger.error(f'Failed to invoke model: {str(e)}')
-				raise LLMException(401, 'LLM API call failed') from e
-
->>>>>>> 695d1eff
 		else:
 			logger.debug(f'Using {self.tool_calling_method} for {self.chat_model_library}')
 			structured_llm = self.llm.with_structured_output(self.AgentOutput, include_raw=True, method=self.tool_calling_method)
