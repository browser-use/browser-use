--- conflicted
+++ resolved
@@ -2,12 +2,8 @@
 
 import asyncio
 import json
-<<<<<<< HEAD
 import platform
 from browser_use.actor.page import get_key_info
-=======
-
->>>>>>> a92a6837
 from browser_use.browser.events import (
 	ClickElementEvent,
 	GetDropdownOptionsEvent,
