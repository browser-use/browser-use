"""Event-driven browser session with backwards compatibility."""

import asyncio
import logging
from functools import cached_property
from pathlib import Path
from typing import Any, Literal, Self, cast

import httpx
from bubus import EventBus
from cdp_use import CDPClient
from cdp_use.cdp.fetch import AuthRequiredEvent, RequestPausedEvent
from cdp_use.cdp.network import Cookie
from cdp_use.cdp.target import AttachedToTargetEvent, SessionID, TargetID
from pydantic import BaseModel, ConfigDict, Field, PrivateAttr
from uuid_extensions import uuid7str

# CDP logging is now handled by setup_logging() in logging_config.py
# It automatically sets CDP logs to the same level as browser_use logs
from browser_use.browser.events import (
	AgentFocusChangedEvent,
	BrowserConnectedEvent,
	BrowserErrorEvent,
	BrowserLaunchEvent,
	BrowserLaunchResult,
	BrowserStartEvent,
	BrowserStateRequestEvent,
	BrowserStopEvent,
	BrowserStoppedEvent,
	CloseTabEvent,
	FileDownloadedEvent,
	NavigateToUrlEvent,
	NavigationCompleteEvent,
	NavigationStartedEvent,
	SwitchTabEvent,
	TabClosedEvent,
	TabCreatedEvent,
)
from browser_use.browser.profile import BrowserProfile, ProxySettings
from browser_use.browser.views import BrowserStateSummary, TabInfo
from browser_use.dom.views import EnhancedDOMTreeNode, TargetInfo
from browser_use.observability import observe_debug
from browser_use.utils import _log_pretty_url, is_new_tab_page

DEFAULT_BROWSER_PROFILE = BrowserProfile()

_LOGGED_UNIQUE_SESSION_IDS = set()  # track unique session IDs that have been logged to make sure we always assign a unique enough id to new sessions and avoid ambiguity in logs
red = '\033[91m'
reset = '\033[0m'


class CDPSession(BaseModel):
	"""Info about a single CDP session bound to a specific target.

	Can optionally use its own WebSocket connection for better isolation.
	"""

	model_config = ConfigDict(arbitrary_types_allowed=True, revalidate_instances='never')

	cdp_client: CDPClient

	target_id: TargetID
	session_id: SessionID
	title: str = 'Unknown title'
	url: str = 'about:blank'

	# Track if this session owns its CDP client (for cleanup)
	owns_cdp_client: bool = False

	@classmethod
	async def for_target(
		cls,
		cdp_client: CDPClient,
		target_id: TargetID,
		new_socket: bool = False,
		cdp_url: str | None = None,
		domains: list[str] | None = None,
	):
		"""Create a CDP session for a target.

		Args:
			cdp_client: Existing CDP client to use (or just for reference if creating own)
			target_id: Target ID to attach to
			new_socket: If True, create a dedicated WebSocket connection for this target
			cdp_url: CDP URL (required if new_socket is True)
			domains: List of CDP domains to enable. If None, enables default domains.
		"""
		if new_socket:
			if not cdp_url:
				raise ValueError('cdp_url required when new_socket=True')
			# Create a new CDP client with its own WebSocket connection
			import logging

			logger = logging.getLogger(f'browser_use.CDPSession.{target_id[-4:]}')
			logger.debug(f'🔌 Creating new dedicated WebSocket connection for target 🅣 {target_id}')

			target_cdp_client = CDPClient(cdp_url)
			await target_cdp_client.start()

			cdp_session = cls(
				cdp_client=target_cdp_client,
				target_id=target_id,
				session_id='connecting',
				owns_cdp_client=True,
			)
		else:
			# Use shared CDP client
			cdp_session = cls(
				cdp_client=cdp_client,
				target_id=target_id,
				session_id='connecting',
				owns_cdp_client=False,
			)
		return await cdp_session.attach(domains=domains)

	async def attach(self, domains: list[str] | None = None) -> Self:
		result = await self.cdp_client.send.Target.attachToTarget(
			params={
				'targetId': self.target_id,
				'flatten': True,
				'filter': [  # type: ignore
					{'type': 'page', 'exclude': False},
					{'type': 'iframe', 'exclude': False},
				],
			}
		)
		self.session_id = result['sessionId']

		# Use specified domains or default domains
		domains = domains or ['Page', 'DOM', 'DOMSnapshot', 'Accessibility', 'Runtime', 'Inspector']

		# Enable all domains in parallel
		enable_tasks = []
		for domain in domains:
			# Get the enable method, e.g. self.cdp_client.send.Page.enable(session_id=self.session_id)
			domain_api = getattr(self.cdp_client.send, domain, None)
			# Browser and Target domains don't use session_id, dont pass it for those
			enable_kwargs = {} if domain in ['Browser', 'Target'] else {'session_id': self.session_id}
			assert domain_api and hasattr(domain_api, 'enable'), (
				f'{domain_api} is not a recognized CDP domain with a .enable() method'
			)
			enable_tasks.append(domain_api.enable(**enable_kwargs))

		results = await asyncio.gather(*enable_tasks, return_exceptions=True)
		if any(isinstance(result, Exception) for result in results):
			raise RuntimeError(f'Failed to enable requested CDP domain: {results}')

		# in case 'Debugger' domain is enabled, disable breakpoints on the page so it doesnt pause on crashes / debugger statements
		# also covered by Runtime.runIfWaitingForDebugger() calls in get_or_create_cdp_session()
		try:
			await self.cdp_client.send.Debugger.setSkipAllPauses(params={'skip': True}, session_id=self.session_id)
			# if 'Debugger' not in domains:
			# 	await self.cdp_client.send.Debugger.disable()
			# await cdp_session.cdp_client.send.EventBreakpoints.disable(session_id=cdp_session.session_id)
		except Exception:
			# self.logger.warning(f'Failed to disable page JS breakpoints: {e}')
			pass

		target_info = await self.get_target_info()
		self.title = target_info['title']
		self.url = target_info['url']
		return self

	async def disconnect(self) -> None:
		"""Disconnect and cleanup if this session owns its CDP client."""
		if self.owns_cdp_client and self.cdp_client:
			try:
				await self.cdp_client.stop()
			except Exception:
				pass  # Ignore errors during cleanup

	async def get_tab_info(self) -> TabInfo:
		target_info = await self.get_target_info()
		return TabInfo(
			target_id=target_info['targetId'],
			url=target_info['url'],
			title=target_info['title'],
		)

	async def get_target_info(self) -> TargetInfo:
		result = await self.cdp_client.send.Target.getTargetInfo(params={'targetId': self.target_id})
		return result['targetInfo']


class BrowserSession(BaseModel):
	"""Event-driven browser session with backwards compatibility.

	This class provides a 2-layer architecture:
	- High-level event handling for agents/tools
	- Direct CDP/Playwright calls for browser operations

	Supports both event-driven and imperative calling styles.

	Browser configuration is stored in the browser_profile, session identity in direct fields:
	```python
	# Direct settings (recommended for most users)
	session = BrowserSession(headless=True, user_data_dir='./profile')

	# Or use a profile (for advanced use cases)
	session = BrowserSession(browser_profile=BrowserProfile(...))

	# Access session fields directly, browser settings via profile or property
	print(session.id)  # Session field
	```
	"""

	model_config = ConfigDict(
		arbitrary_types_allowed=True,
		validate_assignment=True,
		extra='forbid',
		revalidate_instances='never',  # resets private attrs on every model rebuild
	)

	def __init__(
		self,
		# Core configuration
		id: str | None = None,
		cdp_url: str | None = None,
		is_local: bool = False,
		browser_profile: BrowserProfile | None = None,
		# BrowserProfile fields that can be passed directly
		# From BrowserConnectArgs
		headers: dict[str, str] | None = None,
		# From BrowserLaunchArgs
		env: dict[str, str | float | bool] | None = None,
		executable_path: str | Path | None = None,
		headless: bool | None = None,
		args: list[str] | None = None,
		ignore_default_args: list[str] | Literal[True] | None = None,
		channel: str | None = None,
		chromium_sandbox: bool | None = None,
		devtools: bool | None = None,
		downloads_path: str | Path | None = None,
		traces_dir: str | Path | None = None,
		# From BrowserContextArgs
		accept_downloads: bool | None = None,
		permissions: list[str] | None = None,
		user_agent: str | None = None,
		screen: dict | None = None,
		viewport: dict | None = None,
		no_viewport: bool | None = None,
		device_scale_factor: float | None = None,
		record_har_content: str | None = None,
		record_har_mode: str | None = None,
		record_har_path: str | Path | None = None,
		record_video_dir: str | Path | None = None,
		record_video_framerate: int | None = None,
		record_video_size: dict | None = None,
		# From BrowserLaunchPersistentContextArgs
		user_data_dir: str | Path | None = None,
		# From BrowserNewContextArgs
		storage_state: str | Path | dict[str, Any] | None = None,
		# BrowserProfile specific fields
		disable_security: bool | None = None,
		deterministic_rendering: bool | None = None,
		allowed_domains: list[str] | None = None,
		keep_alive: bool | None = None,
		proxy: ProxySettings | None = None,
		enable_default_extensions: bool | None = None,
		window_size: dict | None = None,
		window_position: dict | None = None,
		minimum_wait_page_load_time: float | None = None,
		wait_for_network_idle_page_load_time: float | None = None,
		wait_between_actions: float | None = None,
		filter_highlight_ids: bool | None = None,
		auto_download_pdfs: bool | None = None,
		profile_directory: str | None = None,
		cookie_whitelist_domains: list[str] | None = None,
		# DOM extraction layer configuration
		cross_origin_iframes: bool | None = None,
		highlight_elements: bool | None = None,
		paint_order_filtering: bool | None = None,
		# Iframe processing limits
		max_iframes: int | None = None,
		max_iframe_depth: int | None = None,
	):
		# Following the same pattern as AgentSettings in service.py
		# Only pass non-None values to avoid validation errors
		profile_kwargs = {k: v for k, v in locals().items() if k not in ['self', 'browser_profile', 'id'] and v is not None}

		# if is_local is False but executable_path is provided, set is_local to True
		if is_local is False and executable_path is not None:
			profile_kwargs['is_local'] = True
		if not cdp_url:
			profile_kwargs['is_local'] = True

		# Create browser profile from direct parameters or use provided one
		if browser_profile is not None:
			# Merge any direct kwargs into the provided browser_profile (direct kwargs take precedence)
			merged_kwargs = {**browser_profile.model_dump(exclude_unset=True), **profile_kwargs}
			resolved_browser_profile = BrowserProfile(**merged_kwargs)
		else:
			resolved_browser_profile = BrowserProfile(**profile_kwargs)

		# Initialize the Pydantic model
		super().__init__(
			id=id or str(uuid7str()),
			browser_profile=resolved_browser_profile,
		)

	# Session configuration (session identity only)
	id: str = Field(default_factory=lambda: str(uuid7str()), description='Unique identifier for this browser session')

	# Browser configuration (reusable profile)
	browser_profile: BrowserProfile = Field(
		default_factory=lambda: DEFAULT_BROWSER_PROFILE,
		description='BrowserProfile() options to use for the session, otherwise a default profile will be used',
	)

	# Convenience properties for common browser settings
	@property
	def cdp_url(self) -> str | None:
		"""CDP URL from browser profile."""
		return self.browser_profile.cdp_url

	@property
	def is_local(self) -> bool:
		"""Whether this is a local browser instance from browser profile."""
		return self.browser_profile.is_local

	# Main shared event bus for all browser session + all watchdogs
	event_bus: EventBus = Field(default_factory=EventBus)

	# Mutable public state
	agent_focus: CDPSession | None = None
	agent_paused_for_captcha: bool = False  # Used by CaptchaWatchdog to pause agent

	# Mutable private state shared between watchdogs
	_cdp_client_root: CDPClient | None = PrivateAttr(default=None)
	_cdp_session_pool: dict[str, CDPSession] = PrivateAttr(default_factory=dict)
	_cached_browser_state_summary: Any = PrivateAttr(default=None)
	_cached_selector_map: dict[int, EnhancedDOMTreeNode] = PrivateAttr(default_factory=dict)
	_downloaded_files: list[str] = PrivateAttr(default_factory=list)  # Track files downloaded during this session

	# Watchdogs
	_crash_watchdog: Any | None = PrivateAttr(default=None)
	_downloads_watchdog: Any | None = PrivateAttr(default=None)
	_aboutblank_watchdog: Any | None = PrivateAttr(default=None)
	_security_watchdog: Any | None = PrivateAttr(default=None)
	_storage_state_watchdog: Any | None = PrivateAttr(default=None)
	_local_browser_watchdog: Any | None = PrivateAttr(default=None)
	_default_action_watchdog: Any | None = PrivateAttr(default=None)
	_dom_watchdog: Any | None = PrivateAttr(default=None)
	_screenshot_watchdog: Any | None = PrivateAttr(default=None)
	_permissions_watchdog: Any | None = PrivateAttr(default=None)
<<<<<<< HEAD
	_captcha_watchdog: Any | None = PrivateAttr(default=None)
=======
	_recording_watchdog: Any | None = PrivateAttr(default=None)
>>>>>>> 5aa5b20f

	_logger: Any = PrivateAttr(default=None)

	@property
	def logger(self) -> Any:
		"""Get instance-specific logger with session ID in the name"""
		# **regenerate it every time** because our id and str(self) can change as browser connection state changes
		# if self._logger is None or not self._cdp_client_root:
		# 	self._logger = logging.getLogger(f'browser_use.{self}')
		return logging.getLogger(f'browser_use.{self}')

	@cached_property
	def _id_for_logs(self) -> str:
		"""Get human-friendly semi-unique identifier for differentiating different BrowserSession instances in logs"""
		str_id = self.id[-4:]  # default to last 4 chars of truly random uuid, less helpful than cdp port but always unique enough
		port_number = (self.cdp_url or 'no-cdp').rsplit(':', 1)[-1].split('/', 1)[0].strip()
		port_is_random = not port_number.startswith('922')
		port_is_unique_enough = port_number not in _LOGGED_UNIQUE_SESSION_IDS
		if port_number and port_number.isdigit() and port_is_random and port_is_unique_enough:
			# if cdp port is random/unique enough to identify this session, use it as our id in logs
			_LOGGED_UNIQUE_SESSION_IDS.add(port_number)
			str_id = port_number
		return str_id

	@property
	def _tab_id_for_logs(self) -> str:
		return self.agent_focus.target_id[-2:] if self.agent_focus and self.agent_focus.target_id else f'{red}--{reset}'

	def __repr__(self) -> str:
		return f'BrowserSession🅑 {self._id_for_logs} 🅣 {self._tab_id_for_logs} (cdp_url={self.cdp_url}, profile={self.browser_profile})'

	def __str__(self) -> str:
		return f'BrowserSession🅑 {self._id_for_logs} 🅣 {self._tab_id_for_logs}'

	async def reset(self) -> None:
		"""Clear all cached CDP sessions with proper cleanup."""

		# TODO: clear the event bus queue here, implement this helper
		# await self.event_bus.wait_for_idle(timeout=5.0)
		# await self.event_bus.clear()

		# Disconnect sessions that own their WebSocket connections
		for session in self._cdp_session_pool.values():
			if hasattr(session, 'disconnect'):
				await session.disconnect()
		self._cdp_session_pool.clear()

		self._cdp_client_root = None  # type: ignore
		self._cached_browser_state_summary = None
		self._cached_selector_map.clear()
		self._downloaded_files.clear()

		self.agent_focus = None
		if self.is_local:
			self.browser_profile.cdp_url = None

		self._crash_watchdog = None
		self._downloads_watchdog = None
		self._aboutblank_watchdog = None
		self._security_watchdog = None
		self._storage_state_watchdog = None
		self._local_browser_watchdog = None
		self._default_action_watchdog = None
		self._dom_watchdog = None
		self._screenshot_watchdog = None
		self._permissions_watchdog = None
<<<<<<< HEAD
		self._captcha_watchdog = None
=======
		self._recording_watchdog = None
>>>>>>> 5aa5b20f

	def model_post_init(self, __context) -> None:
		"""Register event handlers after model initialization."""
		# Check if handlers are already registered to prevent duplicates

		from browser_use.browser.watchdog_base import BaseWatchdog

		start_handlers = self.event_bus.handlers.get('BrowserStartEvent', [])
		start_handler_names = [getattr(h, '__name__', str(h)) for h in start_handlers]

		if any('on_BrowserStartEvent' in name for name in start_handler_names):
			raise RuntimeError(
				'[BrowserSession] Duplicate handler registration attempted! '
				'on_BrowserStartEvent is already registered. '
				'This likely means BrowserSession was initialized multiple times with the same EventBus.'
			)

		BaseWatchdog.attach_handler_to_session(self, BrowserStartEvent, self.on_BrowserStartEvent)
		BaseWatchdog.attach_handler_to_session(self, BrowserStopEvent, self.on_BrowserStopEvent)
		BaseWatchdog.attach_handler_to_session(self, NavigateToUrlEvent, self.on_NavigateToUrlEvent)
		BaseWatchdog.attach_handler_to_session(self, SwitchTabEvent, self.on_SwitchTabEvent)
		BaseWatchdog.attach_handler_to_session(self, TabCreatedEvent, self.on_TabCreatedEvent)
		BaseWatchdog.attach_handler_to_session(self, TabClosedEvent, self.on_TabClosedEvent)
		BaseWatchdog.attach_handler_to_session(self, AgentFocusChangedEvent, self.on_AgentFocusChangedEvent)
		BaseWatchdog.attach_handler_to_session(self, FileDownloadedEvent, self.on_FileDownloadedEvent)
		BaseWatchdog.attach_handler_to_session(self, CloseTabEvent, self.on_CloseTabEvent)

	async def start(self) -> None:
		"""Start the browser session."""
		start_event = self.event_bus.dispatch(BrowserStartEvent())
		await start_event
		# Ensure any exceptions from the event handler are propagated
		await start_event.event_result(raise_if_any=True, raise_if_none=False)

	async def kill(self) -> None:
		"""Kill the browser session and reset all state."""
		# First save storage state while CDP is still connected
		from browser_use.browser.events import SaveStorageStateEvent

		save_event = self.event_bus.dispatch(SaveStorageStateEvent())
		await save_event

		# Dispatch stop event to kill the browser
		await self.event_bus.dispatch(BrowserStopEvent(force=True))
		# Stop the event bus
		await self.event_bus.stop(clear=True, timeout=5)
		# Reset all state
		await self.reset()
		# Create fresh event bus
		self.event_bus = EventBus()

	async def stop(self) -> None:
		"""Stop the browser session without killing the browser process.

		This clears event buses and cached state but keeps the browser alive.
		Useful when you want to clean up resources but plan to reconnect later.
		"""
		# First save storage state while CDP is still connected
		from browser_use.browser.events import SaveStorageStateEvent

		save_event = self.event_bus.dispatch(SaveStorageStateEvent())
		await save_event

		# Now dispatch BrowserStopEvent to notify watchdogs
		await self.event_bus.dispatch(BrowserStopEvent(force=False))

		# Stop the event bus
		await self.event_bus.stop(clear=True, timeout=5)
		# Reset all state
		await self.reset()
		# Create fresh event bus
		self.event_bus = EventBus()

	async def on_BrowserStartEvent(self, event: BrowserStartEvent) -> dict[str, str]:
		"""Handle browser start request.

		Returns:
			Dict with 'cdp_url' key containing the CDP URL
		"""

		# await self.reset()

		# Initialize and attach all watchdogs FIRST so LocalBrowserWatchdog can handle BrowserLaunchEvent
		await self.attach_all_watchdogs()

		try:
			# If no CDP URL, launch local browser
			if not self.cdp_url:
				if self.is_local:
					# Launch local browser using event-driven approach
					launch_event = self.event_bus.dispatch(BrowserLaunchEvent())
					await launch_event

					# Get the CDP URL from LocalBrowserWatchdog handler result
					launch_result: BrowserLaunchResult = cast(
						BrowserLaunchResult, await launch_event.event_result(raise_if_none=True, raise_if_any=True)
					)
					self.browser_profile.cdp_url = launch_result.cdp_url
				else:
					raise ValueError('Got BrowserSession(is_local=False) but no cdp_url was provided to connect to!')

			assert self.cdp_url and '://' in self.cdp_url

			# Only connect if not already connected
			if self._cdp_client_root is None:
				# Setup browser via CDP (for both local and remote cases)
				await self.connect(cdp_url=self.cdp_url)
				assert self.cdp_client is not None

				# Notify that browser is connected (single place)
				self.event_bus.dispatch(BrowserConnectedEvent(cdp_url=self.cdp_url))
			else:
				self.logger.debug('Already connected to CDP, skipping reconnection')

			# Return the CDP URL for other components
			return {'cdp_url': self.cdp_url}

		except Exception as e:
			self.event_bus.dispatch(
				BrowserErrorEvent(
					error_type='BrowserStartEventError',
					message=f'Failed to start browser: {type(e).__name__} {e}',
					details={'cdp_url': self.cdp_url, 'is_local': self.is_local},
				)
			)
			raise

	async def on_NavigateToUrlEvent(self, event: NavigateToUrlEvent) -> None:
		"""Handle navigation requests - core browser functionality."""
		self.logger.debug(f'[on_NavigateToUrlEvent] Received NavigateToUrlEvent: url={event.url}, new_tab={event.new_tab}')
		if not self.agent_focus:
			self.logger.warning('Cannot navigate - browser not connected')
			return

		target_id = None

		# If new_tab=True but we're already in a new tab, set new_tab=False
		if event.new_tab:
			try:
				current_url = await self.get_current_page_url()
				from browser_use.utils import is_new_tab_page

				if is_new_tab_page(current_url):
					self.logger.debug(f'[on_NavigateToUrlEvent] Already in new tab ({current_url}), setting new_tab=False')
					event.new_tab = False
			except Exception as e:
				self.logger.debug(f'[on_NavigateToUrlEvent] Could not check current URL: {e}')

		# check if the url is already open in a tab somewhere that we're not currently on, if so, short-circuit and just switch to it
		targets = await self._cdp_get_all_pages()
		for target in targets:
			if target.get('url') == event.url and target['targetId'] != self.agent_focus.target_id and not event.new_tab:
				target_id = target['targetId']
				event.new_tab = False
				# await self.event_bus.dispatch(SwitchTabEvent(target_id=target_id))

		try:
			# Find or create target for navigation

			self.logger.debug(f'[on_NavigateToUrlEvent] Processing new_tab={event.new_tab}')
			if event.new_tab:
				# Look for existing about:blank tab that's not the current one
				targets = await self._cdp_get_all_pages()
				self.logger.debug(f'[on_NavigateToUrlEvent] Found {len(targets)} existing tabs')
				current_target_id = self.agent_focus.target_id if self.agent_focus else None
				self.logger.debug(f'[on_NavigateToUrlEvent] Current target_id: {current_target_id}')

				for idx, target in enumerate(targets):
					self.logger.debug(
						f'[on_NavigateToUrlEvent] Tab {idx}: url={target.get("url")}, targetId={target["targetId"]}'
					)
					if target.get('url') == 'about:blank' and target['targetId'] != current_target_id:
						target_id = target['targetId']
						self.logger.debug(f'Reusing existing about:blank tab #{target_id[-4:]}')
						break

				# Create new tab if no reusable one found
				if not target_id:
					self.logger.debug('[on_NavigateToUrlEvent] No reusable about:blank tab found, creating new tab...')
					try:
						target_id = await self._cdp_create_new_page('about:blank')
						self.logger.debug(f'[on_NavigateToUrlEvent] Created new page with target_id: {target_id}')
						targets = await self._cdp_get_all_pages()

						self.logger.debug(f'Created new tab #{target_id[-4:]}')
						# Dispatch TabCreatedEvent for new tab
						await self.event_bus.dispatch(TabCreatedEvent(target_id=target_id, url='about:blank'))
					except Exception as e:
						self.logger.error(f'[on_NavigateToUrlEvent] Failed to create new tab: {type(e).__name__}: {e}')
						# Fall back to using current tab
						target_id = self.agent_focus.target_id
						self.logger.warning(f'[on_NavigateToUrlEvent] Falling back to current tab #{target_id[-4:]}')
			else:
				# Use current tab
				target_id = target_id or self.agent_focus.target_id

			# Only switch tab if we're not already on the target tab
			if self.agent_focus is None or self.agent_focus.target_id != target_id:
				self.logger.debug(
					f'[on_NavigateToUrlEvent] Switching to target tab {target_id[-4:]} (current: {self.agent_focus.target_id[-4:] if self.agent_focus else "none"})'
				)
				# Activate target (bring to foreground)
				await self.event_bus.dispatch(SwitchTabEvent(target_id=target_id))
				# which does this for us:
				# self.agent_focus = await self.get_or_create_cdp_session(target_id)
			else:
				self.logger.debug(f'[on_NavigateToUrlEvent] Already on target tab {target_id[-4:]}, skipping SwitchTabEvent')

			assert self.agent_focus is not None and self.agent_focus.target_id == target_id, (
				'Agent focus not updated to new target_id after SwitchTabEvent should have switched to it'
			)

			# Dispatch navigation started
			await self.event_bus.dispatch(NavigationStartedEvent(target_id=target_id, url=event.url))

			# Navigate to URL
			await self.agent_focus.cdp_client.send.Page.navigate(
				params={
					'url': event.url,
					'transitionType': 'address_bar',
					# 'referrer': 'https://www.google.com',
				},
				session_id=self.agent_focus.session_id,
			)

			# # Wait a bit to ensure page starts loading
			# await asyncio.sleep(0.5)

			# Close any extension options pages that might have opened
			await self._close_extension_options_pages()

			# Dispatch navigation complete
			self.logger.debug(f'Dispatching NavigationCompleteEvent for {event.url} (tab #{target_id[-4:]})')
			await self.event_bus.dispatch(
				NavigationCompleteEvent(
					target_id=target_id,
					url=event.url,
					status=None,  # CDP doesn't provide status directly
				)
			)
			await self.event_bus.dispatch(
				AgentFocusChangedEvent(target_id=target_id, url=event.url)
			)  # do not await! AgentFocusChangedEvent calls SwitchTabEvent and it will deadlock, dispatch to enqueue and return

			# Note: These should be handled by dedicated watchdogs:
			# - Security checks (security_watchdog)
			# - Page health checks (crash_watchdog)
			# - Dialog handling (dialog_watchdog)
			# - Download handling (downloads_watchdog)
			# - DOM rebuilding (dom_watchdog)

		except Exception as e:
			self.logger.error(f'Navigation failed: {type(e).__name__}: {e}')
			if target_id:
				await self.event_bus.dispatch(
					NavigationCompleteEvent(
						target_id=target_id,
						url=event.url,
						error_message=f'{type(e).__name__}: {e}',
					)
				)
				await self.event_bus.dispatch(AgentFocusChangedEvent(target_id=target_id, url=event.url))
			raise

	async def on_SwitchTabEvent(self, event: SwitchTabEvent) -> TargetID:
		"""Handle tab switching - core browser functionality."""
		if not self.agent_focus:
			raise RuntimeError('Cannot switch tabs - browser not connected')

		all_pages = await self._cdp_get_all_pages()
		if event.target_id is None:
			# most recently opened page
			if all_pages:
				# update the target id to be the id of the most recently opened page, then proceed to switch to it
				event.target_id = all_pages[-1]['targetId']
			else:
				# no pages open at all, create a new one (handles switching to it automatically)
				assert self._cdp_client_root is not None, 'CDP client root not initialized - browser may not be connected yet'
				new_target = await self._cdp_client_root.send.Target.createTarget(params={'url': 'about:blank'})
				target_id = new_target['targetId']
				# do not await! these may circularly trigger SwitchTabEvent and could deadlock, dispatch to enqueue and return
				self.event_bus.dispatch(TabCreatedEvent(url='about:blank', target_id=target_id))
				self.event_bus.dispatch(AgentFocusChangedEvent(target_id=target_id, url='about:blank'))
				return target_id

		# switch to the target
		self.agent_focus = await self.get_or_create_cdp_session(target_id=event.target_id, focus=True)

		# dispatch focus changed event
		await self.event_bus.dispatch(
			AgentFocusChangedEvent(
				target_id=self.agent_focus.target_id,
				url=self.agent_focus.url,
			)
		)
		return self.agent_focus.target_id

	async def on_CloseTabEvent(self, event: CloseTabEvent) -> None:
		"""Handle tab closure - update focus if needed."""

		cdp_session = await self.get_or_create_cdp_session(target_id=None, focus=False)
		await self.event_bus.dispatch(TabClosedEvent(target_id=event.target_id))
		await cdp_session.cdp_client.send.Target.closeTarget(params={'targetId': event.target_id})

	async def on_TabCreatedEvent(self, event: TabCreatedEvent) -> None:
		"""Handle tab creation - apply viewport settings to new tab."""
		# Apply viewport settings if configured
		if self.browser_profile.viewport and not self.browser_profile.no_viewport:
			try:
				viewport_width = self.browser_profile.viewport.width
				viewport_height = self.browser_profile.viewport.height
				device_scale_factor = self.browser_profile.device_scale_factor or 1.0

				# Use the helper method with the new tab's target_id
				await self._cdp_set_viewport(viewport_width, viewport_height, device_scale_factor, target_id=event.target_id)

				self.logger.debug(f'Applied viewport {viewport_width}x{viewport_height} to tab {event.target_id[-8:]}')
			except Exception as e:
				self.logger.warning(f'Failed to set viewport for new tab {event.target_id[-8:]}: {e}')

	async def on_TabClosedEvent(self, event: TabClosedEvent) -> None:
		"""Handle tab closure - update focus if needed."""
		if not self.agent_focus:
			return

		# Get current tab index
		current_target_id = self.agent_focus.target_id

		# If the closed tab was the current one, find a new target
		if current_target_id == event.target_id:
			await self.event_bus.dispatch(SwitchTabEvent(target_id=None))

	async def on_AgentFocusChangedEvent(self, event: AgentFocusChangedEvent) -> None:
		"""Handle agent focus change - update focus and clear cache."""
		self.logger.debug(f'🔄 AgentFocusChangedEvent received: target_id=...{event.target_id[-4:]} url={event.url}')

		# Clear cached DOM state since focus changed
		# self.logger.debug('🔄 Clearing DOM cache...')
		if self._dom_watchdog:
			self._dom_watchdog.clear_cache()
			# self.logger.debug('🔄 Cleared DOM cache after focus change')

		# Clear cached browser state
		# self.logger.debug('🔄 Clearing cached browser state...')
		self._cached_browser_state_summary = None
		self._cached_selector_map.clear()
		self.logger.debug('🔄 Cached browser state cleared')
		all_targets = await self._cdp_get_all_pages(include_chrome=True)

		# Update agent focus if a specific target_id is provided
		if event.target_id:
			self.agent_focus = await self.get_or_create_cdp_session(target_id=event.target_id, focus=True)
			self.logger.debug(f'🔄 Updated agent focus to tab target_id=...{event.target_id[-4:]}')
		else:
			raise RuntimeError('AgentFocusChangedEvent received with no target_id for newly focused tab')

		# Test that the browser is responsive by evaluating a simple expression
		if self.agent_focus:
			self.logger.debug('🔄 Testing tab responsiveness...')
			try:
				test_result = await asyncio.wait_for(
					self.agent_focus.cdp_client.send.Runtime.evaluate(
						params={'expression': '1 + 1', 'returnByValue': True}, session_id=self.agent_focus.session_id
					),
					timeout=2.0,
				)
				if test_result.get('result', {}).get('value') == 2:
					# self.logger.debug('🔄 ✅ Browser is responsive after focus change')
					pass
				else:
					raise Exception('❌ Failed to execute test JS expression with Page.evaluate')
			except Exception as e:
				self.logger.error(
					f'🔄 ❌ Target {self.agent_focus.target_id} seems closed/crashed, switching to fallback page {all_targets[0]}: {type(e).__name__}: {e}'
				)
				all_pages = await self._cdp_get_all_pages()
				last_target_id = all_pages[-1]['targetId'] if all_pages else None
				self.agent_focus = await self.get_or_create_cdp_session(target_id=last_target_id, focus=True)
				raise

		# self.logger.debug('🔄 AgentFocusChangedEvent handler completed successfully')

	async def on_FileDownloadedEvent(self, event: FileDownloadedEvent) -> None:
		"""Track downloaded files during this session."""
		self.logger.debug(f'FileDownloadedEvent received: {event.file_name} at {event.path}')
		if event.path and event.path not in self._downloaded_files:
			self._downloaded_files.append(event.path)
			self.logger.info(f'📁 Tracked download: {event.file_name} ({len(self._downloaded_files)} total downloads in session)')
		else:
			if not event.path:
				self.logger.warning(f'FileDownloadedEvent has no path: {event}')
			else:
				self.logger.debug(f'File already tracked: {event.path}')

	async def on_BrowserStopEvent(self, event: BrowserStopEvent) -> None:
		"""Handle browser stop request."""

		try:
			# Check if we should keep the browser alive
			if self.browser_profile.keep_alive and not event.force:
				self.event_bus.dispatch(BrowserStoppedEvent(reason='Kept alive due to keep_alive=True'))
				return

			# Clear CDP session cache before stopping
			await self.reset()

			# Reset state
			if self.is_local:
				self.browser_profile.cdp_url = None

			# Notify stop and wait for all handlers to complete
			# LocalBrowserWatchdog listens for BrowserStopEvent and dispatches BrowserKillEvent
			stop_event = self.event_bus.dispatch(BrowserStoppedEvent(reason='Stopped by request'))
			await stop_event

		except Exception as e:
			self.event_bus.dispatch(
				BrowserErrorEvent(
					error_type='BrowserStopEventError',
					message=f'Failed to stop browser: {type(e).__name__} {e}',
					details={'cdp_url': self.cdp_url, 'is_local': self.is_local},
				)
			)

	@property
	def cdp_client(self) -> CDPClient:
		"""Get the cached root CDP cdp_session.cdp_client. The client is created and started in self.connect()."""
		assert self._cdp_client_root is not None, 'CDP client not initialized - browser may not be connected yet'
		return self._cdp_client_root

	async def get_or_create_cdp_session(
		self, target_id: TargetID | None = None, focus: bool = True, new_socket: bool | None = None
	) -> CDPSession:
		"""Get or create a CDP session for a target.

		Args:
				target_id: Target ID to get session for. If None, uses current agent focus.
				focus: If True, switches agent focus to this target. If False, just returns session without changing focus.
				new_socket: If True, create a dedicated WebSocket connection. If None (default), creates new socket for new targets only.

		Returns:
				CDPSession for the specified target.
		"""
		assert self.cdp_url is not None, 'CDP URL not set - browser may not be configured or launched yet'
		assert self._cdp_client_root is not None, 'Root CDP client not initialized - browser may not be connected yet'
		assert self.agent_focus is not None, 'CDP session not initialized - browser may not be connected yet'

		# If no target_id specified, use the current target_id
		if target_id is None:
			target_id = self.agent_focus.target_id

		# Check if we already have a session for this target in the pool
		if target_id in self._cdp_session_pool:
			session = self._cdp_session_pool[target_id]
			if focus and self.agent_focus.target_id != target_id:
				self.logger.debug(
					f'[get_or_create_cdp_session] Switching agent focus from {self.agent_focus.target_id} to {target_id}'
				)
				self.agent_focus = session
			if focus:
				await session.cdp_client.send.Target.activateTarget(params={'targetId': session.target_id})
				await session.cdp_client.send.Runtime.runIfWaitingForDebugger(session_id=session.session_id)
			# else:
			# self.logger.debug(f'[get_or_create_cdp_session] Reusing existing session for {target_id} (focus={focus})')
			return session

		# If it's the current focus target, return that session
		if self.agent_focus.target_id == target_id:
			self._cdp_session_pool[target_id] = self.agent_focus
			return self.agent_focus

		# Create new session for this target
		# Default to True for new sessions (each new target gets its own WebSocket)
		should_use_new_socket = True if new_socket is None else new_socket
		self.logger.debug(
			f'[get_or_create_cdp_session] Creating new CDP session for target {target_id} (new_socket={should_use_new_socket})'
		)
		session = await CDPSession.for_target(
			self._cdp_client_root,
			target_id,
			new_socket=should_use_new_socket,
			cdp_url=self.cdp_url if should_use_new_socket else None,
		)
		self._cdp_session_pool[target_id] = session
		# log length of _cdp_session_pool
		self.logger.debug(f'[get_or_create_cdp_session] new _cdp_session_pool length: {len(self._cdp_session_pool)}')

		# Only change agent focus if requested
		if focus:
			self.logger.debug(
				f'[get_or_create_cdp_session] Switching agent focus from {self.agent_focus.target_id} to {target_id}'
			)
			self.agent_focus = session
			await session.cdp_client.send.Target.activateTarget(params={'targetId': session.target_id})
			await session.cdp_client.send.Runtime.runIfWaitingForDebugger(session_id=session.session_id)
		else:
			self.logger.debug(
				f'[get_or_create_cdp_session] Created session for {target_id} without changing focus (still on {self.agent_focus.target_id})'
			)

		return session

	@property
	def current_target_id(self) -> str | None:
		return self.agent_focus.target_id if self.agent_focus else None

	@property
	def current_session_id(self) -> str | None:
		return self.agent_focus.session_id if self.agent_focus else None

	# ========== Helper Methods ==========
	@observe_debug(ignore_input=True, ignore_output=True, name='get_browser_state_summary')
	async def get_browser_state_summary(
		self,
		cache_clickable_elements_hashes: bool = True,
		include_screenshot: bool = True,
		cached: bool = False,
		include_recent_events: bool = False,
	) -> BrowserStateSummary:
		if cached and self._cached_browser_state_summary is not None and self._cached_browser_state_summary.dom_state:
			# Don't use cached state if it has 0 interactive elements
			selector_map = self._cached_browser_state_summary.dom_state.selector_map

			# Don't use cached state if we need a screenshot but the cached state doesn't have one
			if include_screenshot and not self._cached_browser_state_summary.screenshot:
				self.logger.debug('⚠️ Cached browser state has no screenshot, fetching fresh state with screenshot')
				# Fall through to fetch fresh state with screenshot
			elif selector_map and len(selector_map) > 0:
				self.logger.debug('🔄 Using pre-cached browser state summary for open tab')
				return self._cached_browser_state_summary
			else:
				self.logger.debug('⚠️ Cached browser state has 0 interactive elements, fetching fresh state')
				# Fall through to fetch fresh state

		# Dispatch the event and wait for result
		event: BrowserStateRequestEvent = cast(
			BrowserStateRequestEvent,
			self.event_bus.dispatch(
				BrowserStateRequestEvent(
					include_dom=True,
					include_screenshot=include_screenshot,
					cache_clickable_elements_hashes=cache_clickable_elements_hashes,
					include_recent_events=include_recent_events,
				)
			),
		)

		# The handler returns the BrowserStateSummary directly
		result = await event.event_result(raise_if_none=True, raise_if_any=True)
		assert result is not None and result.dom_state is not None
		return result

	async def attach_all_watchdogs(self) -> None:
		"""Initialize and attach all watchdogs with explicit handler registration."""
		# Prevent duplicate watchdog attachment
		if hasattr(self, '_watchdogs_attached') and self._watchdogs_attached:
			self.logger.debug('Watchdogs already attached, skipping duplicate attachment')
			return

		from browser_use.browser.watchdogs.aboutblank_watchdog import AboutBlankWatchdog

		# from browser_use.browser.crash_watchdog import CrashWatchdog
		from browser_use.browser.watchdogs.default_action_watchdog import DefaultActionWatchdog
		from browser_use.browser.watchdogs.dom_watchdog import DOMWatchdog
		from browser_use.browser.watchdogs.downloads_watchdog import DownloadsWatchdog
		from browser_use.browser.watchdogs.local_browser_watchdog import LocalBrowserWatchdog
		from browser_use.browser.watchdogs.permissions_watchdog import PermissionsWatchdog
		from browser_use.browser.watchdogs.popups_watchdog import PopupsWatchdog
		from browser_use.browser.watchdogs.recording_watchdog import RecordingWatchdog
		from browser_use.browser.watchdogs.screenshot_watchdog import ScreenshotWatchdog
		from browser_use.browser.watchdogs.security_watchdog import SecurityWatchdog
		from browser_use.browser.watchdogs.storage_state_watchdog import StorageStateWatchdog

		# Initialize CrashWatchdog
		# CrashWatchdog.model_rebuild()
		# self._crash_watchdog = CrashWatchdog(event_bus=self.event_bus, browser_session=self)
		# self.event_bus.on(BrowserConnectedEvent, self._crash_watchdog.on_BrowserConnectedEvent)
		# self.event_bus.on(BrowserStoppedEvent, self._crash_watchdog.on_BrowserStoppedEvent)
		# self._crash_watchdog.attach_to_session()

		# Initialize DownloadsWatchdog
		DownloadsWatchdog.model_rebuild()
		self._downloads_watchdog = DownloadsWatchdog(event_bus=self.event_bus, browser_session=self)
		# self.event_bus.on(BrowserLaunchEvent, self._downloads_watchdog.on_BrowserLaunchEvent)
		# self.event_bus.on(TabCreatedEvent, self._downloads_watchdog.on_TabCreatedEvent)
		# self.event_bus.on(TabClosedEvent, self._downloads_watchdog.on_TabClosedEvent)
		# self.event_bus.on(BrowserStoppedEvent, self._downloads_watchdog.on_BrowserStoppedEvent)
		# self.event_bus.on(NavigationCompleteEvent, self._downloads_watchdog.on_NavigationCompleteEvent)
		self._downloads_watchdog.attach_to_session()
		if self.browser_profile.auto_download_pdfs:
			self.logger.debug('📄 PDF auto-download enabled for this session')

		# Initialize StorageStateWatchdog conditionally
		# Enable when user provides either storage_state or user_data_dir (indicating they want persistence)
		should_enable_storage_state = (
			self.browser_profile.storage_state is not None or self.browser_profile.user_data_dir is not None
		)

		if should_enable_storage_state:
			StorageStateWatchdog.model_rebuild()
			self._storage_state_watchdog = StorageStateWatchdog(
				event_bus=self.event_bus,
				browser_session=self,
				# More conservative defaults when auto-enabled
				auto_save_interval=60.0,  # 1 minute instead of 30 seconds
				save_on_change=False,  # Only save on shutdown by default
			)
			self._storage_state_watchdog.attach_to_session()
			self.logger.debug(
				f'🍪 StorageStateWatchdog enabled (storage_state: {bool(self.browser_profile.storage_state)}, user_data_dir: {bool(self.browser_profile.user_data_dir)})'
			)
		else:
			self.logger.debug('🍪 StorageStateWatchdog disabled (no storage_state or user_data_dir configured)')

		# Initialize LocalBrowserWatchdog
		LocalBrowserWatchdog.model_rebuild()
		self._local_browser_watchdog = LocalBrowserWatchdog(event_bus=self.event_bus, browser_session=self)
		# self.event_bus.on(BrowserLaunchEvent, self._local_browser_watchdog.on_BrowserLaunchEvent)
		# self.event_bus.on(BrowserKillEvent, self._local_browser_watchdog.on_BrowserKillEvent)
		# self.event_bus.on(BrowserStopEvent, self._local_browser_watchdog.on_BrowserStopEvent)
		self._local_browser_watchdog.attach_to_session()

		# Initialize SecurityWatchdog (hooks NavigationWatchdog and implements allowed_domains restriction)
		SecurityWatchdog.model_rebuild()
		self._security_watchdog = SecurityWatchdog(event_bus=self.event_bus, browser_session=self)
		# Core navigation is now handled in BrowserSession directly
		# SecurityWatchdog only handles security policy enforcement
		self._security_watchdog.attach_to_session()

		# Initialize AboutBlankWatchdog (handles about:blank pages and DVD loading animation on first load)
		AboutBlankWatchdog.model_rebuild()
		self._aboutblank_watchdog = AboutBlankWatchdog(event_bus=self.event_bus, browser_session=self)
		# self.event_bus.on(BrowserStopEvent, self._aboutblank_watchdog.on_BrowserStopEvent)
		# self.event_bus.on(BrowserStoppedEvent, self._aboutblank_watchdog.on_BrowserStoppedEvent)
		# self.event_bus.on(TabCreatedEvent, self._aboutblank_watchdog.on_TabCreatedEvent)
		# self.event_bus.on(TabClosedEvent, self._aboutblank_watchdog.on_TabClosedEvent)
		self._aboutblank_watchdog.attach_to_session()

		# Initialize PopupsWatchdog (handles accepting and dismissing JS dialogs, alerts, confirm, onbeforeunload, etc.)
		PopupsWatchdog.model_rebuild()
		self._popups_watchdog = PopupsWatchdog(event_bus=self.event_bus, browser_session=self)
		# self.event_bus.on(TabCreatedEvent, self._popups_watchdog.on_TabCreatedEvent)
		# self.event_bus.on(DialogCloseEvent, self._popups_watchdog.on_DialogCloseEvent)
		self._popups_watchdog.attach_to_session()

		# Initialize PermissionsWatchdog (handles granting and revoking browser permissions like clipboard, microphone, camera, etc.)
		PermissionsWatchdog.model_rebuild()
		self._permissions_watchdog = PermissionsWatchdog(event_bus=self.event_bus, browser_session=self)
		# self.event_bus.on(BrowserConnectedEvent, self._permissions_watchdog.on_BrowserConnectedEvent)
		self._permissions_watchdog.attach_to_session()

		# Initialize CaptchaWatchdog (handles captcha solving events and coordinates agent pausing)
		from browser_use.browser.watchdogs.captcha_watchdog import CaptchaWatchdog

		CaptchaWatchdog.model_rebuild()
		self._captcha_watchdog = CaptchaWatchdog(event_bus=self.event_bus, browser_session=self)
		self._captcha_watchdog.attach_to_session()

		# Initialize DefaultActionWatchdog (handles all default actions like click, type, scroll, go back, go forward, refresh, wait, send keys, upload file, scroll to text, etc.)
		DefaultActionWatchdog.model_rebuild()
		self._default_action_watchdog = DefaultActionWatchdog(event_bus=self.event_bus, browser_session=self)
		# self.event_bus.on(ClickElementEvent, self._default_action_watchdog.on_ClickElementEvent)
		# self.event_bus.on(TypeTextEvent, self._default_action_watchdog.on_TypeTextEvent)
		# self.event_bus.on(ScrollEvent, self._default_action_watchdog.on_ScrollEvent)
		# self.event_bus.on(GoBackEvent, self._default_action_watchdog.on_GoBackEvent)
		# self.event_bus.on(GoForwardEvent, self._default_action_watchdog.on_GoForwardEvent)
		# self.event_bus.on(RefreshEvent, self._default_action_watchdog.on_RefreshEvent)
		# self.event_bus.on(WaitEvent, self._default_action_watchdog.on_WaitEvent)
		# self.event_bus.on(SendKeysEvent, self._default_action_watchdog.on_SendKeysEvent)
		# self.event_bus.on(UploadFileEvent, self._default_action_watchdog.on_UploadFileEvent)
		# self.event_bus.on(ScrollToTextEvent, self._default_action_watchdog.on_ScrollToTextEvent)
		self._default_action_watchdog.attach_to_session()

		# Initialize ScreenshotWatchdog (handles taking screenshots of the browser)
		ScreenshotWatchdog.model_rebuild()
		self._screenshot_watchdog = ScreenshotWatchdog(event_bus=self.event_bus, browser_session=self)
		# self.event_bus.on(BrowserStartEvent, self._screenshot_watchdog.on_BrowserStartEvent)
		# self.event_bus.on(BrowserStoppedEvent, self._screenshot_watchdog.on_BrowserStoppedEvent)
		# self.event_bus.on(ScreenshotEvent, self._screenshot_watchdog.on_ScreenshotEvent)
		self._screenshot_watchdog.attach_to_session()

		# Initialize DOMWatchdog (handles building the DOM tree and detecting interactive elements, depends on ScreenshotWatchdog)
		DOMWatchdog.model_rebuild()
		self._dom_watchdog = DOMWatchdog(event_bus=self.event_bus, browser_session=self)
		# self.event_bus.on(TabCreatedEvent, self._dom_watchdog.on_TabCreatedEvent)
		# self.event_bus.on(BrowserStateRequestEvent, self._dom_watchdog.on_BrowserStateRequestEvent)
		self._dom_watchdog.attach_to_session()

		# Initialize RecordingWatchdog (handles video recording)
		RecordingWatchdog.model_rebuild()
		self._recording_watchdog = RecordingWatchdog(event_bus=self.event_bus, browser_session=self)
		self._recording_watchdog.attach_to_session()

		# Mark watchdogs as attached to prevent duplicate attachment
		self._watchdogs_attached = True

	async def connect(self, cdp_url: str | None = None) -> Self:
		"""Connect to a remote chromium-based browser via CDP using cdp-use.

		This MUST succeed or the browser is unusable. Fails hard on any error.
		"""

		self.browser_profile.cdp_url = cdp_url or self.cdp_url
		if not self.cdp_url:
			raise RuntimeError('Cannot setup CDP connection without CDP URL')

		if not self.cdp_url.startswith('ws'):
			# If it's an HTTP URL, fetch the WebSocket URL from /json/version endpoint
			url = self.cdp_url.rstrip('/')
			if not url.endswith('/json/version'):
				url = url + '/json/version'

			# Run a tiny HTTP client to query for the WebSocket URL from the /json/version endpoint
			async with httpx.AsyncClient() as client:
				headers = self.browser_profile.headers or {}
				version_info = await client.get(url, headers=headers)
				self.browser_profile.cdp_url = version_info.json()['webSocketDebuggerUrl']

		assert self.cdp_url is not None

		browser_location = 'local browser' if self.is_local else 'remote browser'
		self.logger.debug(f'🌎 Connecting to existing chromium-based browser via CDP: {self.cdp_url} -> ({browser_location})')

		try:
			# Import cdp-use client

			# Convert HTTP URL to WebSocket URL if needed

			# Create and store the CDP client for direct CDP communication
			self._cdp_client_root = CDPClient(self.cdp_url)
			assert self._cdp_client_root is not None
			await self._cdp_client_root.start()
			await self._cdp_client_root.send.Target.setAutoAttach(
				params={'autoAttach': True, 'waitForDebuggerOnStart': False, 'flatten': True}
			)
			self.logger.debug('CDP client connected successfully')

			# Get browser targets to find available contexts/pages
			targets = await self._cdp_client_root.send.Target.getTargets()

			# Find main browser pages (avoiding iframes, workers, extensions, etc.)
			page_targets: list[TargetInfo] = [
				t
				for t in targets['targetInfos']
				if self._is_valid_target(
					t, include_http=True, include_about=True, include_pages=True, include_iframes=False, include_workers=False
				)
			]

			# Check for chrome://newtab pages and immediately redirect them
			# to about:blank to avoid JS issues from CDP on chrome://* urls
			from browser_use.utils import is_new_tab_page

			# Collect all targets that need redirection
			redirected_targets = []
			redirect_sessions = {}  # Store sessions created for redirection to potentially reuse
			for target in page_targets:
				target_url = target.get('url', '')
				if is_new_tab_page(target_url) and target_url != 'about:blank':
					# Redirect chrome://newtab to about:blank to avoid JS issues preventing driving chrome://newtab
					target_id = target['targetId']
					self.logger.debug(f'🔄 Redirecting {target_url} to about:blank for target {target_id}')
					try:
						# Create a CDP session for redirection (minimal domains to avoid duplicate event handlers)
						# Only enable Page domain for navigation, avoid duplicate event handlers
						redirect_session = await CDPSession.for_target(self._cdp_client_root, target_id, domains=['Page'])
						# Navigate to about:blank
						await redirect_session.cdp_client.send.Page.navigate(
							params={'url': 'about:blank'}, session_id=redirect_session.session_id
						)
						redirected_targets.append(target_id)
						redirect_sessions[target_id] = redirect_session  # Store for potential reuse
						# Update the target's URL in our list for later use
						target['url'] = 'about:blank'
						# Small delay to ensure navigation completes
						await asyncio.sleep(0.05)
					except Exception as e:
						self.logger.warning(f'Failed to redirect {target_url} to about:blank: {e}')

			# Log summary of redirections
			if redirected_targets:
				self.logger.debug(f'Redirected {len(redirected_targets)} chrome://newtab pages to about:blank')

			if not page_targets:
				# No pages found, create a new one
				new_target = await self._cdp_client_root.send.Target.createTarget(params={'url': 'about:blank'})
				target_id = new_target['targetId']
				self.logger.debug(f'📄 Created new blank page with target ID: {target_id}')
			else:
				# Use the first available page
				target_id = [page for page in page_targets if page.get('type') == 'page'][0]['targetId']
				self.logger.debug(f'📄 Using existing page with target ID: {target_id}')

			# Store the current page target ID and add to pool
			# Reuse redirect session if available, otherwise create new one
			if target_id in redirect_sessions:
				self.logger.debug(f'Reusing redirect session for target {target_id}')
				self.agent_focus = redirect_sessions[target_id]
			else:
				# For the initial connection, we'll use the shared root WebSocket
				self.agent_focus = await CDPSession.for_target(self._cdp_client_root, target_id, new_socket=False)
			if self.agent_focus:
				self._cdp_session_pool[target_id] = self.agent_focus

			# Enable proxy authentication handling if configured
			await self._setup_proxy_auth()

			# Verify the session is working
			try:
				if self.agent_focus:
					assert self.agent_focus.title != 'Unknown title'
				else:
					raise RuntimeError('Failed to create CDP session')
			except Exception as e:
				self.logger.warning(f'Failed to create CDP session: {e}')
				raise

			# Dispatch TabCreatedEvent for all initial tabs (so watchdogs can initialize)
			# This replaces the duplicated logic from navigation_watchdog's _initialize_agent_focus
			for idx, target in enumerate(page_targets):
				target_url = target.get('url', '')
				self.logger.debug(f'Dispatching TabCreatedEvent for initial tab {idx}: {target_url}')
				self.event_bus.dispatch(TabCreatedEvent(url=target_url, target_id=target['targetId']))

			# Dispatch initial focus event
			if page_targets:
				initial_url = page_targets[0].get('url', '')
				self.event_bus.dispatch(AgentFocusChangedEvent(target_id=page_targets[0]['targetId'], url=initial_url))
				self.logger.debug(f'Initial agent focus set to tab 0: {initial_url}')

		except Exception as e:
			# Fatal error - browser is not usable without CDP connection
			self.logger.error(f'❌ FATAL: Failed to setup CDP connection: {e}')
			self.logger.error('❌ Browser cannot continue without CDP connection')
			# Clean up any partial state
			self._cdp_client_root = None
			self.agent_focus = None
			# Re-raise as a fatal error
			raise RuntimeError(f'Failed to establish CDP connection to browser: {e}') from e

		return self

	async def _setup_proxy_auth(self) -> None:
		"""Enable CDP Fetch auth handling for authenticated proxy, if credentials provided.

		Handles HTTP proxy authentication challenges (Basic/Proxy) by providing
		configured credentials from BrowserProfile.
		"""

		assert self._cdp_client_root

		try:
			proxy_cfg = self.browser_profile.proxy
			username = proxy_cfg.username if proxy_cfg else None
			password = proxy_cfg.password if proxy_cfg else None
			if not username or not password:
				self.logger.debug('Proxy credentials not provided; skipping proxy auth setup')
				return

			# Enable Fetch domain with auth handling (do not pause all requests)
			try:
				await self._cdp_client_root.send.Fetch.enable(params={'handleAuthRequests': True})
				self.logger.debug('Fetch.enable(handleAuthRequests=True) enabled on root client')
			except Exception as e:
				self.logger.debug(f'Fetch.enable on root failed: {type(e).__name__}: {e}')

			# Also enable on the focused session if available to ensure events are delivered
			try:
				if self.agent_focus:
					await self.agent_focus.cdp_client.send.Fetch.enable(
						params={'handleAuthRequests': True},
						session_id=self.agent_focus.session_id,
					)
					self.logger.debug('Fetch.enable(handleAuthRequests=True) enabled on focused session')
			except Exception as e:
				self.logger.debug(f'Fetch.enable on focused session failed: {type(e).__name__}: {e}')

			def _on_auth_required(event: AuthRequiredEvent, session_id: SessionID | None = None):
				# event keys may be snake_case or camelCase depending on generator; handle both
				request_id = event.get('requestId') or event.get('request_id')
				if not request_id:
					return

				challenge = event.get('authChallenge') or event.get('auth_challenge') or {}
				source = (challenge.get('source') or '').lower()
				# Only respond to proxy challenges
				if source == 'proxy' and request_id:

					async def _respond():
						assert self._cdp_client_root
						try:
							await self._cdp_client_root.send.Fetch.continueWithAuth(
								params={
									'requestId': request_id,
									'authChallengeResponse': {
										'response': 'ProvideCredentials',
										'username': username,
										'password': password,
									},
								},
								session_id=session_id,
							)
						except Exception as e:
							self.logger.debug(f'Proxy auth respond failed: {type(e).__name__}: {e}')

					# schedule
					asyncio.create_task(_respond())
				else:
					# Default behaviour for non-proxy challenges: let browser handle
					async def _default():
						assert self._cdp_client_root
						try:
							await self._cdp_client_root.send.Fetch.continueWithAuth(
								params={'requestId': request_id, 'authChallengeResponse': {'response': 'Default'}},
								session_id=session_id,
							)
						except Exception as e:
							self.logger.debug(f'Default auth respond failed: {type(e).__name__}: {e}')

					if request_id:
						asyncio.create_task(_default())

			def _on_request_paused(event: RequestPausedEvent, session_id: SessionID | None = None):
				# Continue all paused requests to avoid stalling the network
				request_id = event.get('requestId') or event.get('request_id')
				if not request_id:
					return

				async def _continue():
					assert self._cdp_client_root
					try:
						await self._cdp_client_root.send.Fetch.continueRequest(
							params={'requestId': request_id},
							session_id=session_id,
						)
					except Exception:
						pass

				asyncio.create_task(_continue())

			# Register event handler on root client
			try:
				self._cdp_client_root.register.Fetch.authRequired(_on_auth_required)
				self._cdp_client_root.register.Fetch.requestPaused(_on_request_paused)
				if self.agent_focus:
					self.agent_focus.cdp_client.register.Fetch.authRequired(_on_auth_required)
					self.agent_focus.cdp_client.register.Fetch.requestPaused(_on_request_paused)
				self.logger.debug('Registered Fetch.authRequired handlers')
			except Exception as e:
				self.logger.debug(f'Failed to register authRequired handlers: {type(e).__name__}: {e}')

			# Auto-enable Fetch on every newly attached target to ensure auth callbacks fire
			def _on_attached(event: AttachedToTargetEvent, session_id: SessionID | None = None):
				sid = event.get('sessionId') or event.get('session_id') or session_id
				if not sid:
					return

				async def _enable():
					assert self._cdp_client_root
					try:
						await self._cdp_client_root.send.Fetch.enable(
							params={'handleAuthRequests': True},
							session_id=sid,
						)
						self.logger.debug(f'Fetch.enable(handleAuthRequests=True) enabled on attached session {sid}')
					except Exception as e:
						self.logger.debug(f'Fetch.enable on attached session failed: {type(e).__name__}: {e}')

				asyncio.create_task(_enable())

			try:
				self._cdp_client_root.register.Target.attachedToTarget(_on_attached)
				self.logger.debug('Registered Target.attachedToTarget handler for Fetch.enable')
			except Exception as e:
				self.logger.debug(f'Failed to register attachedToTarget handler: {type(e).__name__}: {e}')

			# Ensure Fetch is enabled for the current focused session, too
			try:
				if self.agent_focus:
					await self.agent_focus.cdp_client.send.Fetch.enable(
						params={'handleAuthRequests': True, 'patterns': [{'urlPattern': '*'}]},
						session_id=self.agent_focus.session_id,
					)
			except Exception as e:
				self.logger.debug(f'Fetch.enable on focused session failed: {type(e).__name__}: {e}')
		except Exception as e:
			self.logger.debug(f'Skipping proxy auth setup: {type(e).__name__}: {e}')

	async def get_tabs(self) -> list[TabInfo]:
		"""Get information about all open tabs using CDP Target.getTargetInfo for speed."""
		tabs = []

		# Safety check - return empty list if browser not connected yet
		if not self._cdp_client_root:
			return tabs

		# Get all page targets using CDP
		pages = await self._cdp_get_all_pages()

		for i, page_target in enumerate(pages):
			target_id = page_target['targetId']
			url = page_target['url']

			# Try to get the title directly from Target.getTargetInfo - much faster!
			# The initial getTargets() doesn't include title, but getTargetInfo does
			try:
				target_info = await self.cdp_client.send.Target.getTargetInfo(params={'targetId': target_id})
				# The title is directly available in targetInfo
				title = target_info.get('targetInfo', {}).get('title', '')

				# Skip JS execution for chrome:// pages and new tab pages
				if is_new_tab_page(url) or url.startswith('chrome://'):
					# Use URL as title for chrome pages, or mark new tabs as unusable
					if is_new_tab_page(url):
						title = 'ignore this tab and do not use it'
					elif not title:
						# For chrome:// pages without a title, use the URL itself
						title = url

				# Special handling for PDF pages without titles
				if (not title or title == '') and (url.endswith('.pdf') or 'pdf' in url):
					# PDF pages might not have a title, use URL filename
					try:
						from urllib.parse import urlparse

						filename = urlparse(url).path.split('/')[-1]
						if filename:
							title = filename
					except Exception:
						pass

			except Exception as e:
				# Fallback to basic title handling
				self.logger.debug(f'⚠️ Failed to get target info for tab #{i}: {_log_pretty_url(url)} - {type(e).__name__}')

				if is_new_tab_page(url):
					title = 'ignore this tab and do not use it'
				elif url.startswith('chrome://'):
					title = url
				else:
					title = ''

			tab_info = TabInfo(
				target_id=target_id,
				url=url,
				title=title,
				parent_target_id=None,
			)
			tabs.append(tab_info)

		return tabs

	# ========== ID Lookup Methods ==========

	async def get_current_target_info(self) -> TargetInfo | None:
		"""Get info about the current active target using CDP."""
		if not self.agent_focus or not self.agent_focus.target_id:
			return None

		targets = await self.cdp_client.send.Target.getTargets()
		for target in targets.get('targetInfos', []):
			if target.get('targetId') == self.agent_focus.target_id:
				# Still return even if it's not a "valid" target since we're looking for a specific ID
				return target
		return None

	async def get_current_page_url(self) -> str:
		"""Get the URL of the current page using CDP."""
		target = await self.get_current_target_info()
		if target:
			return target.get('url', '')
		return 'about:blank'

	async def get_current_page_title(self) -> str:
		"""Get the title of the current page using CDP."""
		target_info = await self.get_current_target_info()
		if target_info:
			return target_info.get('title', 'Unknown page title')
		return 'Unknown page title'

	async def navigate_to(self, url: str, new_tab: bool = False) -> None:
		"""Navigate to a URL using the standard event system.

		Args:
			url: URL to navigate to
			new_tab: Whether to open in a new tab
		"""
		from browser_use.browser.events import NavigateToUrlEvent

		event = self.event_bus.dispatch(NavigateToUrlEvent(url=url, new_tab=new_tab))
		await event
		await event.event_result(raise_if_any=True, raise_if_none=False)

	# ========== DOM Helper Methods ==========

	async def get_dom_element_by_index(self, index: int) -> EnhancedDOMTreeNode | None:
		"""Get DOM element by index.

		Get element from cached selector map.

		Args:
			index: The element index from the serialized DOM

		Returns:
			EnhancedDOMTreeNode or None if index not found
		"""
		#  Check cached selector map
		if self._cached_selector_map and index in self._cached_selector_map:
			return self._cached_selector_map[index]

		return None

	def update_cached_selector_map(self, selector_map: dict[int, EnhancedDOMTreeNode]) -> None:
		"""Update the cached selector map with new DOM state.

		This should be called by the DOM watchdog after rebuilding the DOM.

		Args:
			selector_map: The new selector map from DOM serialization
		"""
		self._cached_selector_map = selector_map

	# Alias for backwards compatibility
	async def get_element_by_index(self, index: int) -> EnhancedDOMTreeNode | None:
		"""Alias for get_dom_element_by_index for backwards compatibility."""
		return await self.get_dom_element_by_index(index)

	async def get_target_id_from_tab_id(self, tab_id: str) -> TargetID:
		"""Get the full-length TargetID from the truncated 4-char tab_id."""
		for full_target_id in self._cdp_session_pool.keys():
			if full_target_id.endswith(tab_id):
				return full_target_id

		# may not have a cached session, so we need to get all pages and find the target id
		all_targets = await self.cdp_client.send.Target.getTargets()
		# Filter for valid page/tab targets only
		for target in all_targets.get('targetInfos', []):
			if target['targetId'].endswith(tab_id):
				return target['targetId']

		raise ValueError(f'No TargetID found ending in tab_id=...{tab_id}')

	async def get_target_id_from_url(self, url: str) -> TargetID:
		"""Get the TargetID from a URL."""
		all_targets = await self.cdp_client.send.Target.getTargets()
		for target in all_targets.get('targetInfos', []):
			if target['url'] == url and target['type'] == 'page':
				return target['targetId']

		# still not found, try substring match as fallback
		for target in all_targets.get('targetInfos', []):
			if url in target['url'] and target['type'] == 'page':
				return target['targetId']

		raise ValueError(f'No TargetID found for url={url}')

	async def get_most_recently_opened_target_id(self) -> TargetID:
		"""Get the most recently opened target ID."""
		all_targets = await self.cdp_client.send.Target.getTargets()
		return (await self._cdp_get_all_pages())[-1]['targetId']

	def is_file_input(self, element: Any) -> bool:
		"""Check if element is a file input.

		Args:
			element: The DOM element to check

		Returns:
			True if element is a file input, False otherwise
		"""
		if self._dom_watchdog:
			return self._dom_watchdog.is_file_input(element)
		# Fallback if watchdog not available
		return (
			hasattr(element, 'node_name')
			and element.node_name.upper() == 'INPUT'
			and hasattr(element, 'attributes')
			and element.attributes.get('type', '').lower() == 'file'
		)

	async def get_selector_map(self) -> dict[int, EnhancedDOMTreeNode]:
		"""Get the current selector map from cached state or DOM watchdog.

		Returns:
			Dictionary mapping element indices to EnhancedDOMTreeNode objects
		"""
		# First try cached selector map
		if self._cached_selector_map:
			return self._cached_selector_map

		# Try to get from DOM watchdog
		if self._dom_watchdog and hasattr(self._dom_watchdog, 'selector_map'):
			return self._dom_watchdog.selector_map or {}

		# Return empty dict if nothing available
		return {}

	async def remove_highlights(self) -> None:
		"""Remove highlights from the page using CDP."""
		if not self.browser_profile.highlight_elements:
			return

		try:
			# Get cached session
			cdp_session = await self.get_or_create_cdp_session()

			# Remove highlights via JavaScript - be thorough
			script = """
			(function() {
				// Remove all browser-use highlight elements
				const highlights = document.querySelectorAll('[data-browser-use-highlight]');
				console.log('Removing', highlights.length, 'browser-use highlight elements');
				highlights.forEach(el => el.remove());
				
				// Also remove by ID in case selector missed anything
				const highlightContainer = document.getElementById('browser-use-debug-highlights');
				if (highlightContainer) {
					console.log('Removing highlight container by ID');
					highlightContainer.remove();
				}
				
				// Final cleanup - remove any orphaned tooltips
				const orphanedTooltips = document.querySelectorAll('[data-browser-use-highlight="tooltip"]');
				orphanedTooltips.forEach(el => el.remove());
				
				return { removed: highlights.length };
			})();
			"""
			result = await cdp_session.cdp_client.send.Runtime.evaluate(
				params={'expression': script, 'returnByValue': True}, session_id=cdp_session.session_id
			)

			# Log the result for debugging
			if result and 'result' in result and 'value' in result['result']:
				removed_count = result['result']['value'].get('removed', 0)
				self.logger.debug(f'Successfully removed {removed_count} highlight elements')
			else:
				self.logger.debug('Highlight removal completed')

		except Exception as e:
			self.logger.warning(f'Failed to remove highlights: {e}')

	async def _close_extension_options_pages(self) -> None:
		"""Close any extension options/welcome pages that have opened."""
		try:
			# Get all open pages
			targets = await self._cdp_get_all_pages()

			for target in targets:
				target_url = target.get('url', '')
				target_id = target.get('targetId', '')

				# Check if this is an extension options/welcome page
				if 'chrome-extension://' in target_url and (
					'options.html' in target_url or 'welcome.html' in target_url or 'onboarding.html' in target_url
				):
					self.logger.info(f'[BrowserSession] 🚫 Closing extension options page: {target_url}')
					try:
						await self._cdp_close_page(target_id)
					except Exception as e:
						self.logger.debug(f'[BrowserSession] Could not close extension page {target_id}: {e}')

		except Exception as e:
			self.logger.debug(f'[BrowserSession] Error closing extension options pages: {e}')

	@property
	def downloaded_files(self) -> list[str]:
		"""Get list of files downloaded during this browser session.

		Returns:
			list[str]: List of absolute file paths to downloaded files in this session
		"""
		return self._downloaded_files.copy()

	# ========== CDP-based replacements for browser_context operations ==========

	async def _cdp_get_all_pages(
		self,
		include_http: bool = True,
		include_about: bool = True,
		include_pages: bool = True,
		include_iframes: bool = False,
		include_workers: bool = False,
		include_chrome: bool = False,
		include_chrome_extensions: bool = False,
		include_chrome_error: bool = False,
	) -> list[TargetInfo]:
		"""Get all browser pages/tabs using CDP Target.getTargets."""
		# Safety check - return empty list if browser not connected yet
		if not self._cdp_client_root:
			return []
		targets = await self.cdp_client.send.Target.getTargets()
		# Filter for valid page/tab targets only
		return [
			t
			for t in targets.get('targetInfos', [])
			if self._is_valid_target(
				t,
				include_http=include_http,
				include_about=include_about,
				include_pages=include_pages,
				include_iframes=include_iframes,
				include_workers=include_workers,
				include_chrome=include_chrome,
				include_chrome_extensions=include_chrome_extensions,
				include_chrome_error=include_chrome_error,
			)
		]

	async def _cdp_create_new_page(self, url: str = 'about:blank', background: bool = False, new_window: bool = False) -> str:
		"""Create a new page/tab using CDP Target.createTarget. Returns target ID."""
		# Use the root CDP client to create tabs at the browser level
		if self._cdp_client_root:
			result = await self._cdp_client_root.send.Target.createTarget(
				params={'url': url, 'newWindow': new_window, 'background': background}
			)
		else:
			# Fallback to using cdp_client if root is not available
			result = await self.cdp_client.send.Target.createTarget(
				params={'url': url, 'newWindow': new_window, 'background': background}
			)
		return result['targetId']

	async def _cdp_close_page(self, target_id: TargetID) -> None:
		"""Close a page/tab using CDP Target.closeTarget."""
		await self.cdp_client.send.Target.closeTarget(params={'targetId': target_id})

	async def _cdp_get_cookies(self) -> list[Cookie]:
		"""Get cookies using CDP Network.getCookies."""
		cdp_session = await self.get_or_create_cdp_session(target_id=None, new_socket=False)
		result = await asyncio.wait_for(
			cdp_session.cdp_client.send.Storage.getCookies(session_id=cdp_session.session_id), timeout=8.0
		)
		return result.get('cookies', [])

	async def _cdp_set_cookies(self, cookies: list[Cookie]) -> None:
		"""Set cookies using CDP Storage.setCookies."""
		if not self.agent_focus or not cookies:
			return

		cdp_session = await self.get_or_create_cdp_session(target_id=None, new_socket=False)
		# Storage.setCookies expects params dict with 'cookies' key
		await cdp_session.cdp_client.send.Storage.setCookies(
			params={'cookies': cookies},  # type: ignore[arg-type]
			session_id=cdp_session.session_id,
		)

	async def _cdp_clear_cookies(self) -> None:
		"""Clear all cookies using CDP Network.clearBrowserCookies."""
		cdp_session = await self.get_or_create_cdp_session()
		await cdp_session.cdp_client.send.Storage.clearCookies(session_id=cdp_session.session_id)

	async def _cdp_set_extra_headers(self, headers: dict[str, str]) -> None:
		"""Set extra HTTP headers using CDP Network.setExtraHTTPHeaders."""
		if not self.agent_focus:
			return

		cdp_session = await self.get_or_create_cdp_session()
		# await cdp_session.cdp_client.send.Network.setExtraHTTPHeaders(params={'headers': headers}, session_id=cdp_session.session_id)
		raise NotImplementedError('Not implemented yet')

	async def _cdp_grant_permissions(self, permissions: list[str], origin: str | None = None) -> None:
		"""Grant permissions using CDP Browser.grantPermissions."""
		params = {'permissions': permissions}
		# if origin:
		# 	params['origin'] = origin
		cdp_session = await self.get_or_create_cdp_session()
		# await cdp_session.cdp_client.send.Browser.grantPermissions(params=params, session_id=cdp_session.session_id)
		raise NotImplementedError('Not implemented yet')

	async def _cdp_set_geolocation(self, latitude: float, longitude: float, accuracy: float = 100) -> None:
		"""Set geolocation using CDP Emulation.setGeolocationOverride."""
		await self.cdp_client.send.Emulation.setGeolocationOverride(
			params={'latitude': latitude, 'longitude': longitude, 'accuracy': accuracy}
		)

	async def _cdp_clear_geolocation(self) -> None:
		"""Clear geolocation override using CDP."""
		await self.cdp_client.send.Emulation.clearGeolocationOverride()

	async def _cdp_add_init_script(self, script: str) -> str:
		"""Add script to evaluate on new document using CDP Page.addScriptToEvaluateOnNewDocument."""
		assert self._cdp_client_root is not None
		cdp_session = await self.get_or_create_cdp_session()

		result = await cdp_session.cdp_client.send.Page.addScriptToEvaluateOnNewDocument(
			params={'source': script, 'runImmediately': True}, session_id=cdp_session.session_id
		)
		return result['identifier']

	async def _cdp_remove_init_script(self, identifier: str) -> None:
		"""Remove script added with addScriptToEvaluateOnNewDocument."""
		cdp_session = await self.get_or_create_cdp_session(target_id=None)
		await cdp_session.cdp_client.send.Page.removeScriptToEvaluateOnNewDocument(
			params={'identifier': identifier}, session_id=cdp_session.session_id
		)

	async def _cdp_set_viewport(
		self, width: int, height: int, device_scale_factor: float = 1.0, mobile: bool = False, target_id: str | None = None
	) -> None:
		"""Set viewport using CDP Emulation.setDeviceMetricsOverride.

		Args:
			width: Viewport width
			height: Viewport height
			device_scale_factor: Device scale factor (default 1.0)
			mobile: Whether to emulate mobile device (default False)
			target_id: Optional target ID to set viewport for. If not provided, uses agent_focus.
		"""
		if target_id:
			# Set viewport for specific target
			cdp_session = await self.get_or_create_cdp_session(target_id, focus=False, new_socket=False)
		elif self.agent_focus:
			# Use current focus
			cdp_session = self.agent_focus
		else:
			self.logger.warning('Cannot set viewport: no target_id provided and agent_focus not initialized')
			return

		await cdp_session.cdp_client.send.Emulation.setDeviceMetricsOverride(
			params={'width': width, 'height': height, 'deviceScaleFactor': device_scale_factor, 'mobile': mobile},
			session_id=cdp_session.session_id,
		)

	async def _cdp_get_origins(self) -> list[dict[str, Any]]:
		"""Get origins with localStorage and sessionStorage using CDP."""
		origins = []
		cdp_session = await self.get_or_create_cdp_session(target_id=None, new_socket=False)

		try:
			# Enable DOMStorage domain to track storage
			await cdp_session.cdp_client.send.DOMStorage.enable(session_id=cdp_session.session_id)

			try:
				# Get all frames to find unique origins
				frames_result = await cdp_session.cdp_client.send.Page.getFrameTree(session_id=cdp_session.session_id)

				# Extract unique origins from frames
				unique_origins = set()

				def _extract_origins(frame_tree):
					"""Recursively extract origins from frame tree."""
					frame = frame_tree.get('frame', {})
					origin = frame.get('securityOrigin')
					if origin and origin != 'null':
						unique_origins.add(origin)

					# Process child frames
					for child in frame_tree.get('childFrames', []):
						_extract_origins(child)

				async def _get_storage_items(origin: str, is_local_storage: bool) -> list[dict[str, str]] | None:
					"""Helper to get storage items for an origin."""
					storage_type = 'localStorage' if is_local_storage else 'sessionStorage'
					try:
						result = await cdp_session.cdp_client.send.DOMStorage.getDOMStorageItems(
							params={'storageId': {'securityOrigin': origin, 'isLocalStorage': is_local_storage}},
							session_id=cdp_session.session_id,
						)

						items = []
						for item in result.get('entries', []):
							if len(item) == 2:  # Each item is [key, value]
								items.append({'name': item[0], 'value': item[1]})

						return items if items else None
					except Exception as e:
						self.logger.debug(f'Failed to get {storage_type} for {origin}: {e}')
						return None

				_extract_origins(frames_result.get('frameTree', {}))

				# For each unique origin, get localStorage and sessionStorage
				for origin in unique_origins:
					origin_data = {'origin': origin}

					# Get localStorage
					local_storage = await _get_storage_items(origin, is_local_storage=True)
					if local_storage:
						origin_data['localStorage'] = local_storage

					# Get sessionStorage
					session_storage = await _get_storage_items(origin, is_local_storage=False)
					if session_storage:
						origin_data['sessionStorage'] = session_storage

					# Only add origin if it has storage data
					if 'localStorage' in origin_data or 'sessionStorage' in origin_data:
						origins.append(origin_data)

			finally:
				# Always disable DOMStorage tracking when done
				await cdp_session.cdp_client.send.DOMStorage.disable(session_id=cdp_session.session_id)

		except Exception as e:
			self.logger.warning(f'Failed to get origins: {e}')

		return origins

	async def _cdp_get_storage_state(self) -> dict:
		"""Get storage state (cookies, localStorage, sessionStorage) using CDP."""
		# Use the _cdp_get_cookies helper which handles session attachment
		cookies = await self._cdp_get_cookies()

		# Get origins with localStorage/sessionStorage
		origins = await self._cdp_get_origins()

		return {
			'cookies': cookies,
			'origins': origins,
		}

	async def _cdp_navigate(self, url: str, target_id: TargetID | None = None) -> None:
		"""Navigate to URL using CDP Page.navigate."""
		# Use provided target_id or fall back to current_target_id

		assert self._cdp_client_root is not None, 'CDP client not initialized - browser may not be connected yet'
		assert self.agent_focus is not None, 'CDP session not initialized - browser may not be connected yet'

		self.agent_focus = await self.get_or_create_cdp_session(target_id or self.agent_focus.target_id, focus=True)

		# Use helper to navigate on the target
		await self.agent_focus.cdp_client.send.Page.navigate(params={'url': url}, session_id=self.agent_focus.session_id)

	@staticmethod
	def _is_valid_target(
		target_info: TargetInfo,
		include_http: bool = True,
		include_chrome: bool = False,
		include_chrome_extensions: bool = False,
		include_chrome_error: bool = False,
		include_about: bool = True,
		include_iframes: bool = True,
		include_pages: bool = True,
		include_workers: bool = False,
	) -> bool:
		"""Check if a target should be processed.

		Args:
			target_info: Target info dict from CDP

		Returns:
			True if target should be processed, False if it should be skipped
		"""
		target_type = target_info.get('type', '')
		url = target_info.get('url', '')

		url_allowed, type_allowed = False, False

		# Always allow new tab pages (chrome://new-tab-page/, chrome://newtab/, about:blank)
		# so they can be redirected to about:blank in connect()
		from browser_use.utils import is_new_tab_page

		if is_new_tab_page(url):
			url_allowed = True

		if url.startswith('chrome-error://') and include_chrome_error:
			url_allowed = True

		if url.startswith('chrome://') and include_chrome:
			url_allowed = True

		if url.startswith('chrome-extension://') and include_chrome_extensions:
			url_allowed = True

		# dont allow about:srcdoc! there are also other rare about: pages that we want to avoid
		if url == 'about:blank' and include_about:
			url_allowed = True

		if (url.startswith('http://') or url.startswith('https://')) and include_http:
			url_allowed = True

		if target_type in ('service_worker', 'shared_worker', 'worker') and include_workers:
			type_allowed = True

		if target_type in ('page', 'tab') and include_pages:
			type_allowed = True

		if target_type in ('iframe', 'webview') and include_iframes:
			type_allowed = True

		return url_allowed and type_allowed

	async def get_all_frames(self) -> tuple[dict[str, dict], dict[str, str]]:
		"""Get a complete frame hierarchy from all browser targets.

		Returns:
			Tuple of (all_frames, target_sessions) where:
			- all_frames: dict mapping frame_id -> frame info dict with all metadata
			- target_sessions: dict mapping target_id -> session_id for active sessions
		"""
		all_frames = {}  # frame_id -> FrameInfo dict
		target_sessions = {}  # target_id -> session_id (keep sessions alive during collection)

		# Check if cross-origin iframe support is enabled
		include_cross_origin = self.browser_profile.cross_origin_iframes

		# Get all targets - only include iframes if cross-origin support is enabled
		targets = await self._cdp_get_all_pages(
			include_http=True,
			include_about=True,
			include_pages=True,
			include_iframes=include_cross_origin,  # Only include iframe targets if flag is set
			include_workers=False,
			include_chrome=False,
			include_chrome_extensions=False,
			include_chrome_error=include_cross_origin,  # Only include error pages if cross-origin is enabled
		)
		all_targets = targets

		# First pass: collect frame trees from ALL targets
		for target in all_targets:
			target_id = target['targetId']

			# Skip iframe targets if cross-origin support is disabled
			if not include_cross_origin and target.get('type') == 'iframe':
				continue

			# When cross-origin support is disabled, only process the current target
			if not include_cross_origin:
				# Only process the current focus target
				if self.agent_focus and target_id != self.agent_focus.target_id:
					continue
				# Use the existing agent_focus session
				cdp_session = self.agent_focus
			else:
				# Get cached session for this target (don't change focus - iterating frames)
				cdp_session = await self.get_or_create_cdp_session(target_id, focus=False)

			if cdp_session:
				target_sessions[target_id] = cdp_session.session_id

				try:
					# Try to get frame tree (not all target types support this)
					frame_tree_result = await cdp_session.cdp_client.send.Page.getFrameTree(session_id=cdp_session.session_id)

					# Process the frame tree recursively
					def process_frame_tree(node, parent_frame_id=None):
						"""Recursively process frame tree and add to all_frames."""
						frame = node.get('frame', {})
						current_frame_id = frame.get('id')

						if current_frame_id:
							# For iframe targets, check if the frame has a parentId field
							# This indicates it's an OOPIF with a parent in another target
							actual_parent_id = frame.get('parentId') or parent_frame_id

							# Create frame info with all CDP response data plus our additions
							frame_info = {
								**frame,  # Include all original frame data: id, url, parentId, etc.
								'frameTargetId': target_id,  # Target that can access this frame
								'parentFrameId': actual_parent_id,  # Use parentId from frame if available
								'childFrameIds': [],  # Will be populated below
								'isCrossOrigin': False,  # Will be determined based on context
								'isValidTarget': self._is_valid_target(
									target,
									include_http=True,
									include_about=True,
									include_pages=True,
									include_iframes=True,
									include_workers=False,
									include_chrome=False,  # chrome://newtab, chrome://settings, etc. are not valid frames we can control (for sanity reasons)
									include_chrome_extensions=False,  # chrome-extension://
									include_chrome_error=False,  # chrome-error://  (e.g. when iframes fail to load or are blocked by uBlock Origin)
								),
							}

							# Check if frame is cross-origin based on crossOriginIsolatedContextType
							cross_origin_type = frame.get('crossOriginIsolatedContextType')
							if cross_origin_type and cross_origin_type != 'NotIsolated':
								frame_info['isCrossOrigin'] = True

							# For iframe targets, the frame itself is likely cross-origin
							if target.get('type') == 'iframe':
								frame_info['isCrossOrigin'] = True

							# Skip cross-origin frames if support is disabled
							if not include_cross_origin and frame_info.get('isCrossOrigin'):
								return  # Skip this frame and its children

							# Add child frame IDs (note: OOPIFs won't appear here)
							child_frames = node.get('childFrames', [])
							for child in child_frames:
								child_frame = child.get('frame', {})
								child_frame_id = child_frame.get('id')
								if child_frame_id:
									frame_info['childFrameIds'].append(child_frame_id)

							# Store or merge frame info
							if current_frame_id in all_frames:
								# Frame already seen from another target, merge info
								existing = all_frames[current_frame_id]
								# If this is an iframe target, it has direct access to the frame
								if target.get('type') == 'iframe':
									existing['frameTargetId'] = target_id
									existing['isCrossOrigin'] = True
							else:
								all_frames[current_frame_id] = frame_info

							# Process child frames recursively (only if we're not skipping this frame)
							if include_cross_origin or not frame_info.get('isCrossOrigin'):
								for child in child_frames:
									process_frame_tree(child, current_frame_id)

					# Process the entire frame tree
					process_frame_tree(frame_tree_result.get('frameTree', {}))

				except Exception as e:
					# Target doesn't support Page domain or has no frames
					self.logger.debug(f'Failed to get frame tree for target {target_id}: {e}')

		# Second pass: populate backend node IDs and parent target IDs
		# Only do this if cross-origin support is enabled
		if include_cross_origin:
			await self._populate_frame_metadata(all_frames, target_sessions)

		return all_frames, target_sessions

	async def _populate_frame_metadata(self, all_frames: dict[str, dict], target_sessions: dict[str, str]) -> None:
		"""Populate additional frame metadata like backend node IDs and parent target IDs.

		Args:
			all_frames: Frame hierarchy dict to populate
			target_sessions: Active target sessions
		"""
		for frame_id_iter, frame_info in all_frames.items():
			parent_frame_id = frame_info.get('parentFrameId')

			if parent_frame_id and parent_frame_id in all_frames:
				parent_frame_info = all_frames[parent_frame_id]
				parent_target_id = parent_frame_info.get('frameTargetId')

				# Store parent target ID
				frame_info['parentTargetId'] = parent_target_id

				# Try to get backend node ID from parent context
				if parent_target_id in target_sessions:
					assert parent_target_id is not None
					parent_session_id = target_sessions[parent_target_id]
					try:
						# Enable DOM domain
						await self.cdp_client.send.DOM.enable(session_id=parent_session_id)

						# Get frame owner info to find backend node ID
						frame_owner = await self.cdp_client.send.DOM.getFrameOwner(
							params={'frameId': frame_id_iter}, session_id=parent_session_id
						)

						if frame_owner:
							frame_info['backendNodeId'] = frame_owner.get('backendNodeId')
							frame_info['nodeId'] = frame_owner.get('nodeId')

					except Exception:
						# Frame owner not available (likely cross-origin)
						pass

	async def find_frame_target(self, frame_id: str, all_frames: dict[str, dict] | None = None) -> dict | None:
		"""Find the frame info for a specific frame ID.

		Args:
			frame_id: The frame ID to search for
			all_frames: Optional pre-built frame hierarchy. If None, will call get_all_frames()

		Returns:
			Frame info dict if found, None otherwise
		"""
		if all_frames is None:
			all_frames, _ = await self.get_all_frames()

		return all_frames.get(frame_id)

	async def cdp_client_for_target(self, target_id: TargetID) -> CDPSession:
		return await self.get_or_create_cdp_session(target_id, focus=False)

	async def cdp_client_for_frame(self, frame_id: str) -> CDPSession:
		"""Get a CDP client attached to the target containing the specified frame.

		Builds a unified frame hierarchy from all targets to find the correct target
		for any frame, including OOPIFs (Out-of-Process iframes).

		Args:
			frame_id: The frame ID to search for

		Returns:
			Tuple of (cdp_cdp_session, target_id) for the target containing the frame

		Raises:
			ValueError: If the frame is not found in any target
		"""
		# If cross-origin iframes are disabled, just use the main session
		if not self.browser_profile.cross_origin_iframes:
			return await self.get_or_create_cdp_session()

		# Get complete frame hierarchy
		all_frames, target_sessions = await self.get_all_frames()

		# Find the requested frame
		frame_info = await self.find_frame_target(frame_id, all_frames)

		if frame_info:
			target_id = frame_info.get('frameTargetId')

			if target_id in target_sessions:
				assert target_id is not None
				# Use existing session
				session_id = target_sessions[target_id]
				# Return the client with session attached (don't change focus)
				return await self.get_or_create_cdp_session(target_id, focus=False)

		# Frame not found
		raise ValueError(f"Frame with ID '{frame_id}' not found in any target")

	async def cdp_client_for_node(self, node: EnhancedDOMTreeNode) -> CDPSession:
		"""Get CDP client for a specific DOM node based on its frame."""
		if node.frame_id:
			# # If cross-origin iframes are disabled, always use the main session
			# if not self.browser_profile.cross_origin_iframes:
			# 	assert self.agent_focus is not None, 'No active CDP session'
			# 	return self.agent_focus
			# Otherwise, try to get the frame-specific session
			try:
				cdp_session = await self.cdp_client_for_frame(node.frame_id)
				result = await cdp_session.cdp_client.send.DOM.resolveNode(
					params={'backendNodeId': node.backend_node_id},
					session_id=cdp_session.session_id,
				)
				object_id = result.get('object', {}).get('objectId')
				if not object_id:
					raise ValueError(
						f'Could not find #{node.element_index} backendNodeId={node.backend_node_id} in target_id={cdp_session.target_id}'
					)
				return cdp_session
			except (ValueError, Exception) as e:
				# Fall back to main session if frame not found
				self.logger.debug(f'Failed to get CDP client for frame {node.frame_id}: {e}, using main session')

		if node.target_id:
			try:
				cdp_session = await self.get_or_create_cdp_session(target_id=node.target_id, focus=False)
				result = await cdp_session.cdp_client.send.DOM.resolveNode(
					params={'backendNodeId': node.backend_node_id},
					session_id=cdp_session.session_id,
				)
				object_id = result.get('object', {}).get('objectId')
				if not object_id:
					raise ValueError(
						f'Could not find #{node.element_index} backendNodeId={node.backend_node_id} in target_id={cdp_session.target_id}'
					)
			except Exception as e:
				self.logger.debug(f'Failed to get CDP client for target {node.target_id}: {e}, using main session')

		return await self.get_or_create_cdp_session()

	async def take_screenshot(
		self,
		path: str | None = None,
		full_page: bool = False,
		format: str = 'png',
		quality: int | None = None,
		clip: dict | None = None,
	) -> bytes:
		"""Take a screenshot using CDP.

		Args:
			path: Optional file path to save screenshot
			full_page: Capture entire scrollable page beyond viewport
			format: Image format ('png', 'jpeg', 'webp')
			quality: Quality 0-100 for JPEG format
			clip: Region to capture {'x': int, 'y': int, 'width': int, 'height': int}

		Returns:
			Screenshot data as bytes
		"""
		import base64

		from cdp_use.cdp.page import CaptureScreenshotParameters

		cdp_session = await self.get_or_create_cdp_session()

		# Build parameters dict explicitly to satisfy TypedDict expectations
		params: CaptureScreenshotParameters = {
			'format': format,
			'captureBeyondViewport': full_page,
		}

		if quality is not None and format == 'jpeg':
			params['quality'] = quality

		if clip:
			params['clip'] = {
				'x': clip['x'],
				'y': clip['y'],
				'width': clip['width'],
				'height': clip['height'],
				'scale': 1,
			}

		params = CaptureScreenshotParameters(**params)

		result = await cdp_session.cdp_client.send.Page.captureScreenshot(params=params, session_id=cdp_session.session_id)

		if not result or 'data' not in result:
			raise Exception('Screenshot failed - no data returned')

		screenshot_data = base64.b64decode(result['data'])

		if path:
			Path(path).write_bytes(screenshot_data)

		return screenshot_data

	async def screenshot_element(
		self,
		selector: str,
		path: str | None = None,
		format: str = 'png',
		quality: int | None = None,
	) -> bytes:
		"""Take a screenshot of a specific element.

		Args:
			selector: CSS selector for the element
			path: Optional file path to save screenshot
			format: Image format ('png', 'jpeg', 'webp')
			quality: Quality 0-100 for JPEG format

		Returns:
			Screenshot data as bytes
		"""

		bounds = await self._get_element_bounds(selector)
		if not bounds:
			raise ValueError(f"Element '{selector}' not found or has no bounds")

		return await self.take_screenshot(
			path=path,
			format=format,
			quality=quality,
			clip=bounds,
		)

	async def _get_element_bounds(self, selector: str) -> dict | None:
		"""Get element bounding box using CDP."""

		cdp_session = await self.get_or_create_cdp_session()

		# Get document
		doc = await cdp_session.cdp_client.send.DOM.getDocument(params={'depth': 1}, session_id=cdp_session.session_id)

		# Query selector
		node_result = await cdp_session.cdp_client.send.DOM.querySelector(
			params={'nodeId': doc['root']['nodeId'], 'selector': selector}, session_id=cdp_session.session_id
		)

		node_id = node_result.get('nodeId')
		if not node_id:
			return None

		# Get bounding box
		box_result = await cdp_session.cdp_client.send.DOM.getBoxModel(
			params={'nodeId': node_id}, session_id=cdp_session.session_id
		)

		box_model = box_result.get('model')
		if not box_model:
			return None

		content = box_model['content']
		return {
			'x': min(content[0], content[2], content[4], content[6]),
			'y': min(content[1], content[3], content[5], content[7]),
			'width': max(content[0], content[2], content[4], content[6]) - min(content[0], content[2], content[4], content[6]),
			'height': max(content[1], content[3], content[5], content[7]) - min(content[1], content[3], content[5], content[7]),
		}<|MERGE_RESOLUTION|>--- conflicted
+++ resolved
@@ -343,11 +343,8 @@
 	_dom_watchdog: Any | None = PrivateAttr(default=None)
 	_screenshot_watchdog: Any | None = PrivateAttr(default=None)
 	_permissions_watchdog: Any | None = PrivateAttr(default=None)
-<<<<<<< HEAD
 	_captcha_watchdog: Any | None = PrivateAttr(default=None)
-=======
 	_recording_watchdog: Any | None = PrivateAttr(default=None)
->>>>>>> 5aa5b20f
 
 	_logger: Any = PrivateAttr(default=None)
 
@@ -414,11 +411,8 @@
 		self._dom_watchdog = None
 		self._screenshot_watchdog = None
 		self._permissions_watchdog = None
-<<<<<<< HEAD
 		self._captcha_watchdog = None
-=======
 		self._recording_watchdog = None
->>>>>>> 5aa5b20f
 
 	def model_post_init(self, __context) -> None:
 		"""Register event handlers after model initialization."""
