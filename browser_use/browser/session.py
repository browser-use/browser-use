from __future__ import annotations

import asyncio
import base64
import json
import logging
import os
import re
import time
from dataclasses import dataclass
from functools import wraps
from pathlib import Path
from typing import Any, Self
from urllib.parse import urlparse

from browser_use.utils import _log_pretty_path, _log_pretty_url

os.environ['PW_TEST_SCREENSHOT_NO_FONTS_READY'] = '1'  # https://github.com/microsoft/playwright/issues/35972

import anyio
import psutil
from pydantic import AliasChoices, BaseModel, ConfigDict, Field, InstanceOf, PrivateAttr, model_validator
from uuid_extensions import uuid7str

from browser_use.browser.profile import BROWSERUSE_DEFAULT_CHANNEL, BrowserChannel, BrowserProfile
from browser_use.browser.types import (
	Browser,
	BrowserContext,
<<<<<<< HEAD
	BrowserDriver,
=======
>>>>>>> 09a8ee52
	ElementHandle,
	FrameLocator,
	Page,
	Patchright,
<<<<<<< HEAD
=======
	PlaywrightOrPatchright,
>>>>>>> 09a8ee52
	async_patchright,
	async_playwright,
)
from browser_use.browser.views import (
	BrowserError,
	BrowserStateSummary,
	TabInfo,
	URLNotAllowedError,
)
from browser_use.dom.clickable_element_processor.service import ClickableElementProcessor
from browser_use.dom.service import DomService
from browser_use.dom.views import DOMElementNode, SelectorMap
from browser_use.utils import match_url_with_domain_pattern, merge_dicts, time_execution_async, time_execution_sync

# Check if running in Docker
IN_DOCKER = os.environ.get('IN_DOCKER', 'false').lower()[0] in 'ty1'


_GLOB_WARNING_SHOWN = False  # used inside _is_url_allowed to avoid spamming the logs with the same warning multiple times

GLOBAL_PLAYWRIGHT_API_OBJECT = None  # never instantiate the playwright API object more than once per thread
GLOBAL_PATCHRIGHT_API_OBJECT = None  # never instantiate the patchright API object more than once per thread
GLOBAL_PLAYWRIGHT_EVENT_LOOP = None  # track which event loop the global objects belong to
GLOBAL_PATCHRIGHT_EVENT_LOOP = None  # track which event loop the global objects belong to


def _log_glob_warning(domain: str, glob: str, logger: logging.Logger):
	global _GLOB_WARNING_SHOWN
	if not _GLOB_WARNING_SHOWN:
		logger.warning(
			# glob patterns are very easy to mess up and match too many domains by accident
			# e.g. if you only need to access gmail, don't use *.google.com because an attacker could convince the agent to visit a malicious doc
			# on docs.google.com/s/some/evil/doc to set up a prompt injection attack
			f"⚠️ Allowing agent to visit {domain} based on allowed_domains=['{glob}', ...]. Set allowed_domains=['{domain}', ...] explicitly to avoid matching too many domains!"
		)
		_GLOB_WARNING_SHOWN = True


def require_initialization(func):
	"""decorator for BrowserSession methods to require the BrowserSession be already active"""

	assert asyncio.iscoroutinefunction(func), '@require_initialization only supports decorating async methods on BrowserSession'

	@wraps(func)
	async def wrapper(self, *args, **kwargs):
		try:
			if not self.initialized or not self.browser_context:
				# raise RuntimeError('BrowserSession(...).start() must be called first to launch or connect to the browser')
				await self.start()  # just start it automatically if not already started

			if not self.agent_current_page or self.agent_current_page.is_closed():
				self.agent_current_page = (
					self.browser_context.pages[0] if (self.browser_context and self.browser_context.pages) else None
				)

			if not self.agent_current_page or self.agent_current_page.is_closed():
				await self.create_new_tab()

			assert self.agent_current_page and not self.agent_current_page.is_closed()

			if not hasattr(self, '_cached_browser_state_summary'):
				raise RuntimeError('BrowserSession(...).start() must be called first to initialize the browser session')

			return await func(self, *args, **kwargs)

		except Exception as e:
			# Check if this is a TargetClosedError or similar connection error
			if 'TargetClosedError' in str(type(e)) or 'context or browser has been closed' in str(e):
				self.logger.warning(
					f'✂️ Browser {self._connection_str} disconnected before BrowserSession.{func.__name__} could run...'
				)
				self._reset_connection_state()
				# Re-raise the error so the caller can handle it appropriately
				raise
			else:
				# Re-raise other exceptions unchanged
				raise

	return wrapper


DEFAULT_BROWSER_PROFILE = BrowserProfile()


@dataclass
class CachedClickableElementHashes:
	"""
	Clickable elements hashes for the last state
	"""

	url: str
	hashes: set[str]


class BrowserSession(BaseModel):
	"""
	Represents an active browser session with a running browser process somewhere.

	Chromium flags should be passed via extra_launch_args.
	Extra Playwright launch options (e.g., handle_sigterm, handle_sigint) can be passed as kwargs to BrowserSession and will be forwarded to the launch() call.
	"""

	model_config = ConfigDict(
		extra='allow',
		validate_assignment=False,
		revalidate_instances='always',
		frozen=False,
		arbitrary_types_allowed=True,
		validate_by_alias=True,
		validate_by_name=True,
	)
	# this class accepts arbitrary extra **kwargs in init because of the extra='allow' pydantic option
	# they are saved on the model, then applied to self.browser_profile via .apply_session_overrides_to_profile()

	# Persistent ID for this browser session
	id: str = Field(default_factory=uuid7str)

	# template profile for the BrowserSession, will be copied at init/validation time, and overrides applied to the copy
	browser_profile: InstanceOf[BrowserProfile] = Field(
		default=DEFAULT_BROWSER_PROFILE,
		description='BrowserProfile() instance containing config for the BrowserSession',
		validation_alias=AliasChoices(
			'profile', 'config', 'new_context_config'
		),  # abbreviations = 'profile', old deprecated names = 'config', 'new_context_config'
	)

	# runtime props/state: these can be passed in as props at init, or get auto-setup by BrowserSession.start()
	wss_url: str | None = Field(
		default=None,
		description='WSS URL of the node.js playwright browser server to connect to, outputted by (await chromium.launchServer()).wsEndpoint()',
	)
	cdp_url: str | None = Field(
		default=None,
		description='CDP URL of the browser to connect to, e.g. http://localhost:9222 or ws://127.0.0.1:9222/devtools/browser/387adf4c-243f-4051-a181-46798f4a46f4',
	)
	browser_pid: int | None = Field(
		default=None,
		description='pid of a running chromium-based browser process to connect to on localhost',
		validation_alias=AliasChoices('chrome_pid'),  # old deprecated name = chrome_pid
	)
<<<<<<< HEAD
	playwright: BrowserDriver | None = Field(
=======
	playwright: PlaywrightOrPatchright | None = Field(
>>>>>>> 09a8ee52
		default=None,
		description='Playwright library object returned by: await (playwright or patchright).async_playwright().start()',
		exclude=True,
	)
	browser: Browser | None = Field(
		default=None,
		description='playwright Browser object to use (optional)',
		validation_alias=AliasChoices('playwright_browser'),
		exclude=True,
	)
	browser_context: BrowserContext | None = Field(
		default=None,
		description='playwright BrowserContext object to use (optional)',
		validation_alias=AliasChoices('playwright_browser_context', 'context'),
		exclude=True,
	)

	# runtime state: state that changes during the lifecycle of a BrowserSession(), updated by the methods below
	initialized: bool = Field(
		default=False,
		description='Mark BrowserSession launch/connection as already ready and skip setup (not recommended)',
		validation_alias=AliasChoices('is_initialized'),
	)
	agent_current_page: Page | None = Field(  # mutated by self.create_new_tab(url)
		default=None,
		description='Foreground Page that the agent is focused on',
		validation_alias=AliasChoices('current_page', 'page'),  # alias page= allows passing in a playwright Page object easily
		exclude=True,
	)
	human_current_page: Page | None = Field(  # mutated by self._setup_current_page_change_listeners()
		default=None,
		description='Foreground Page that the human is focused on',
		exclude=True,
	)

	_cached_browser_state_summary: BrowserStateSummary | None = PrivateAttr(default=None)
	_cached_clickable_element_hashes: CachedClickableElementHashes | None = PrivateAttr(default=None)
	_start_lock: asyncio.Lock = PrivateAttr(default_factory=asyncio.Lock)
	_tab_visibility_callback: Any = PrivateAttr(default=None)
	_logger: logging.Logger | None = PrivateAttr(default=None)

	@model_validator(mode='after')
	def apply_session_overrides_to_profile(self) -> Self:
		"""Apply any extra **kwargs passed to BrowserSession(...) as session-specific config overrides on top of browser_profile"""
		session_own_fields = type(self).model_fields.keys()

		# get all the extra kwarg overrides passed to BrowserSession(...) that are actually
		# config Fields tracked by BrowserProfile, instead of BrowserSession's own args
		profile_overrides = self.model_dump(exclude=set(session_own_fields))

		# FOR REPL DEBUGGING ONLY, NEVER ALLOW CIRCULAR REFERENCES IN REAL CODE:
		# self.browser_profile._in_use_by_session = self

		self.browser_profile = self.browser_profile.model_copy(update=profile_overrides)

		# FOR REPL DEBUGGING ONLY, NEVER ALLOW CIRCULAR REFERENCES IN REAL CODE:
		# self.browser_profile._in_use_by_session = self

		return self

	@property
	def logger(self) -> logging.Logger:
		"""Get instance-specific logger with session ID in the name"""
		if self._logger is None:
			# Create a child logger with the session ID
			self._logger = logging.getLogger(
				f'browser_use.BrowserSession🆂 {self.id[-4:]}.{str(id(self.agent_current_page))[-2:]}'
			)
		return self._logger

	def __repr__(self) -> str:
		return f'BrowserSession🆂 {self.id[-4:]}(profile={self.browser_profile}, {self._connection_str}) ref#={str(id(self))[-2:]}'

	def __str__(self) -> str:
		return f'BrowserSession🆂 {self.id[-4:]}.{str(id(self.agent_current_page))[-2:]}'

	# def __getattr__(self, key: str) -> Any:
	# 	"""
	# 	fall back to getting any attrs from the underlying self.browser_profile when not defined on self.
	# 	(extra kwargs passed e.g. BrowserSession(extra_kwarg=124) on init get saved into self.browser_profile on validation,
	# 	so this also allows you to read those: browser_session.extra_kwarg => browser_session.browser_profile.extra_kwarg)
	# 	"""
	# 	return getattr(self.browser_profile, key)

	async def start(self) -> Self:
		"""
		Starts the browser session by either connecting to an existing browser or launching a new one.
		Precedence order for launching/connecting:
		        1. page=Page playwright object, will use its page.context as browser_context
		        2. browser_context=PlaywrightBrowserContext object, will use its browser
		        3. browser=PlaywrightBrowser object, will use its first available context
		        4. browser_pid=int, will connect to a local chromium-based browser via pid
		        5. wss_url=str, will connect to a remote playwright browser server via WSS
		        6. cdp_url=str, will connect to a remote chromium-based browser via CDP
		        7. playwright=Playwright object, will use its chromium instance to launch a new browser
		"""

		# if we're already initialized and the connection is still valid, return the existing session state and start from scratch

		# Use timeout to prevent indefinite waiting on lock acquisition

		async with asyncio.timeout(60):  # 60 second overall timeout for entire launching process to avoid deadlocks
			async with self._start_lock:  # prevent parallel calls to start() / stop() / save_storage_state() from clashing
				if self.initialized:
					if self.is_connected():
						return self
					else:
						next_step = (
							'attempting to re-connect'
							if self.cdp_url or self.wss_url or self.browser_pid
							else 'launching a new browser'
						)
						self.logger.warning(f'💔 Browser {self._connection_str} has gone away, {next_step}...')
						# only reset connection state if we expected to be already connected but we're not
						# avoid calling this on *first* start() as it just immediately clears many
						# of the params passed in to BrowserSession(...) init, which the .setup_...() methods below expect
						self._reset_connection_state()

				self.initialized = True  # set this first to ensure two parallel calls to start() don't clash with each other

				try:
					# apply last-minute runtime-computed options to the the browser_profile, validate profile, set up folders on disk
					assert isinstance(self.browser_profile, BrowserProfile)
					self.browser_profile.detect_display_configuration()  # adjusts config values, must come before launch/connect
					self.prepare_user_data_dir()  # create/unlock the <user_data_dir>/SingletonLock

					# launch/connect to the browser:
					# setup playwright library client, Browser, and BrowserContext objects
					await self.setup_playwright()
					await self.setup_browser_via_passed_objects()
					await self.setup_browser_via_browser_pid()
					await self.setup_browser_via_wss_url()
					await self.setup_browser_via_cdp_url()
					await (
						self.setup_new_browser_context()
					)  # creates a new context in existing browser or launches a new persistent context
					assert self.browser_context, f'Failed to connect to or create a new BrowserContext for browser={self.browser}'

					# resize the existing pages and set up foreground tab detection
					await self._setup_viewports()
					await self._setup_current_page_change_listeners()
					await self._start_context_tracing()
				except BaseException:
					self.initialized = False
					raise

		# self.logger.debug(f'🎭 started successfully')

		return self

	@property
	def _connection_str(self) -> str:
		"""Get a logging-ready string describing the connection method e.g. browser=playwright+google-chrome-canary (local)"""
		binary_name = (
			Path(self.browser_profile.executable_path).name.lower().replace(' ', '-').replace('.exe', '')
			if self.browser_profile.executable_path
			else (self.browser_profile.channel or BROWSERUSE_DEFAULT_CHANNEL).name.lower().replace('_', '-').replace(' ', '-')
		)  # Google Chrome Canary.exe -> google-chrome-canary
		driver_name = 'playwright'
		if self.browser_profile.stealth:
			driver_name = 'patchright'
		return (
			f'cdp_url={self.cdp_url}'
			if self.cdp_url
			else f'wss_url={self.wss_url}'
			if self.wss_url
			else f'browser_pid={self.browser_pid}'
			if self.browser_pid
			else f'browser={driver_name}:{binary_name}'
		)

	async def stop(self) -> None:
		"""Shuts down the BrowserSession, killing the browser process (only works if keep_alive=False)"""

		# trying to launch/kill browsers at the same time is an easy way to trash an entire user_data_dir
		# it's worth the 1s or 2s of delay in the worst case to avoid race conditions, user_data_dir can be a few GBs
		# Use timeout to prevent indefinite waiting on lock acquisition
		async with asyncio.timeout(30):  # 30 second timeout for stop operations
			async with self._start_lock:
				# save cookies to disk if cookies_file or storage_state is configured
				# but only if the browser context is still connected
				if self.is_connected():
					try:
						await asyncio.wait_for(self.save_storage_state(), timeout=5)
					except Exception as e:
						self.logger.warning(f'⚠️ Failed to save auth storage state before stopping: {type(e).__name__}: {e}')

				if self.browser_profile.keep_alive:
					self.logger.info(
						'🕊️ BrowserSession.stop() called but keep_alive=True, leaving the browser running. Use .kill() to force close.'
					)
					return  # nothing to do if keep_alive=True, leave the browser running

				if self.browser_context or self.browser:
					self.logger.info(f'🛑 Closing {self._connection_str} browser context {self.browser_context or self.browser}')

					# Stop trace recording before closing context
					if self.browser_profile.traces_dir and self.browser_context is not None:
						try:
							traces_path = Path(self.browser_profile.traces_dir)
							if traces_path.suffix:
								# Path has extension, use as-is (user specified exact file path)
								final_trace_path = traces_path
							else:
								# Path has no extension, treat as directory and create filename
								trace_filename = f'BrowserSession_{self.id}.zip'
								final_trace_path = traces_path / trace_filename

							self.logger.info(f'🎥 Saving browser context trace to {final_trace_path}...')
							async with asyncio.timeout(30):
								await self.browser_context.tracing.stop(path=str(final_trace_path))
						except Exception as e:
							# TargetClosedError is expected when browser has already been closed - don't log as error
							from browser_use.browser.types import TargetClosedError

							if isinstance(e, TargetClosedError):
								self.logger.debug('Browser context already closed, trace may have been saved automatically')
							else:
								self.logger.error(f'❌ Error saving browser context trace: {type(e).__name__}: {e}')

					# playwright saves these on browser.close() automatically
					if self.browser_profile.record_video_dir:
						self.logger.info(
							f'🎥 Saving video recording to record_video_dir= {self.browser_profile.record_video_dir}...'
						)
					if self.browser_profile.record_har_path:
						self.logger.info(f'🎥 Saving HAR file to record_har_path= {self.browser_profile.record_har_path}...')

					try:
						# Add timeout to prevent hanging on close if context is already closed
						try:
							async with asyncio.timeout(30):  # 30 second timeout for close operation
								# IMPORTANT: Close context first to ensure HAR/video files are saved
								if self.browser_context:
									await self.browser_context.close()
									self.browser_context = None  # Prevent duplicate close attempts
								# Then close browser if we have one
								if self.browser and self.browser.is_connected():
									await self.browser.close()
						except TimeoutError:
							self.logger.warning('⏱️ Timeout while closing browser/context, has it become unresponsive?')
					except Exception as e:
						self.logger.warning(
							f'❌ Error closing playwright browser_context={self.browser_context}: {type(e).__name__}: {e}'
						)
					finally:
						# Always clear references to ensure a fresh start next time
						self.browser_context = None
						self.browser = None

				# kill the chrome subprocess if we were the ones that started it
				if self.browser_pid:
					try:
						proc = psutil.Process(pid=self.browser_pid)
						executable_path = proc.cmdline()[0]
						self.logger.info(f' ↳ Killing browser_pid={self.browser_pid} {_log_pretty_path(executable_path)}')
						# Add timeout for process termination
						try:
							async with asyncio.timeout(5):  # 5 second timeout
								proc.terminate()
								self._kill_child_processes()
								await asyncio.to_thread(proc.wait, timeout=4)
						except (TimeoutError, psutil.TimeoutExpired):
							self.logger.warning(
								f'⏱️ Process did not terminate gracefully, force killing browser_pid={self.browser_pid}'
							)
							proc.kill()  # Force kill if terminate didn't work
						self.browser_pid = None
					except Exception as e:
						if 'NoSuchProcess' not in type(e).__name__:
							self.logger.debug(
								f'❌ Error terminating subprocess with browser_pid={self.browser_pid}: {type(e).__name__}: {e}'
							)

				self._reset_connection_state()
				# self.logger.debug('🛑 Shutdown complete.')

	async def close(self) -> None:
		"""Deprecated: Provides backwards-compatibility with old method Browser().close() and playwright BrowserContext.close()"""
		await self.stop()

	async def kill(self) -> None:
		"""Stop the BrowserSession even if keep_alive=True"""
		# self.logger.debug(
		# 	f'⏹️ Browser browser_pid={self.browser_pid} user_data_dir= {_log_pretty_path(self.browser_profile.user_data_dir) or "<incognito>"} keep_alive={self.browser_profile.keep_alive} (close() called)'
		# )
		self.browser_profile.keep_alive = False
		await self.stop()

		# Clean up playwright instance to prevent background tasks from running
		if self.playwright:
			try:
				await self.playwright.stop()
				# Give playwright tasks a moment to clean up properly
				# This prevents "Task was destroyed but it is pending!" warnings
				await asyncio.sleep(0.1)
				# self.logger.debug('🎭 Stopped playwright node.js API worker')
			except Exception as e:
				self.logger.warning(f'❌ Error stopping playwright node.js API subprocess: {type(e).__name__}: {e}')
			finally:
				# Clear global references if they match this instance
				global GLOBAL_PLAYWRIGHT_API_OBJECT, GLOBAL_PATCHRIGHT_API_OBJECT
				global GLOBAL_PLAYWRIGHT_EVENT_LOOP, GLOBAL_PATCHRIGHT_EVENT_LOOP

				if self.playwright == GLOBAL_PLAYWRIGHT_API_OBJECT:
					GLOBAL_PLAYWRIGHT_API_OBJECT = None
					GLOBAL_PLAYWRIGHT_EVENT_LOOP = None
					# self.logger.debug('🧹 Cleared global playwright references')
				elif self.playwright == GLOBAL_PATCHRIGHT_API_OBJECT:
					GLOBAL_PATCHRIGHT_API_OBJECT = None
					GLOBAL_PATCHRIGHT_EVENT_LOOP = None
					# self.logger.debug('🧹 Cleared global patchright references')

				self.playwright = None

	async def new_context(self, **kwargs):
		"""Deprecated: Provides backwards-compatibility with old class method Browser().new_context()."""
		# TODO: remove this after >=0.3.0
		return self

	async def __aenter__(self) -> BrowserSession:
		await self.start()
		return self

	def __eq__(self, other: object) -> bool:
		"""Check if two BrowserSession instances are using the same browser."""

		if not isinstance(other, BrowserSession):
			return False

		# Two sessions are considered equal if they're connected to the same browser
		# All three connection identifiers must match
		return self.browser_pid == other.browser_pid and self.cdp_url == other.cdp_url and self.wss_url == other.wss_url

	async def __aexit__(self, exc_type, exc_val, exc_tb):
		# self.logger.debug(
		# 	f'⏹️ Stopping gracefully browser_pid={self.browser_pid} user_data_dir= {_log_pretty_path(self.browser_profile.user_data_dir) or "<incognito>"} keep_alive={self.browser_profile.keep_alive} (context manager exit)'
		# )
		await self.stop()

	def __del__(self):
		# Avoid keeping references in __del__ that might prevent garbage collection
		try:
			profile = getattr(self, 'browser_profile', None)
			keep_alive = getattr(profile, 'keep_alive', None)
			user_data_dir = getattr(profile, 'user_data_dir', None)
			if self.initialized:
				self.logger.debug(
					f'🛑 Stopping (garbage collected BrowserSession 🆂{self.id[-4:]}.{str(id(self.agent_current_page))[-2:]} ref #{str(id(self))[-4:]}) keep_alive={keep_alive} user_data_dir= {_log_pretty_path(user_data_dir) or "<incognito>"}'
				)

			self._kill_child_processes()
		except BaseException:
			# Never let __del__ raise exceptions
			pass

	def _kill_child_processes(self) -> None:
		"""Kill any child processes that might be related to the browser"""

		if not self.browser_profile.keep_alive and self.browser_pid:
			try:
				browser_proc = psutil.Process(self.browser_pid)
				try:
					browser_proc.terminate()
					browser_proc.wait(
						timeout=5
					)  # wait up to 5 seconds for the process to exit cleanly and commit its user_data_dir changes
				except (psutil.NoSuchProcess, psutil.AccessDenied, TimeoutError):
					pass

				# Kill all child processes first (recursive)
				for child in browser_proc.children(recursive=True):
					try:
						# self.logger.debug(f'Force killing child process: {child.pid} ({child.name()})')
						child.kill()
					except (psutil.NoSuchProcess, psutil.AccessDenied):
						pass

				# Kill the main browser process
				# self.logger.debug(f'Force killing browser process: {self.browser_pid}')
				browser_proc.kill()
			except psutil.NoSuchProcess:
				pass
			except Exception as e:
				self.logger.warning(f'Error force-killing browser in BrowserSession.__del__: {type(e).__name__}: {e}')

	@staticmethod
<<<<<<< HEAD
	async def _start_global_playwright_subprocess(is_stealth: bool) -> BrowserDriver:
=======
	async def _start_global_playwright_subprocess(is_stealth: bool) -> PlaywrightOrPatchright:
		"""Create and return a new playwright or patchright node.js subprocess / API connector"""
		global GLOBAL_PLAYWRIGHT_API_OBJECT, GLOBAL_PATCHRIGHT_API_OBJECT
		global GLOBAL_PLAYWRIGHT_EVENT_LOOP, GLOBAL_PATCHRIGHT_EVENT_LOOP

		try:
			current_loop = asyncio.get_running_loop()
		except RuntimeError:
			current_loop = None

		if is_stealth:
			GLOBAL_PATCHRIGHT_API_OBJECT = await async_patchright().start()
			GLOBAL_PATCHRIGHT_EVENT_LOOP = current_loop
			return GLOBAL_PATCHRIGHT_API_OBJECT
		else:
			GLOBAL_PLAYWRIGHT_API_OBJECT = await async_playwright().start()
			GLOBAL_PLAYWRIGHT_EVENT_LOOP = current_loop
			return GLOBAL_PLAYWRIGHT_API_OBJECT

	def _kill_child_processes(self) -> None:
		"""Kill any child processes that might be related to the browser"""

		if not self.browser_profile.keep_alive and self.browser_pid:
			try:
				browser_proc = psutil.Process(self.browser_pid)
				try:
					browser_proc.terminate()
					browser_proc.wait(
						timeout=5
					)  # wait up to 5 seconds for the process to exit cleanly and commit its user_data_dir changes
				except (psutil.NoSuchProcess, psutil.AccessDenied, TimeoutError):
					pass

				# Kill all child processes first (recursive)
				for child in browser_proc.children(recursive=True):
					try:
						# self.logger.debug(f'Force killing child process: {child.pid} ({child.name()})')
						child.kill()
					except (psutil.NoSuchProcess, psutil.AccessDenied):
						pass

				# Kill the main browser process
				# self.logger.debug(f'Force killing browser process: {self.browser_pid}')
				browser_proc.kill()
			except psutil.NoSuchProcess:
				pass
			except Exception as e:
				self.logger.warning(f'Error force-killing browser in BrowserSession.__del__: {type(e).__name__}: {e}')

	@staticmethod
	async def _start_global_playwright_subprocess(is_stealth: bool) -> PlaywrightOrPatchright:
>>>>>>> 09a8ee52
		"""Create and return a new playwright or patchright node.js subprocess / API connector"""
		global GLOBAL_PLAYWRIGHT_API_OBJECT, GLOBAL_PATCHRIGHT_API_OBJECT
		global GLOBAL_PLAYWRIGHT_EVENT_LOOP, GLOBAL_PATCHRIGHT_EVENT_LOOP

		try:
			current_loop = asyncio.get_running_loop()
		except RuntimeError:
			current_loop = None

		if is_stealth:
			GLOBAL_PATCHRIGHT_API_OBJECT = await async_patchright().start()
			GLOBAL_PATCHRIGHT_EVENT_LOOP = current_loop
			return GLOBAL_PATCHRIGHT_API_OBJECT
		else:
			GLOBAL_PLAYWRIGHT_API_OBJECT = await async_playwright().start()
			GLOBAL_PLAYWRIGHT_EVENT_LOOP = current_loop
			return GLOBAL_PLAYWRIGHT_API_OBJECT

	async def setup_playwright(self) -> None:
		"""
		Set up playwright library client object: usually the result of (await async_playwright().start())
		Override to customize the set up of the playwright or patchright library object
		"""
		global GLOBAL_PLAYWRIGHT_API_OBJECT  # one per thread, represents a node.js playwright subprocess that relays commands to the browser via CDP
		global GLOBAL_PATCHRIGHT_API_OBJECT
		global GLOBAL_PLAYWRIGHT_EVENT_LOOP  # one per thread, represents a node.js playwright subprocess that relays commands to the browser via CDP
		global GLOBAL_PATCHRIGHT_EVENT_LOOP

		# Get current event loop
		try:
			current_loop = asyncio.get_running_loop()
		except RuntimeError:
			current_loop = None

		is_stealth = self.browser_profile.stealth

		# Configure browser channel based on stealth mode
		if is_stealth:
			# use patchright + chrome when stealth=True
			self.browser_profile.channel = self.browser_profile.channel or BrowserChannel.CHROME
			self.logger.info(f'🕶️ Activated stealth mode using patchright {self.browser_profile.channel.name.lower()} browser...')
		else:
			# use playwright + chromium by default
			self.browser_profile.channel = self.browser_profile.channel or BrowserChannel.CHROMIUM

		# Check if we're in a different event loop than the one that created the global object
		should_recreate = False
		driver_name = 'patchright' if is_stealth else 'playwright'
		global_api_object = GLOBAL_PATCHRIGHT_API_OBJECT if is_stealth else GLOBAL_PLAYWRIGHT_API_OBJECT
		global_event_loop = GLOBAL_PATCHRIGHT_EVENT_LOOP if is_stealth else GLOBAL_PLAYWRIGHT_EVENT_LOOP
		self.playwright = (
			self.playwright or global_api_object or await self._start_global_playwright_subprocess(is_stealth=is_stealth)
		)

		if global_api_object and global_event_loop != current_loop:
			self.logger.debug(
				f'Detected event loop change. Previous {driver_name} instance was created in a different event loop. '
				'Creating new instance to avoid disconnection when the previous loop closes.'
			)
			should_recreate = True

		# Also check if the object exists but is no longer functional
		if global_api_object and not should_recreate:
			try:
				# Try to access the chromium property to verify the object is still valid
				_ = global_api_object.chromium.executable_path
			except Exception as e:
				self.logger.debug(f'Detected invalid {driver_name} instance: {type(e).__name__}. Creating new instance.')
				should_recreate = True

		if should_recreate:
			self.playwright = await self._start_global_playwright_subprocess(is_stealth=is_stealth)

		# Log stealth best-practices warnings if applicable
		if is_stealth:
			if self.browser_profile.channel and self.browser_profile.channel != BrowserChannel.CHROME:
				self.logger.info(
					' 🪄 For maximum stealth, BrowserSession(...) should be passed channel=None or BrowserChannel.CHROME'
				)
			if not self.browser_profile.user_data_dir:
				self.logger.info(' 🪄 For maximum stealth, BrowserSession(...) should be passed a persistent user_data_dir=...')
			if self.browser_profile.headless or not self.browser_profile.no_viewport:
				self.logger.info(' 🪄 For maximum stealth, BrowserSession(...) should be passed headless=False & viewport=None')

	async def setup_browser_via_passed_objects(self) -> None:
		"""Override to customize the set up of the connection to an existing browser"""

		# 1. check for a passed Page object, if present, it always takes priority, set browser_context = page.context
		self.browser_context = (self.agent_current_page and self.agent_current_page.context) or self.browser_context or None

		# 2. Check if the current browser connection is valid, if not clear the invalid objects
		if self.browser_context:
			try:
				# Try to access a property that would fail if the context is closed
				_ = self.browser_context.pages
				# Additional check: verify the browser is still connected
				if self.browser_context.browser and not self.browser_context.browser.is_connected():
					self.browser_context = None
			except Exception:
				# Context is closed, clear it
				self.browser_context = None

		# 3. if we have a browser object but it's disconnected, clear it and the context because we cant use either
		if self.browser and not self.browser.is_connected():
			if self.browser_context and (self.browser_context.browser is self.browser):
				self.browser_context = None
			self.browser = None

		# 4. if we have a context now, it always takes precedence, set browser = context.browser, otherwise use the passed browser
		browser_from_context = self.browser_context and self.browser_context.browser
		if browser_from_context and browser_from_context.is_connected():
			self.browser = browser_from_context

		if self.browser or self.browser_context:
			self.logger.info(f'🎭 Connected to existing user-provided browser: {self.browser or self.browser_context}')
			self._set_browser_keep_alive(True)  # we connected to an existing browser, dont kill it at the end

	async def setup_browser_via_browser_pid(self) -> None:
		"""if browser_pid is provided, calcuclate its CDP URL by looking for --remote-debugging-port=... in its CLI args, then connect to it"""

		if self.browser or self.browser_context:
			return  # already connected to a browser
		if not self.browser_pid:
			return  # no browser_pid provided, nothing to do

		chrome_process = psutil.Process(pid=self.browser_pid)
		assert chrome_process.is_running(), 'Chrome process is not running'
		args = chrome_process.cmdline()
		debug_port = next((arg for arg in args if arg.startswith('--remote-debugging-port=')), '').split('=')[-1].strip()
		assert debug_port, (
			f'Could not find --remote-debugging-port=... to connect to in browser launch args: browser_pid={self.browser_pid} {args}'
		)
		# we could automatically relaunch the browser process with that arg added here, but they may have tabs open they dont want to lose
		self.cdp_url = self.cdp_url or f'http://localhost:{debug_port}/'
		self.logger.info(f'🌎 Connecting to existing local browser process: browser_pid={self.browser_pid} on {self.cdp_url}')
		assert self.playwright is not None, 'playwright instance is None'
		self.browser = self.browser or await self.playwright.chromium.connect_over_cdp(
			self.cdp_url,
			**self.browser_profile.kwargs_for_connect().model_dump(),
		)
		self._set_browser_keep_alive(True)  # we connected to an existing browser, dont kill it at the end

	async def setup_browser_via_wss_url(self) -> None:
		"""check for a passed wss_url, connect to a remote playwright browser server via WSS"""

		if self.browser or self.browser_context:
			return  # already connected to a browser
		if not self.wss_url:
			return  # no wss_url provided, nothing to do

		self.logger.info(f'🌎 Connecting to existing remote chromium playwright node.js server over WSS: {self.wss_url}')
		assert self.playwright is not None, 'playwright instance is None'
		self.browser = self.browser or await self.playwright.chromium.connect(
			self.wss_url,
			**self.browser_profile.kwargs_for_connect().model_dump(),
		)
		self._set_browser_keep_alive(True)  # we connected to an existing browser, dont kill it at the end

	async def setup_browser_via_cdp_url(self) -> None:
		"""check for a passed cdp_url, connect to a remote chromium-based browser via CDP"""

		if self.browser or self.browser_context:
			return  # already connected to a browser
		if not self.cdp_url:
			return  # no cdp_url provided, nothing to do

		self.logger.info(f'🌎 Connecting to existing remote chromium-based browser over CDP: {self.cdp_url}')
		assert self.playwright is not None, 'playwright instance is None'
		self.browser = self.browser or await self.playwright.chromium.connect_over_cdp(
			self.cdp_url,
			**self.browser_profile.kwargs_for_connect().model_dump(),
		)
		self._set_browser_keep_alive(True)  # we connected to an existing browser, dont kill it at the end

	async def setup_new_browser_context(self) -> None:
		"""Launch a new browser and browser_context"""
		current_process = psutil.Process(os.getpid())
		child_pids_before_launch = {child.pid for child in current_process.children(recursive=True)}

		# if we have a browser object but no browser_context, use the first context discovered or make a new one
		if self.browser and not self.browser_context:
			if self.browser.contexts:
				self.browser_context = self.browser.contexts[0]
				self.logger.info(f'🌎 Using first browser_context available in existing browser: {self.browser_context}')
			else:
				self.browser_context = await self.browser.new_context(
					**self.browser_profile.kwargs_for_new_context().model_dump(mode='json')
				)
				storage_info = (
					f' + loaded storage_state={len(self.browser_profile.storage_state) if self.browser_profile.storage_state else 0} cookies'
					if self.browser_profile.storage_state and isinstance(self.browser_profile.storage_state, dict)
					else ''
				)
				self.logger.info(
					f'🌎 Created new empty browser_context in existing browser{storage_info}: {self.browser_context}'
				)

		# if we still have no browser_context by now, launch a new local one using launch_persistent_context()
		if not self.browser_context:
			assert self.browser_profile.channel is not None, 'browser_profile.channel is None'
			self.logger.info(
				f'🌎 Launching new local browser '
				f'{str(type(self.playwright).__module__).split(".")[0]}:{self.browser_profile.channel.name.lower()} keep_alive={self.browser_profile.keep_alive or False} '
				f'user_data_dir= {_log_pretty_path(self.browser_profile.user_data_dir) or "<incognito>"}'
			)
			if not self.browser_profile.user_data_dir:
				# self.logger.debug('🌎 Launching local browser in incognito mode')
				# if no user_data_dir is provided, launch an incognito context with no persistent user_data_dir
				try:
					assert self.playwright is not None, 'playwright instance is None'
					async with asyncio.timeout(10):  # Reduced timeout from 30s to 10s
						self.browser = self.browser or await self.playwright.chromium.launch(
							**self.browser_profile.kwargs_for_launch().model_dump()
						)
					# self.logger.debug('🌎 Launching new incognito context in browser')
					async with asyncio.timeout(10):  # Reduced timeout from 30s to 10s
						self.browser_context = await self.browser.new_context(
							**self.browser_profile.kwargs_for_new_context().model_dump(mode='json')
						)
				except TimeoutError:
					self.logger.warning(
						'Browser operation timed out. This may indicate the playwright instance is invalid due to event loop changes. '
						'Recreating playwright instance and retrying...'
					)
					# Force recreation of the playwright object
					self.playwright = await self._start_global_playwright_subprocess(is_stealth=self.browser_profile.stealth)
					# Retry the operation with the new playwright instance
					assert self.playwright is not None, 'playwright instance is None'
					async with asyncio.timeout(10):
						self.browser = await self.playwright.chromium.launch(
							**self.browser_profile.kwargs_for_launch().model_dump()
						)
					async with asyncio.timeout(10):
						self.browser_context = await self.browser.new_context(
							**self.browser_profile.kwargs_for_new_context().model_dump()
						)
				# self.logger.debug('🌎 Created new incognito context in browser')
			else:
				# user data dir was provided, prepare it for use
				self.prepare_user_data_dir()

				# search for potentially conflicting local processes running on the same user_data_dir
				for proc in psutil.process_iter(['pid', 'cmdline']):
					if f'--user-data-dir={self.browser_profile.user_data_dir}' in (proc.info['cmdline'] or []):
						self.logger.error(
							f'🚨 Found potentially conflicting browser process browser_pid={proc.info["pid"]} '
							f'already running with the same user_data_dir= {_log_pretty_path(self.browser_profile.user_data_dir)}'
						)
						break

				# if a user_data_dir is provided, launch a persistent context with that user_data_dir
				try:
					async with asyncio.timeout(10):  # Reduced timeout from 30s to 10s
						try:
							assert self.playwright is not None, 'playwright instance is None'
							self.browser_context = await self.playwright.chromium.launch_persistent_context(
								**self.browser_profile.kwargs_for_launch_persistent_context().model_dump(mode='json')
							)
						except Exception as e:
							# Re-raise if not a timeout
							if not isinstance(e, asyncio.TimeoutError):
								raise
				except TimeoutError:
					self.logger.warning(
						'Browser operation timed out. This may indicate the playwright instance is invalid due to event loop changes. '
						'Recreating playwright instance and retrying...'
					)
					# Force recreation of the playwright object
					self.playwright = await self._start_global_playwright_subprocess(is_stealth=self.browser_profile.stealth)
					# Retry the operation with the new playwright instance
					async with asyncio.timeout(10):
						assert self.playwright is not None, 'playwright instance is None'
						self.browser_context = await self.playwright.chromium.launch_persistent_context(
							**self.browser_profile.kwargs_for_launch_persistent_context().model_dump()
						)
				except Exception as e:
					# show a nice logger hint explaining what went wrong with the user_data_dir
					# calculate the version of the browser that the user_data_dir is for, and the version of the browser we are running with
					user_data_dir_chrome_version = '???'
					test_browser_version = '???'
					try:
						# user_data_dir is corrupted or unreadable because it was migrated to a newer version of chrome than we are running with
						user_data_dir_chrome_version = (
							(Path(self.browser_profile.user_data_dir) / 'Last Version').read_text().strip()
						)
					except Exception:
						pass  # let the logger below handle it
					try:
						assert self.playwright is not None, 'playwright instance is None'
						test_browser = await self.playwright.chromium.launch(headless=True)
						test_browser_version = test_browser.version
						await test_browser.close()
					except Exception:
						pass

					# failed to parse extensions == most common error text when user_data_dir is corrupted / has an unusable schema
					reason = 'due to bad' if 'Failed parsing extensions' in str(e) else 'for unknown reason with'
					driver = str(type(self.playwright).__module__).split('.')[0].lower()
					browser_channel = (
						Path(self.browser_profile.executable_path).name.replace(' ', '-').replace('.exe', '').lower()
						if self.browser_profile.executable_path
						else (self.browser_profile.channel or BROWSERUSE_DEFAULT_CHANNEL).name.lower()
					)
					self.logger.error(
						f'❌ Launching new local browser {driver}:{browser_channel} (v{test_browser_version}) failed!'
						f'\n\tFailed {reason} user_data_dir= {_log_pretty_path(self.browser_profile.user_data_dir)} (created with v{user_data_dir_chrome_version})'
						'\n\tTry using a different browser version/channel or delete the user_data_dir to start over with a fresh profile.'
						'\n\t(can happen if different versions of Chrome/Chromium/Brave/etc. tried to share one dir)'
						f'\n\n{type(e).__name__} {e}'
					)
					raise

		# Only restore browser from context if it's connected, otherwise keep it None to force new launch
		browser_from_context = self.browser_context and self.browser_context.browser
		if browser_from_context and browser_from_context.is_connected():
			self.browser = browser_from_context
		# ^ self.browser can unfortunately still be None at the end ^
		# playwright does not give us a browser object at all when we use launch_persistent_context()!

		# Detect any new child chrome processes that we might have launched above
		try:
			child_pids_after_launch = {child.pid for child in current_process.children(recursive=True)}
			new_child_pids = child_pids_after_launch - child_pids_before_launch
			new_child_procs = [psutil.Process(pid) for pid in new_child_pids]
			new_chrome_procs = [proc for proc in new_child_procs if 'Helper' not in proc.name() and proc.status() == 'running']
		except Exception as e:
			self.logger.debug(
				f'❌ Error trying to find child chrome processes after launching new browser: {type(e).__name__}: {e}'
			)
			new_chrome_procs = []

		if new_chrome_procs and not self.browser_pid:
			self.browser_pid = new_chrome_procs[0].pid
			self.logger.info(f' ↳ Spawned browser_pid={self.browser_pid} {_log_pretty_path(new_chrome_procs[0].cmdline()[0])}')
			self.logger.debug(' '.join(new_chrome_procs[0].cmdline()))  # print the entire launch command for debugging
			self._set_browser_keep_alive(False)  # close the browser at the end because we launched it

		if self.browser:
			assert self.browser.is_connected(), (
				f'Browser is not connected, did the browser process crash or get killed? (connection method: {self._connection_str})'
			)
		self.logger.debug(f'🪢 Browser {self._connection_str} connected {self.browser or self.browser_context}')

		assert self.browser_context, (
			f'{self} Failed to create a playwright BrowserContext {self.browser_context} for browser={self.browser}'
		)

		# self.logger.debug('Setting up init scripts in browser')

		init_script = """
			// check to make sure we're not inside the PDF viewer
			window.isPdfViewer = !!document?.body?.querySelector('body > embed[type="application/pdf"][width="100%"]')
			if (!window.isPdfViewer) {

				// Permissions
				const originalQuery = window.navigator.permissions.query;
				window.navigator.permissions.query = (parameters) => (
					parameters.name === 'notifications' ?
						Promise.resolve({ state: Notification.permission }) :
						originalQuery(parameters)
				);
				(() => {
					if (window._eventListenerTrackerInitialized) return;
					window._eventListenerTrackerInitialized = true;

					const originalAddEventListener = EventTarget.prototype.addEventListener;
					const eventListenersMap = new WeakMap();

					EventTarget.prototype.addEventListener = function(type, listener, options) {
						if (typeof listener === "function") {
							let listeners = eventListenersMap.get(this);
							if (!listeners) {
								listeners = [];
								eventListenersMap.set(this, listeners);
							}

							listeners.push({
								type,
								listener,
								listenerPreview: listener.toString().slice(0, 100),
								options
							});
						}

						return originalAddEventListener.call(this, type, listener, options);
					};

					window.getEventListenersForNode = (node) => {
						const listeners = eventListenersMap.get(node) || [];
						return listeners.map(({ type, listenerPreview, options }) => ({
							type,
							listenerPreview,
							options
						}));
					};
				})();
			}
		"""

		# Expose anti-detection scripts
		try:
			await self.browser_context.add_init_script(init_script)
		except Exception as e:
			if 'Target page, context or browser has been closed' in str(e):
				self.logger.warning('⚠️ Browser context was closed before init script could be added')
				# Reset connection state since browser is no longer valid
				self._reset_connection_state()
			else:
				raise

		if self.browser_profile.stealth and not isinstance(self.playwright, Patchright):
			self.logger.warning('⚠️ Failed to set up stealth mode. (...) got normal playwright objects as input.')

	# async def _fork_locked_user_data_dir(self) -> None:
	# 	"""Fork an in-use user_data_dir by cloning it to a new location to allow a second browser to use it"""
	# 	# TODO: implement copy-on-write using overlayfs or zfs or something
	# 	suffix_num = str(self.browser_profile.user_data_dir).rsplit('.', 1)[-1] or '1'
	# 	suffix_num = int(suffix_num) if suffix_num.isdigit() else 1
	# 	dir_name = self.browser_profile.user_data_dir.name
	# 	incremented_name = dir_name.replace(f'.{suffix_num}', f'.{suffix_num + 1}')
	# 	fork_path = self.browser_profile.user_data_dir.parent / incremented_name

	# 	# keep incrementing the suffix_num until we find a path that doesn't exist
	# 	while fork_path.exists():
	# 		suffix_num += 1
	# 		fork_path = self.browser_profile.user_data_dir.parent / (dir_name.rsplit('.', 1)[0] + f'.{suffix_num}')

	# 	# use shutil to recursively copy the user_data_dir to a new location
	# 	shutil.copytree(
	# 		str(self.browser_profile.user_data_dir),
	# 		str(fork_path),
	# 		symlinks=True,
	# 		ignore_dangling_symlinks=True,
	# 		dirs_exist_ok=False,
	# 	)
	# 	self.browser_profile.user_data_dir = fork_path
	# 	self.browser_profile.prepare_user_data_dir()

	async def _setup_current_page_change_listeners(self) -> None:
		# Uses a combination of:
		# - visibilitychange events
		# - window focus/blur events
		# - pointermove events

		# This annoying multi-method approach is needed for more reliable detection across browsers because playwright provides no API for this.

		# TODO: pester the playwright team to add a new event that fires when a headful tab is focused.
		# OR implement a browser-use chrome extension that acts as a bridge to the chrome.tabs API.

		#         - https://github.com/microsoft/playwright/issues/1290
		#         - https://github.com/microsoft/playwright/issues/2286
		#         - https://github.com/microsoft/playwright/issues/3570
		#         - https://github.com/microsoft/playwright/issues/13989

		# set up / detect foreground page
		assert self.browser_context is not None, 'BrowserContext object is not set'
		pages = self.browser_context.pages
		foreground_page = None
		if pages:
			foreground_page = pages[0]
			self.logger.debug(
				f'👁️‍🗨️ Found {len(pages)} existing tabs in browser, agent session {self.id[-4:]}.{str(id(self.agent_current_page))[-2:]} will start focused on Tab [{pages.index(foreground_page)}]: {foreground_page.url}'
			)
		else:
			foreground_page = await self.browser_context.new_page()
			pages = [foreground_page]
			self.logger.debug('➕ Opened new tab in empty browser context...')

		self.agent_current_page = self.agent_current_page or foreground_page
		self.human_current_page = self.human_current_page or foreground_page
		# self.logger.debug('About to define _BrowserUseonTabVisibilityChange callback')

		def _BrowserUseonTabVisibilityChange(source: dict[str, Page]):
			"""hook callback fired when init script injected into a page detects a focus event"""
			new_page = source['page']

			# Update human foreground tab state
			old_foreground = self.human_current_page
			assert self.browser_context is not None, 'BrowserContext object is not set'
			assert old_foreground is not None, 'Old foreground page is not set'
			old_tab_idx = self.browser_context.pages.index(old_foreground)
			self.human_current_page = new_page
			new_tab_idx = self.browser_context.pages.index(new_page)

			# Log before and after for debugging
			old_url = old_foreground and old_foreground.url or 'about:blank'
			new_url = new_page and new_page.url or 'about:blank'
			agent_url = self.agent_current_page and self.agent_current_page.url or 'about:blank'
			agent_tab_idx = self.browser_context.pages.index(self.agent_current_page)
			if old_url != new_url:
				self.logger.info(
					f'👁️ Foregound tab changed by human from [{old_tab_idx}]{_log_pretty_url(old_url)} '
					f'➡️ [{new_tab_idx}]{_log_pretty_url(new_url)} '
					f'(agent will stay on [{agent_tab_idx}]{_log_pretty_url(agent_url)})'
				)

		# Store the callback so we can potentially clean it up later
		self._tab_visibility_callback = _BrowserUseonTabVisibilityChange

		# self.logger.info('About to call expose_binding')
		try:
			await self.browser_context.expose_binding('_BrowserUseonTabVisibilityChange', _BrowserUseonTabVisibilityChange)
			# self.logger.debug('window._BrowserUseonTabVisibilityChange binding attached via browser_context')
		except Exception as e:
			if 'Function "_BrowserUseonTabVisibilityChange" has been already registered' in str(e):
				self.logger.debug(
					'⚠️ Function "_BrowserUseonTabVisibilityChange" has been already registered, '
					'this is likely because the browser was already started with an existing BrowserSession()'
				)

			else:
				raise

		update_tab_focus_script = """
			// --- Method 1: visibilitychange event (unfortunately *all* tabs are always marked visible by playwright, usually does not fire) ---
			document.addEventListener('visibilitychange', async () => {
				if (document.visibilityState === 'visible') {
					await window._BrowserUseonTabVisibilityChange({ source: 'visibilitychange', url: document.location.href });
					console.log('BrowserUse Foreground tab change event fired', document.location.href);
				}
			});
			
			// --- Method 2: focus/blur events, most reliable method for headful browsers ---
			window.addEventListener('focus', async () => {
				await window._BrowserUseonTabVisibilityChange({ source: 'focus', url: document.location.href });
				console.log('BrowserUse Foreground tab change event fired', document.location.href);
			});
			
			// --- Method 3: pointermove events (may be fired by agent if we implement AI hover movements, also very noisy) ---
			// Use a throttled handler to avoid excessive calls
			// let lastMove = 0;
			// window.addEventListener('pointermove', async () => {
			// 	const now = Date.now();
			// 	if (now - lastMove > 1000) {  // Throttle to once per second
			// 		lastMove = now;
			// 		await window._BrowserUseonTabVisibilityChange({ source: 'pointermove', url: document.location.href });
			//      console.log('BrowserUse Foreground tab change event fired', document.location.href);
			// 	}
			// });
		"""
		try:
			await self.browser_context.add_init_script(update_tab_focus_script)
		except Exception as e:
			self.logger.warning(f'⚠️ Failed to register init script for tab focus detection: {e}')

		# Set up visibility listeners for all existing tabs
		# self.logger.info(f'Setting up visibility listeners for {len(self.browser_context.pages)} pages')
		for page in self.browser_context.pages:
			# self.logger.info(f'Processing page with URL: {repr(page.url)}')
			# Skip about:blank pages as they can hang when evaluating scripts
			if page.url == 'about:blank':
				continue

			try:
				await page.evaluate(update_tab_focus_script)
				# self.logger.debug(f'👁️ Added visibility listener to existing tab: {page.url}')
			except Exception as e:
				page_idx = self.browser_context.pages.index(page)
				self.logger.debug(
					f'⚠️ Failed to add visibility listener to existing tab, is it crashed or ignoring CDP commands?: [{page_idx}]{page.url}: {type(e).__name__}: {e}'
				)

	async def _setup_viewports(self) -> None:
		"""Resize any existing page viewports to match the configured size, set up storage_state, permissions, geolocation, etc."""

		assert self.browser_context, 'BrowserSession.browser_context must already be set up before calling _setup_viewports()'

		# log the viewport settings to terminal
		viewport = self.browser_profile.viewport
		self.logger.debug(
			'📐 Setting up viewport: '
			+ f'headless={self.browser_profile.headless} '
			+ (
				f'window={self.browser_profile.window_size["width"]}x{self.browser_profile.window_size["height"]}px '
				if self.browser_profile.window_size
				else '(no window) '
			)
			+ (
				f'screen={self.browser_profile.screen["width"]}x{self.browser_profile.screen["height"]}px '
				if self.browser_profile.screen
				else ''
			)
			+ (f'viewport={viewport["width"]}x{viewport["height"]}px ' if viewport else '(no viewport) ')
			+ f'device_scale_factor={self.browser_profile.device_scale_factor or 1.0} '
			+ f'is_mobile={self.browser_profile.is_mobile} '
			+ (f'color_scheme={self.browser_profile.color_scheme.value} ' if self.browser_profile.color_scheme else '')
			+ (f'locale={self.browser_profile.locale} ' if self.browser_profile.locale else '')
			+ (f'timezone_id={self.browser_profile.timezone_id} ' if self.browser_profile.timezone_id else '')
			+ (f'geolocation={self.browser_profile.geolocation} ' if self.browser_profile.geolocation else '')
			+ (f'permissions={",".join(self.browser_profile.permissions or ["<none>"])} ')
			+ f'storage_state={_log_pretty_path(str(self.browser_profile.storage_state or self.browser_profile.cookies_file or "<none>"))} '
		)

		# if we have any viewport settings in the profile, make sure to apply them to the entire browser_context as defaults
		if self.browser_profile.permissions:
			try:
				await self.browser_context.grant_permissions(self.browser_profile.permissions)
			except Exception as e:
				self.logger.warning(
					f'⚠️ Failed to grant browser permissions {self.browser_profile.permissions}: {type(e).__name__}: {e}'
				)
		try:
			if self.browser_profile.default_timeout:
				self.browser_context.set_default_timeout(self.browser_profile.default_timeout)
			if self.browser_profile.default_navigation_timeout:
				self.browser_context.set_default_navigation_timeout(self.browser_profile.default_navigation_timeout)
		except Exception as e:
			self.logger.warning(
				f'⚠️ Failed to set playwright timeout settings '
				f'cdp_api={self.browser_profile.default_timeout} '
				f'navigation={self.browser_profile.default_navigation_timeout}: {type(e).__name__}: {e}'
			)
		try:
			if self.browser_profile.extra_http_headers:
				await self.browser_context.set_extra_http_headers(self.browser_profile.extra_http_headers)
		except Exception as e:
			self.logger.warning(
				f'⚠️ Failed to setup playwright extra_http_headers: {type(e).__name__}: {e}'
			)  # dont print the secret header contents in the logs!

		try:
			if self.browser_profile.geolocation:
				await self.browser_context.set_geolocation(self.browser_profile.geolocation)
		except Exception as e:
			self.logger.warning(
				f'⚠️ Failed to update browser geolocation {self.browser_profile.geolocation}: {type(e).__name__}: {e}'
			)

		await self.load_storage_state()

		page = None

		for page in self.browser_context.pages:
			# apply viewport size settings to any existing pages
			if viewport:
				await page.set_viewport_size(viewport)

			# show browser-use dvd screensaver-style bouncing loading animation on any about:blank pages
			if page.url == 'about:blank':
				await self._show_dvd_screensaver_loading_animation(page)

		page = page or (await self.browser_context.new_page())

		if (not viewport) and (self.browser_profile.window_size is not None) and not self.browser_profile.headless:
			# attempt to resize the actual browser window

			# cdp api: https://chromedevtools.github.io/devtools-protocol/tot/Browser/#method-setWindowBounds
			try:
				cdp_session = await page.context.new_cdp_session(page)
				window_id_result = await cdp_session.send('Browser.getWindowForTarget')
				await cdp_session.send(
					'Browser.setWindowBounds',
					{
						'windowId': window_id_result['windowId'],
						'bounds': {
							**self.browser_profile.window_size,
							'windowState': 'normal',  # Ensure window is not minimized/maximized
						},
					},
				)
				await cdp_session.detach()
			except Exception as e:
				_log_size = lambda size: f'{size["width"]}x{size["height"]}px'
				try:
					# fallback to javascript resize if cdp setWindowBounds fails
					await page.evaluate(
						"""(width, height) => {window.resizeTo(width, height)}""",
						**self.browser_profile.window_size,
					)
					return
				except Exception:
					pass

				self.logger.warning(
					f'⚠️ Failed to resize browser window to {_log_size(self.browser_profile.window_size)} using CDP setWindowBounds: {type(e).__name__}: {e}'
				)

	def _set_browser_keep_alive(self, keep_alive: bool | None) -> None:
		"""set the keep_alive flag on the browser_profile, defaulting to True if keep_alive is None"""
		if self.browser_profile.keep_alive is None:
			self.browser_profile.keep_alive = keep_alive

	def is_connected(self) -> bool:
		"""
		Check if the browser session has valid, connected browser and context objects.
		Returns False if any of the following conditions are met:
		- No browser_context exists
		- Browser exists but is disconnected
		- Browser_context's browser exists but is disconnected
		- Browser_context itself is closed/unusable
		"""
		if not self.browser_context:
			return False

		if self.browser_context.browser and not self.browser_context.browser.is_connected():
			return False

		# Check if the browser_context itself is closed/unusable
		try:
			_ = self.browser_context.pages
			return True
		except Exception:
			return False

	def _reset_connection_state(self) -> None:
		"""Reset the browser connection state when disconnection is detected"""

		already_disconnected = not any(
			(
				self.initialized,
				self.browser,
				self.browser_context,
				self.agent_current_page,
				self.human_current_page,
				self._cached_clickable_element_hashes,
				self._cached_browser_state_summary,
			)
		)

		self.initialized = False
		self.browser = None
		self.browser_context = None
		self.agent_current_page = None
		self.human_current_page = None
		self._cached_clickable_element_hashes = None
		self._cached_browser_state_summary = None
		# Don't clear self.playwright here - it should be cleared explicitly in kill()

		if self.browser_pid:
			try:
				# browser_pid is different from all the other state objects, it's closer to cdp_url or wss_url
				# because we might still be able to reconnect to the same browser even if self.browser_context died
				# if we have a self.browser_pid, check if it's still alive and serving a remote debugging port
				# if so, don't clear it because there's a chance we can re-use it by just reconnecting to the same pid's port
				proc = psutil.Process(self.browser_pid)
				proc_is_alive = proc.status() not in (psutil.STATUS_ZOMBIE, psutil.STATUS_DEAD)
				assert proc_is_alive and '--remote-debugging-port' in ' '.join(proc.cmdline())
			except Exception:
				self.logger.info(f' ↳ Browser browser_pid={self.browser_pid} process is no longer running')
				# process has gone away or crashed, pid is no longer valid so we clear it
				self.browser_pid = None

		if not already_disconnected:
			self.logger.debug(f'⚰️ Browser {self._connection_str} disconnected')

	def prepare_user_data_dir(self) -> None:
		"""Create and unlock the user data dir and ensure all recording paths exist."""

		if self.browser_profile.user_data_dir:
			try:
				self.browser_profile.user_data_dir = Path(self.browser_profile.user_data_dir).expanduser().resolve()
				self.browser_profile.user_data_dir.mkdir(parents=True, exist_ok=True)
				(self.browser_profile.user_data_dir / '.browseruse_profile_id').write_text(self.browser_profile.id)
			except Exception as e:
				raise ValueError(
					f'Unusable path provided for user_data_dir= {_log_pretty_path(self.browser_profile.user_data_dir)} (check for typos/permissions issues)'
				) from e

			# clear any existing locks by any other chrome processes (hacky)
			singleton_lock = self.browser_profile.user_data_dir / 'SingletonLock'
			if singleton_lock.exists():
				singleton_lock.unlink()
				self.logger.warning(
					f'⚠️ Multiple chrome processes may be trying to share user_data_dir={self.browser_profile.user_data_dir} which can lead to crashes and profile data corruption!'
				)

		# Create directories for all paths that need them
		dir_paths = {
			'downloads_path': self.browser_profile.downloads_path,
			'record_video_dir': self.browser_profile.record_video_dir,
			'traces_dir': self.browser_profile.traces_dir,
		}

		file_paths = {
			'record_har_path': self.browser_profile.record_har_path,
		}

		# Handle directory creation
		for path_name, path_value in dir_paths.items():
			if path_value:
				try:
					path_obj = Path(path_value).expanduser().resolve()
					path_obj.mkdir(parents=True, exist_ok=True)
					setattr(self.browser_profile, path_name, str(path_obj) if path_name == 'traces_dir' else path_obj)
				except Exception as e:
					self.logger.error(f'❌ Failed to create {path_name} directory {path_value}: {e}')

		# Handle file path parent directory creation
		for path_name, path_value in file_paths.items():
			if path_value:
				try:
					path_obj = Path(path_value).expanduser().resolve()
					path_obj.parent.mkdir(parents=True, exist_ok=True)
				except Exception as e:
					self.logger.error(f'❌ Failed to create parent directory for {path_name} {path_value}: {e}')

	# --- Tab management ---
	async def get_current_page(self) -> Page:
		"""Get the current page + ensure it's not None / closed"""

		if not self.initialized:
			await self.start()

		# get-or-create the browser_context if it's not already set up
		if not self.browser_context:
			await self.start()
			assert self.browser_context, 'BrowserContext is not set up'

		# if either focused page is closed, clear it so we dont use a dead object
		if (not self.human_current_page) or self.human_current_page.is_closed():
			self.human_current_page = None
		if (not self.agent_current_page) or self.agent_current_page.is_closed():
			self.agent_current_page = None

		# if either one is None, fallback to using the other one for both
		self.agent_current_page = self.agent_current_page or self.human_current_page or None
		self.human_current_page = self.human_current_page or self.agent_current_page or None

		# if both are still None, fallback to using the first open tab we can find
		if self.agent_current_page is None:
			if self.browser_context.pages:
				first_available_tab = self.browser_context.pages[0]
				self.agent_current_page = first_available_tab
				self.human_current_page = first_available_tab
			else:
				# if all tabs are closed, open a new one
				new_tab = await self.create_new_tab()
				self.agent_current_page = new_tab
				self.human_current_page = new_tab

		assert self.agent_current_page is not None, f'{self} Failed to find or create a new page for the agent'
		assert self.human_current_page is not None, f'{self} Failed to find or create a new page for the human'

		return self.agent_current_page

	@property
	def tabs(self) -> list[Page]:
		if not self.browser_context:
			return []
		return list(self.browser_context.pages)

	@require_initialization
	async def new_tab(self, url: str | None = None) -> Page:
		return await self.create_new_tab(url=url)

	@require_initialization
	async def switch_tab(self, tab_index: int) -> Page:
		assert self.browser_context is not None, 'BrowserContext is not set up'
		pages = self.browser_context.pages
		if not pages or tab_index >= len(pages):
			raise IndexError('Tab index out of range')
		page = pages[tab_index]
		self.agent_current_page = page

		return page

	@require_initialization
	async def wait_for_element(self, selector: str, timeout: int = 10000) -> None:
		page = await self.get_current_page()
		await page.wait_for_selector(selector, state='visible', timeout=timeout)

	@require_initialization
	@time_execution_async('--remove_highlights')
	async def remove_highlights(self):
		"""
		Removes all highlight overlays and labels created by the highlightElement function.
		Handles cases where the page might be closed or inaccessible.
		"""
		page = await self.get_current_page()
		try:
			await page.evaluate(
				"""
                try {
                    // Remove the highlight container and all its contents
                    const container = document.getElementById('playwright-highlight-container');
                    if (container) {
                        container.remove();
                    }

                    // Remove highlight attributes from elements
                    const highlightedElements = document.querySelectorAll('[browser-user-highlight-id^="playwright-highlight-"]');
                    highlightedElements.forEach(el => {
                        el.removeAttribute('browser-user-highlight-id');
                    });
                } catch (e) {
                    console.error('Failed to remove highlights:', e);
                }
                """
			)
		except Exception as e:
			self.logger.debug(f'⚠️ Failed to remove highlights (this is usually ok): {type(e).__name__}: {e}')
			# Don't raise the error since this is not critical functionality

	@require_initialization
	async def get_dom_element_by_index(self, index: int) -> DOMElementNode | None:
		"""Get DOM element by index."""
		selector_map = await self.get_selector_map()
		return selector_map.get(index)

	@require_initialization
	@time_execution_async('--click_element_node')
	async def _click_element_node(self, element_node: DOMElementNode) -> str | None:
		"""
		Optimized method to click an element using xpath.
		"""
		page = await self.get_current_page()
		try:
			# Highlight before clicking
			# if element_node.highlight_index is not None:
			# 	await self._update_state(focus_element=element_node.highlight_index)

			element_handle = await self.get_locate_element(element_node)

			if element_handle is None:
				raise Exception(f'Element: {repr(element_node)} not found')

			async def perform_click(click_func):
				"""Performs the actual click, handling both download and navigation scenarios."""

				# only wait the 5s extra for potential downloads if they are enabled
				# TODO: instead of blocking for 5s, we should register a non-block page.on('download') event
				# and then check if the download has been triggered within the event handler
				if self.browser_profile.downloads_path:
					try:
						# Try short-timeout expect_download to detect a file download has been been triggered
						async with page.expect_download(timeout=5000) as download_info:
							await click_func()
						download = await download_info.value
						# Determine file path
						suggested_filename = download.suggested_filename
						unique_filename = await self._get_unique_filename(self.browser_profile.downloads_path, suggested_filename)
						download_path = os.path.join(self.browser_profile.downloads_path, unique_filename)
						await download.save_as(download_path)
						self.logger.info(f'⬇️ Downloaded file to: {download_path}')
						return download_path
					except Exception:
						# If no download is triggered, treat as normal click
						# self.logger.debug('No download triggered within timeout. Checking navigation...')
						try:
							await page.wait_for_load_state()
						except Exception as e:
							self.logger.warning(
								f'⚠️ Page {_log_pretty_url(page.url)} failed to finish loading after click: {type(e).__name__}: {e}'
							)
						await self._check_and_handle_navigation(page)
				else:
					# If downloads are disabled, just perform the click
					await click_func()
					try:
						await page.wait_for_load_state()
					except Exception as e:
						self.logger.warning(
							f'⚠️ Page {_log_pretty_url(page.url)} failed to finish loading after click: {type(e).__name__}: {e}'
						)
					await self._check_and_handle_navigation(page)

			try:
				return await perform_click(lambda: element_handle and element_handle.click(timeout=1500))
			except URLNotAllowedError as e:
				raise e
			except Exception as e:
				# Check if it's a context error and provide more info
				if 'Cannot find context with specified id' in str(e) or 'Protocol error' in str(e):
					self.logger.warning(f'⚠️ Element context lost, attempting to re-locate element: {type(e).__name__}')
					# Try to re-locate the element
					element_handle = await self.get_locate_element(element_node)
					if element_handle is None:
						raise Exception(f'Element no longer exists in DOM after context loss: {repr(element_node)}')
					# Try click again with fresh element
					try:
						return await perform_click(lambda: element_handle.click(timeout=1500))
					except Exception:
						# Fall back to JavaScript click
						return await perform_click(lambda: page.evaluate('(el) => el.click()', element_handle))
				else:
					# Original fallback for other errors
					try:
						return await perform_click(lambda: page.evaluate('(el) => el.click()', element_handle))
					except URLNotAllowedError as e:
						raise e
					except Exception as e:
						# Final fallback - try clicking by coordinates if available
						if element_node.viewport_coordinates and element_node.viewport_coordinates.center:
							try:
								self.logger.warning(
									f'⚠️ Element click failed, falling back to coordinate click at ({element_node.viewport_coordinates.center.x}, {element_node.viewport_coordinates.center.y})'
								)
								await page.mouse.click(
									element_node.viewport_coordinates.center.x, element_node.viewport_coordinates.center.y
								)
								try:
									await page.wait_for_load_state()
								except Exception:
									pass
								await self._check_and_handle_navigation(page)
								return None  # Success
							except Exception as coord_e:
								self.logger.error(f'Coordinate click also failed: {type(coord_e).__name__}: {coord_e}')
						raise Exception(f'Failed to click element: {type(e).__name__}: {e}')

		except URLNotAllowedError as e:
			raise e
		except Exception as e:
			raise Exception(f'Failed to click element: {repr(element_node)}. Error: {str(e)}')

	@require_initialization
	@time_execution_async('--get_tabs_info')
	async def get_tabs_info(self) -> list[TabInfo]:
		"""Get information about all tabs"""
		assert self.browser_context is not None, 'BrowserContext is not set up'
		tabs_info = []
		for page_id, page in enumerate(self.browser_context.pages):
			try:
				tab_info = TabInfo(page_id=page_id, url=page.url, title=await asyncio.wait_for(page.title(), timeout=1))
			except TimeoutError:
				# page.title() can hang forever on tabs that are crashed/disappeared/about:blank
				# we dont want to try automating those tabs because they will hang the whole script
				self.logger.debug(f'⚠️ Failed to get tab info for tab #{page_id}: {_log_pretty_url(page.url)} (ignoring)')
				tab_info = TabInfo(page_id=page_id, url='about:blank', title='ignore this tab and do not use it')
			tabs_info.append(tab_info)

		return tabs_info

	@require_initialization
	async def close_tab(self, tab_index: int | None = None) -> None:
		assert self.browser_context is not None, 'BrowserContext is not set up'
		pages = self.browser_context.pages
		if not pages:
			return

		if tab_index is None:
			# to tab_index passed, just close the current agent page
			page = await self.get_current_page()
		else:
			# otherwise close the tab at the given index
			page = pages[tab_index]

		await page.close()

		# reset the self.agent_current_page and self.human_current_page references to first available tab
		await self.get_current_page()

	# --- Page navigation ---
	@require_initialization
	async def navigate(self, url: str) -> None:
		if self.agent_current_page:
			await self.agent_current_page.goto(url, wait_until='domcontentloaded')
		else:
			await self.create_new_tab(url)

	@require_initialization
	async def refresh(self) -> None:
		if self.agent_current_page and not self.agent_current_page.is_closed():
			await self.agent_current_page.reload()
		else:
			await self.create_new_tab()

	@require_initialization
	async def execute_javascript(self, script: str) -> Any:
		page = await self.get_current_page()
		return await page.evaluate(script)

	async def get_cookies(self) -> list[dict[str, Any]]:
		if self.browser_context:
			return [dict(x) for x in await self.browser_context.cookies()]
		return []

	async def save_cookies(self, *args, **kwargs) -> None:
		"""
		Old name for the new save_storage_state() function.
		"""
		await self.save_storage_state(*args, **kwargs)

	async def _save_cookies_to_file(self, path: Path, cookies: list[dict[str, Any]] | None) -> None:
		if not (path or self.browser_profile.cookies_file):
			return

		if not cookies:
			return

		try:
			cookies_file_path = Path(path or self.browser_profile.cookies_file).expanduser().resolve()
			cookies_file_path.parent.mkdir(parents=True, exist_ok=True)

			# Write to a temporary file first
			cookies = cookies or []
			temp_path = cookies_file_path.with_suffix('.tmp')
			temp_path.write_text(json.dumps(cookies, indent=4))

			try:
				# backup any existing cookies_file if one is already present
				cookies_file_path.replace(cookies_file_path.with_suffix('.json.bak'))
			except Exception:
				pass
			temp_path.replace(cookies_file_path)

			self.logger.info(f'🍪 Saved {len(cookies)} cookies to cookies_file= {_log_pretty_path(cookies_file_path)}')
		except Exception as e:
			self.logger.warning(
				f'❌ Failed to save cookies to cookies_file= {_log_pretty_path(cookies_file_path)}: {type(e).__name__}: {e}'
			)

	async def _save_storage_state_to_file(self, path: str | Path, storage_state: dict[str, Any] | None) -> None:
		try:
			json_path = Path(path).expanduser().resolve()
			json_path.parent.mkdir(parents=True, exist_ok=True)
			assert self.browser_context is not None, 'BrowserContext is not set up'
			storage_state = storage_state or dict(await self.browser_context.storage_state())

			# always atomic merge storage states, never overwrite (so two browsers can share the same storage_state.json)
			merged_storage_state = storage_state
			if json_path.exists():
				try:
					existing_storage_state = json.loads(json_path.read_text())
					merged_storage_state = merge_dicts(existing_storage_state, storage_state)
				except Exception as e:
					self.logger.error(
						f'❌ Failed to merge cookie changes with existing storage_state= {_log_pretty_path(json_path)}: {type(e).__name__}: {e}'
					)
					return

			# write to .tmp file first to avoid partial writes, then mv original to .bak and .tmp to original
			temp_path = json_path.with_suffix('.json.tmp')
			temp_path.write_text(json.dumps(merged_storage_state, indent=4))
			try:
				json_path.replace(json_path.with_suffix('.json.bak'))
			except Exception:
				pass
			temp_path.replace(json_path)

			self.logger.info(
				f'🍪 Saved {len(storage_state["cookies"]) + len(storage_state.get("origins", []))} cookies to storage_state= {_log_pretty_path(json_path)}'
			)
		except Exception as e:
			self.logger.warning(f'❌ Failed to save cookies to storage_state= {_log_pretty_path(path)}: {type(e).__name__}: {e}')

	async def save_storage_state(self, path: Path | None = None) -> None:
		"""
		Save cookies to the specified path or the configured cookies_file and/or storage_state.
		"""

		if not (path or self.browser_profile.storage_state or self.browser_profile.cookies_file):
			return

		assert self.browser_context is not None, 'BrowserContext is not set up'
		storage_state: dict[str, Any] = dict(await self.browser_context.storage_state())
		cookies = storage_state['cookies']
		has_any_auth_data = cookies or storage_state.get('origins', [])

		# they passed an explicit path, only save to that path and return
		if path and has_any_auth_data:
			if path.name == 'storage_state.json':
				await self._save_storage_state_to_file(path, storage_state)
				return
			else:
				# assume they're using the old API when path meant a cookies_file path,
				# also save new format next to it for convenience to help them migrate
				await self._save_cookies_to_file(path, cookies)
				await self._save_storage_state_to_file(path.parent / 'storage_state.json', storage_state)
				new_path = path.parent / 'storage_state.json'
				self.logger.warning(
					'⚠️ cookies_file is deprecated and will be removed in a future version. '
					f'Please use storage_state="{_log_pretty_path(new_path)}" instead for persisting cookies and other browser state. '
					'See: https://playwright.dev/python/docs/api/class-browsercontext#browser-context-storage-state'
				)
				return

		# save cookies_file if passed a cookies file path or if profile cookies_file is configured
		if cookies and self.browser_profile.cookies_file:
			# only show warning if they configured cookies_file (not if they passed in a path to this function as an arg)
			await self._save_cookies_to_file(self.browser_profile.cookies_file, cookies)
			new_path = self.browser_profile.cookies_file.parent / 'storage_state.json'
			await self._save_storage_state_to_file(new_path, storage_state)
			self.logger.warning(
				'⚠️ cookies_file is deprecated and will be removed in a future version. '
				f'Please use storage_state="{_log_pretty_path(new_path)}" instead for persisting cookies and other browser state. '
				'See: https://playwright.dev/python/docs/api/class-browsercontext#browser-context-storage-state'
			)

		if self.browser_profile.storage_state is None:
			return

		if isinstance(self.browser_profile.storage_state, dict):
			# cookies that never get updated rapidly expire or become invalid,
			# e.g. cloudflare bumps a nonce + does a tiny proof-of-work chain on every request that gets stored back into the cookie
			# if your cookies are frozen in time and don't update, they'll block you as a bot almost immediately
			# if they pass a dict in it means they have to get the updated cookies manually with browser_context.cookies()
			# and persist them manually on every change. most people don't realize they have to do that, so show a warning
			self.logger.warning(
				f'⚠️ storage_state was set as a {type(self.browser_profile.storage_state)} and will not be updated with any cookie changes, use a json file path instead to persist changes'
			)
			return

		if isinstance(self.browser_profile.storage_state, (str, Path)):
			await self._save_storage_state_to_file(self.browser_profile.storage_state, storage_state)
			return

		raise Exception(f'Got unexpected type for storage_state: {type(self.browser_profile.storage_state)}')

	async def load_storage_state(self) -> None:
		"""
		Load cookies from the storage_state or cookies_file and apply them to the browser context.
		"""

		assert self.browser_context, 'Browser context is not initialized, cannot load storage state'

		if self.browser_profile.cookies_file:
			# Show deprecation warning
			self.logger.warning(
				'⚠️ cookies_file is deprecated and will be removed in a future version. '
				'Please use storage_state instead for loading cookies and other browser state. '
				'See: https://playwright.dev/python/docs/api/class-browsercontext#browser-context-storage-state'
			)

			cookies_path = Path(self.browser_profile.cookies_file).expanduser()
			if not cookies_path.is_absolute():
				cookies_path = Path(self.browser_profile.downloads_path or '.').expanduser().resolve() / cookies_path.name

			try:
				cookies_data = json.loads(cookies_path.read_text())
				if cookies_data:
					await self.browser_context.add_cookies(cookies_data)
					self.logger.info(f'🍪 Loaded {len(cookies_data)} cookies from cookies_file= {_log_pretty_path(cookies_path)}')
			except Exception as e:
				self.logger.warning(
					f'❌ Failed to load cookies from cookies_file= {_log_pretty_path(cookies_path)}: {type(e).__name__}: {e}'
				)

		if self.browser_profile.storage_state:
			storage_state = self.browser_profile.storage_state
			if isinstance(storage_state, (str, Path)):
				try:
					storage_state_text = await anyio.Path(storage_state).read_text()
					storage_state = dict(json.loads(storage_state_text))
				except Exception as e:
					self.logger.warning(
						f'❌ Failed to load cookies from storage_state= {_log_pretty_path(storage_state)}: {type(e).__name__}: {e}'
					)
					return

			try:
				assert isinstance(storage_state, dict), f'Got unexpected type for storage_state: {type(storage_state)}'
				await self.browser_context.add_cookies(storage_state['cookies'])
				# TODO: also handle localStroage, IndexedDB, SessionStorage
				# playwright doesn't provide an API for setting these before launch
				# https://playwright.dev/python/docs/auth#session-storage
				# await self.browser_context.add_local_storage(storage_state['localStorage'])
				num_entries = len(storage_state['cookies']) + len(storage_state.get('origins', []))
				if num_entries:
					self.logger.info(f'🍪 Loaded {num_entries} cookies from storage_state= {storage_state}')
			except Exception as e:
				self.logger.warning(f'❌ Failed to load cookies from storage_state= {storage_state}: {type(e).__name__}: {e}')
				return

	async def load_cookies_from_file(self, *args, **kwargs) -> None:
		"""
		Old name for the new load_storage_state() function.
		"""
		await self.load_storage_state(*args, **kwargs)

	# @property
	# def browser_extension_pages(self) -> list[Page]:
	# 	if not self.browser_context:
	# 		return []
	# 	return [p for p in self.browser_context.pages if p.url.startswith('chrome-extension://')]

	# @property
	# def saved_downloads(self) -> list[Path]:
	# 	"""
	# 	Return a list of files in the downloads_path.
	# 	"""
	# 	return list(Path(self.browser_profile.downloads_path).glob('*'))

	async def _wait_for_stable_network(self):
		pending_requests = set()
		last_activity = asyncio.get_event_loop().time()

		page = await self.get_current_page()

		# Define relevant resource types and content types
		RELEVANT_RESOURCE_TYPES = {
			'document',
			'stylesheet',
			'image',
			'font',
			'script',
			'iframe',
		}

		RELEVANT_CONTENT_TYPES = {
			'text/html',
			'text/css',
			'application/javascript',
			'image/',
			'font/',
			'application/json',
		}

		# Additional patterns to filter out
		IGNORED_URL_PATTERNS = {
			# Analytics and tracking
			'analytics',
			'tracking',
			'telemetry',
			'beacon',
			'metrics',
			# Ad-related
			'doubleclick',
			'adsystem',
			'adserver',
			'advertising',
			# Social media widgets
			'facebook.com/plugins',
			'platform.twitter',
			'linkedin.com/embed',
			# Live chat and support
			'livechat',
			'zendesk',
			'intercom',
			'crisp.chat',
			'hotjar',
			# Push notifications
			'push-notifications',
			'onesignal',
			'pushwoosh',
			# Background sync/heartbeat
			'heartbeat',
			'ping',
			'alive',
			# WebRTC and streaming
			'webrtc',
			'rtmp://',
			'wss://',
			# Common CDNs for dynamic content
			'cloudfront.net',
			'fastly.net',
		}

		async def on_request(request):
			# Filter by resource type
			if request.resource_type not in RELEVANT_RESOURCE_TYPES:
				return

			# Filter out streaming, websocket, and other real-time requests
			if request.resource_type in {
				'websocket',
				'media',
				'eventsource',
				'manifest',
				'other',
			}:
				return

			# Filter out by URL patterns
			url = request.url.lower()
			if any(pattern in url for pattern in IGNORED_URL_PATTERNS):
				return

			# Filter out data URLs and blob URLs
			if url.startswith(('data:', 'blob:')):
				return

			# Filter out requests with certain headers
			headers = request.headers
			if headers.get('purpose') == 'prefetch' or headers.get('sec-fetch-dest') in [
				'video',
				'audio',
			]:
				return

			nonlocal last_activity
			pending_requests.add(request)
			last_activity = asyncio.get_event_loop().time()
			# self.logger.debug(f'Request started: {request.url} ({request.resource_type})')

		async def on_response(response):
			request = response.request
			if request not in pending_requests:
				return

			# Filter by content type if available
			content_type = response.headers.get('content-type', '').lower()

			# Skip if content type indicates streaming or real-time data
			if any(
				t in content_type
				for t in [
					'streaming',
					'video',
					'audio',
					'webm',
					'mp4',
					'event-stream',
					'websocket',
					'protobuf',
				]
			):
				pending_requests.remove(request)
				return

			# Only process relevant content types
			if not any(ct in content_type for ct in RELEVANT_CONTENT_TYPES):
				pending_requests.remove(request)
				return

			# Skip if response is too large (likely not essential for page load)
			content_length = response.headers.get('content-length')
			if content_length and int(content_length) > 5 * 1024 * 1024:  # 5MB
				pending_requests.remove(request)
				return

			nonlocal last_activity
			pending_requests.remove(request)
			last_activity = asyncio.get_event_loop().time()
			# self.logger.debug(f'Request resolved: {request.url} ({content_type})')

		# Attach event listeners
		page.on('request', on_request)
		page.on('response', on_response)

		now = asyncio.get_event_loop().time()
		try:
			# Wait for idle time
			start_time = asyncio.get_event_loop().time()
			while True:
				await asyncio.sleep(0.1)
				now = asyncio.get_event_loop().time()
				if (
					len(pending_requests) == 0
					and (now - last_activity) >= self.browser_profile.wait_for_network_idle_page_load_time
				):
					break
				if now - start_time > self.browser_profile.maximum_wait_page_load_time:
					self.logger.debug(
						f'{self} Network timeout after {self.browser_profile.maximum_wait_page_load_time}s with {len(pending_requests)} '
						f'pending requests: {[r.url for r in pending_requests]}'
					)
					break

		finally:
			# Clean up event listeners
			page.remove_listener('request', on_request)
			page.remove_listener('response', on_response)

		elapsed = now - start_time
		if elapsed > 1:
			self.logger.debug(f'💤 Page network traffic calmed down after {now - start_time:.2f} seconds')

	async def _wait_for_page_and_frames_load(self, timeout_overwrite: float | None = None):
		"""
		Ensures page is fully loaded before continuing.
		Waits for either network to be idle or minimum WAIT_TIME, whichever is longer.
		Also checks if the loaded URL is allowed.
		"""
		# Start timing
		start_time = time.time()

		# Wait for page load
		page = await self.get_current_page()
		try:
			await self._wait_for_stable_network()

			# Check if the loaded URL is allowed
			await self._check_and_handle_navigation(page)
		except URLNotAllowedError as e:
			raise e
		except Exception as e:
			self.logger.warning(
				f'⚠️ Page load for {_log_pretty_url(page.url)} failed due to {type(e).__name__}, continuing anyway...'
			)

		# Calculate remaining time to meet minimum WAIT_TIME
		elapsed = time.time() - start_time
		remaining = max((timeout_overwrite or self.browser_profile.minimum_wait_page_load_time) - elapsed, 0)

		# just for logging, calculate how much data was downloaded
		try:
			bytes_used = await page.evaluate("""
				() => {
					let total = 0;
					for (const entry of performance.getEntriesByType('resource')) {
						total += entry.transferSize || 0;
					}
					for (const nav of performance.getEntriesByType('navigation')) {
						total += nav.transferSize || 0;
					}
					return total;
				}
			""")
		except Exception:
			bytes_used = None

		try:
			tab_idx = self.tabs.index(page)
		except ValueError:
			tab_idx = '??'

		extra_delay = ''
		if remaining > 0:
			extra_delay = f', waiting +{remaining:.2f}s for all frames to finish'

		if bytes_used is not None:
			self.logger.info(
				f'➡️ Page navigation [{tab_idx}]{_log_pretty_url(page.url, 40)} used {bytes_used / 1024:.1f} KB in {elapsed:.2f}s{extra_delay}'
			)
		else:
			self.logger.info(f'➡️ Page navigation [{tab_idx}]{_log_pretty_url(page.url, 40)} took {elapsed:.2f}s{extra_delay}')

		# Sleep remaining time if needed
		if remaining > 0:
			await asyncio.sleep(remaining)

	def _is_url_allowed(self, url: str) -> bool:
		"""
		Check if a URL is allowed based on the whitelist configuration. SECURITY CRITICAL.

		Supports optional glob patterns and schemes in allowed_domains:
		- *.example.com will match sub.example.com and example.com
		- *google.com will match google.com, agoogle.com, and www.google.com
		- http*://example.com will match http://example.com, https://example.com
		- chrome-extension://* will match chrome-extension://aaaaaaaaaaaa and chrome-extension://bbbbbbbbbbbbb
		"""

		if not self.browser_profile.allowed_domains:
			return True  # allowed_domains are not configured, allow everything by default

		# Special case: Always allow 'about:blank' new tab page
		if url == 'about:blank':
			return True

		for allowed_domain in self.browser_profile.allowed_domains:
			try:
				if match_url_with_domain_pattern(url, allowed_domain, log_warnings=True):
					# If it's a pattern with wildcards, show a warning
					if '*' in allowed_domain:
						parsed_url = urlparse(url)
						domain = parsed_url.hostname.lower() if parsed_url.hostname else ''
						_log_glob_warning(domain, allowed_domain, self.logger)
					return True
			except AssertionError:
				# This would only happen if about:blank is passed to match_url_with_domain_pattern,
				# which shouldn't occur since we check for it above
				continue

		return False

	async def _check_and_handle_navigation(self, page: Page) -> None:
		"""Check if current page URL is allowed and handle if not."""
		if not self._is_url_allowed(page.url):
			self.logger.warning(f'⛔️ Navigation to non-allowed URL detected: {page.url}')
			try:
				await self.go_back()
			except Exception as e:
				self.logger.error(f'⛔️ Failed to go back after detecting non-allowed URL: {type(e).__name__}: {e}')
			raise URLNotAllowedError(f'Navigation to non-allowed URL: {page.url}')

	async def navigate_to(self, url: str):
		"""Navigate the agent's current tab to a URL"""
		if not self._is_url_allowed(url):
			raise BrowserError(f'Navigation to non-allowed URL: {url}')

		page = await self.get_current_page()
		await page.goto(url)
		try:
			await page.wait_for_load_state()
		except Exception as e:
			self.logger.warning(
				f'⚠️ Page {_log_pretty_url(page.url)} failed to fully load after navigation: {type(e).__name__}: {e}'
			)

	async def refresh_page(self):
		"""Refresh the agent's current page"""

		page = await self.get_current_page()
		await page.reload()
		try:
			await page.wait_for_load_state()
		except Exception as e:
			self.logger.warning(f'⚠️ Page {_log_pretty_url(page.url)} failed to fully load after refresh: {type(e).__name__}: {e}')

	async def go_back(self):
		"""Navigate the agent's tab back in browser history"""
		try:
			# 10 ms timeout
			page = await self.get_current_page()
			await page.go_back(timeout=10, wait_until='domcontentloaded')

			# await self._wait_for_page_and_frames_load(timeout_overwrite=1.0)
		except Exception as e:
			# Continue even if its not fully loaded, because we wait later for the page to load
			self.logger.debug(f'⏮️ Error during go_back: {type(e).__name__}: {e}')

	async def go_forward(self):
		"""Navigate the agent's tab forward in browser history"""
		try:
			page = await self.get_current_page()
			await page.go_forward(timeout=10, wait_until='domcontentloaded')
		except Exception as e:
			# Continue even if its not fully loaded, because we wait later for the page to load
			self.logger.debug(f'⏭️ Error during go_forward: {type(e).__name__}: {e}')

	async def close_current_tab(self):
		"""Close the current tab that the agent is working with.

		This closes the tab that the agent is currently using (agent_current_page),
		not necessarily the tab that is visible to the user (human_current_page).
		If they are the same tab, both references will be updated.
		"""
		assert self.browser_context is not None, 'Browser context is not set'
		assert self.agent_current_page is not None, 'Agent current page is not set'

		# Check if this is the foreground tab as well
		is_foreground = self.agent_current_page == self.human_current_page

		# Close the tab
		try:
			await self.agent_current_page.close()
		except Exception as e:
			self.logger.debug(f'⛔️ Error during close_current_tab: {type(e).__name__}: {e}')

		# Clear agent's reference to the closed tab
		self.agent_current_page = None

		# Clear foreground reference if needed
		if is_foreground:
			self.human_current_page = None

		# Switch to the first available tab if any exist
		if self.browser_context.pages:
			await self.switch_to_tab(0)
			# switch_to_tab already updates both tab references

		# Otherwise, the browser will be closed

	async def get_page_html(self) -> str:
		"""Get the HTML content of the agent's current page"""
		page = await self.get_current_page()
		return await page.content()

	async def get_page_structure(self) -> str:
		"""Get a debug view of the page structure including iframes"""
		debug_script = """(() => {
			function getPageStructure(element = document, depth = 0, maxDepth = 10) {
				if (depth >= maxDepth) return '';

				const indent = '  '.repeat(depth);
				let structure = '';

				// Skip certain elements that clutter the output
				const skipTags = new Set(['script', 'style', 'link', 'meta', 'noscript']);

				// Add current element info if it's not the document
				if (element !== document) {
					const tagName = element.tagName.toLowerCase();

					// Skip uninteresting elements
					if (skipTags.has(tagName)) return '';

					const id = element.id ? `#${element.id}` : '';
					const classes = element.className && typeof element.className === 'string' ?
						`.${element.className.split(' ').filter(c => c).join('.')}` : '';

					// Get additional useful attributes
					const attrs = [];
					if (element.getAttribute('role')) attrs.push(`role="${element.getAttribute('role')}"`);
					if (element.getAttribute('aria-label')) attrs.push(`aria-label="${element.getAttribute('aria-label')}"`);
					if (element.getAttribute('type')) attrs.push(`type="${element.getAttribute('type')}"`);
					if (element.getAttribute('name')) attrs.push(`name="${element.getAttribute('name')}"`);
					if (element.getAttribute('src')) {
						const src = element.getAttribute('src');
						attrs.push(`src="${src.substring(0, 50)}${src.length > 50 ? '...' : ''}"`);
					}

					// Add element info
					structure += `${indent}${tagName}${id}${classes}${attrs.length ? ' [' + attrs.join(', ') + ']' : ''}\\n`;

					// Handle iframes specially
					if (tagName === 'iframe') {
						try {
							const iframeDoc = element.contentDocument || element.contentWindow?.document;
							if (iframeDoc) {
								structure += `${indent}  [IFRAME CONTENT]:\\n`;
								structure += getPageStructure(iframeDoc, depth + 2, maxDepth);
							} else {
								structure += `${indent}  [IFRAME: No access - likely cross-origin]\\n`;
							}
						} catch (e) {
							structure += `${indent}  [IFRAME: Access denied - ${e.message}]\\n`;
						}
					}
				}

				// Get all child elements
				const children = element.children || element.childNodes;
				for (const child of children) {
					if (child.nodeType === 1) { // Element nodes only
						structure += getPageStructure(child, depth + 1, maxDepth);
					}
				}

				return structure;
			}

			return getPageStructure();
		})()"""

		page = await self.get_current_page()
		structure = await page.evaluate(debug_script)
		return structure

	@time_execution_async('--get_state_summary')
	@require_initialization
	async def get_state_summary(self, cache_clickable_elements_hashes: bool) -> BrowserStateSummary:
		"""Get a summary of the current browser state

		This method builds a BrowserStateSummary object that captures the current state
		of the browser, including url, title, tabs, screenshot, and DOM tree.

		Parameters:
		-----------
		cache_clickable_elements_hashes: bool
		        If True, cache the clickable elements hashes for the current state.
		        This is used to calculate which elements are new to the LLM since the last message,
		        which helps reduce token usage.
		"""
		await self._wait_for_page_and_frames_load()
		updated_state = await self._get_updated_state()

		# Find out which elements are new
		# Do this only if url has not changed
		if cache_clickable_elements_hashes:
			# if we are on the same url as the last state, we can use the cached hashes
			if self._cached_clickable_element_hashes and self._cached_clickable_element_hashes.url == updated_state.url:
				# Pointers, feel free to edit in place
				updated_state_clickable_elements = ClickableElementProcessor.get_clickable_elements(updated_state.element_tree)

				for dom_element in updated_state_clickable_elements:
					dom_element.is_new = (
						ClickableElementProcessor.hash_dom_element(dom_element)
						not in self._cached_clickable_element_hashes.hashes  # see which elements are new from the last state where we cached the hashes
					)
			# in any case, we need to cache the new hashes
			self._cached_clickable_element_hashes = CachedClickableElementHashes(
				url=updated_state.url,
				hashes=ClickableElementProcessor.get_clickable_elements_hashes(updated_state.element_tree),
			)

		assert updated_state
		self._cached_browser_state_summary = updated_state

		return self._cached_browser_state_summary

	async def _get_updated_state(self, focus_element: int = -1) -> BrowserStateSummary:
		"""Update and return state."""

		page = await self.get_current_page()

		# Check if current page is still valid, if not switch to another available page
		try:
			# Test if page is still accessible
			await page.evaluate('1')
		except Exception as e:
			self.logger.debug(f'👋 Current page is no longer accessible: {type(e).__name__}: {e}')
			raise BrowserError('Browser closed: no valid pages available')

		try:
			await self.remove_highlights()
			dom_service = DomService(page, logger=self.logger)
			content = await dom_service.get_clickable_elements(
				focus_element=focus_element,
				viewport_expansion=self.browser_profile.viewport_expansion,
				highlight_elements=self.browser_profile.highlight_elements,
			)

			tabs_info = await self.get_tabs_info()

			# Get all cross-origin iframes within the page and open them in new tabs
			# mark the titles of the new tabs so the LLM knows to check them for additional content
			# unfortunately too buggy for now, too many sites use invisible cross-origin iframes for ads, tracking, youtube videos, social media, etc.
			# and it distracts the bot by opening a lot of new tabs
			# iframe_urls = await dom_service.get_cross_origin_iframes()
			# outer_page = self.agent_current_page
			# for url in iframe_urls:
			# 	if url in [tab.url for tab in tabs_info]:
			# 		continue  # skip if the iframe if we already have it open in a tab
			# 	new_page_id = tabs_info[-1].page_id + 1
			# 	self.logger.debug(f'Opening cross-origin iframe in new tab #{new_page_id}: {url}')
			# 	await self.create_new_tab(url)
			# 	tabs_info.append(
			# 		TabInfo(
			# 			page_id=new_page_id,
			# 			url=url,
			# 			title=f'iFrame opened as new tab, treat as if embedded inside page {outer_page.url}: {page.url}',
			# 			parent_page_url=outer_page.url,
			# 		)
			# 	)

			screenshot_b64 = await self.take_screenshot()
			pixels_above, pixels_below = await self.get_scroll_info(page)

			self.browser_state_summary = BrowserStateSummary(
				element_tree=content.element_tree,
				selector_map=content.selector_map,
				url=page.url,
				title=await page.title(),
				tabs=tabs_info,
				screenshot=screenshot_b64,
				pixels_above=pixels_above,
				pixels_below=pixels_below,
			)

			return self.browser_state_summary
		except Exception as e:
			self.logger.error(f'❌ Failed to update browser_state_summary: {type(e).__name__}: {e}')
			# Return last known good state if available
			if hasattr(self, 'browser_state_summary'):
				return self.browser_state_summary
			raise

	# region - Browser Actions
	@require_initialization
	@time_execution_async('--take_screenshot')
	async def take_screenshot(self, full_page: bool = False) -> str:
		"""
		Returns a base64 encoded screenshot of the current page.
		"""
		assert self.agent_current_page is not None, 'Agent current page is not set'

		page = await self.get_current_page()
		try:
			await page.wait_for_load_state(
				timeout=5000,
			)  # page has already loaded by this point, this is extra for previous action animations/frame loads to settle
		except Exception:
			pass

		# 0. Attempt full-page screenshot (sometimes times out for huge pages)
		try:
			screenshot = await page.screenshot(
				full_page=full_page,
				scale='css',
				timeout=15000,
				animations='allow',
				caret='initial',
			)

			screenshot_b64 = base64.b64encode(screenshot).decode('utf-8')
			return screenshot_b64
		except Exception as e:
			self.logger.error(
				f'❌ Failed to take full-page screenshot: {type(e).__name__}: {e} falling back to viewport-only screenshot'
			)

		# Fallback method: manually expand the viewport and take a screenshot of the entire viewport

		# 1. Get current page dimensions
		dimensions = await page.evaluate("""() => {
			return {
				width: window.innerWidth,
				height: window.innerHeight,
				devicePixelRatio: window.devicePixelRatio || 1
			};
		}""")

		# 2. Save current viewport state and calculate expanded dimensions
		original_viewport = page.viewport_size
		viewport_expansion = self.browser_profile.viewport_expansion if self.browser_profile.viewport_expansion else 0

		expanded_width = dimensions['width']  # Keep width unchanged
		expanded_height = dimensions['height'] + viewport_expansion

		# 3. Expand the viewport if we are using one
		if original_viewport:
			await page.set_viewport_size({'width': expanded_width, 'height': expanded_height})

		try:
			# 4. Take full-viewport screenshot
			screenshot = await page.screenshot(
				full_page=False,
				scale='css',
				timeout=30000,
				clip={'x': 0, 'y': 0, 'width': expanded_width, 'height': expanded_height},
				animations='allow',
				caret='initial',
				# animations='disabled',   # these can cause CSP errors on some pages, leading to a red herring "waiting for fonts to load" error
			)
			# TODO: manually take multiple clipped screenshots to capture the full height and stitch them together?

			screenshot_b64 = base64.b64encode(screenshot).decode('utf-8')
			return screenshot_b64

		finally:
			# 5. Restore original viewport state if we expanded it
			if original_viewport:
				# Viewport was originally enabled, restore to original dimensions
				await page.set_viewport_size(original_viewport)
			else:
				# Viewport was originally disabled, no need to restore it
				# await page.set_viewport_size(None)  # unfortunately this is not supported by playwright
				pass

	# region - User Actions

	@staticmethod
	async def _get_unique_filename(directory: str | Path, filename: str) -> str:
		"""Generate a unique filename for downloads by appending (1), (2), etc., if a file already exists."""
		base, ext = os.path.splitext(filename)
		counter = 1
		new_filename = filename
		while os.path.exists(os.path.join(directory, new_filename)):
			new_filename = f'{base} ({counter}){ext}'
			counter += 1
		return new_filename

	async def _start_context_tracing(self):
		"""Start tracing on browser context if trace_path is configured."""
		if self.browser_profile.traces_dir and self.browser_context:
			try:
				self.logger.debug(f'📽️ Starting tracing (will save to: {self.browser_profile.traces_dir})')
				# Don't pass any path to start() - let Playwright handle internal temp files
				await self.browser_context.tracing.start(
					screenshots=True,
					snapshots=True,
					sources=False,  # Reduce trace size
				)
			except Exception as e:
				self.logger.warning(f'Failed to start tracing: {e}')

	@staticmethod
	def _convert_simple_xpath_to_css_selector(xpath: str) -> str:
		"""Converts simple XPath expressions to CSS selectors."""
		if not xpath:
			return ''

		# Remove leading slash if present
		xpath = xpath.lstrip('/')

		# Split into parts
		parts = xpath.split('/')
		css_parts = []

		for part in parts:
			if not part:
				continue

			# Handle custom elements with colons by escaping them
			if ':' in part and '[' not in part:
				base_part = part.replace(':', r'\:')
				css_parts.append(base_part)
				continue

			# Handle index notation [n]
			if '[' in part:
				base_part = part[: part.find('[')]
				# Handle custom elements with colons in the base part
				if ':' in base_part:
					base_part = base_part.replace(':', r'\:')
				index_part = part[part.find('[') :]

				# Handle multiple indices
				indices = [i.strip('[]') for i in index_part.split(']')[:-1]]

				for idx in indices:
					try:
						# Handle numeric indices
						if idx.isdigit():
							index = int(idx) - 1
							base_part += f':nth-of-type({index + 1})'
						# Handle last() function
						elif idx == 'last()':
							base_part += ':last-of-type'
						# Handle position() functions
						elif 'position()' in idx:
							if '>1' in idx:
								base_part += ':nth-of-type(n+2)'
					except ValueError:
						continue

				css_parts.append(base_part)
			else:
				css_parts.append(part)

		base_selector = ' > '.join(css_parts)
		return base_selector

	@classmethod
	@time_execution_sync('--enhanced_css_selector_for_element')
	def _enhanced_css_selector_for_element(cls, element: DOMElementNode, include_dynamic_attributes: bool = True) -> str:
		"""
		Creates a CSS selector for a DOM element, handling various edge cases and special characters.

		Args:
		                element: The DOM element to create a selector for

		Returns:
		                A valid CSS selector string
		"""
		try:
			# Get base selector from XPath
			css_selector = cls._convert_simple_xpath_to_css_selector(element.xpath)

			# Handle class attributes
			if 'class' in element.attributes and element.attributes['class'] and include_dynamic_attributes:
				# Define a regex pattern for valid class names in CSS
				valid_class_name_pattern = re.compile(r'^[a-zA-Z_][a-zA-Z0-9_-]*$')

				# Iterate through the class attribute values
				classes = element.attributes['class'].split()
				for class_name in classes:
					# Skip empty class names
					if not class_name.strip():
						continue

					# Check if the class name is valid
					if valid_class_name_pattern.match(class_name):
						# Append the valid class name to the CSS selector
						css_selector += f'.{class_name}'
					else:
						# Skip invalid class names
						continue

			# Expanded set of safe attributes that are stable and useful for selection
			SAFE_ATTRIBUTES = {
				# Data attributes (if they're stable in your application)
				'id',
				# Standard HTML attributes
				'name',
				'type',
				'placeholder',
				# Accessibility attributes
				'aria-label',
				'aria-labelledby',
				'aria-describedby',
				'role',
				# Common form attributes
				'for',
				'autocomplete',
				'required',
				'readonly',
				# Media attributes
				'alt',
				'title',
				'src',
				# Custom stable attributes (add any application-specific ones)
				'href',
				'target',
			}

			if include_dynamic_attributes:
				dynamic_attributes = {
					'data-id',
					'data-qa',
					'data-cy',
					'data-testid',
				}
				SAFE_ATTRIBUTES.update(dynamic_attributes)

			# Handle other attributes
			for attribute, value in element.attributes.items():
				if attribute == 'class':
					continue

				# Skip invalid attribute names
				if not attribute.strip():
					continue

				if attribute not in SAFE_ATTRIBUTES:
					continue

				# Escape special characters in attribute names
				safe_attribute = attribute.replace(':', r'\:')

				# Handle different value cases
				if value == '':
					css_selector += f'[{safe_attribute}]'
				elif any(char in value for char in '"\'<>`\n\r\t'):
					# Use contains for values with special characters
					# For newline-containing text, only use the part before the newline
					if '\n' in value:
						value = value.split('\n')[0]
					# Regex-substitute *any* whitespace with a single space, then strip.
					collapsed_value = re.sub(r'\s+', ' ', value).strip()
					# Escape embedded double-quotes.
					safe_value = collapsed_value.replace('"', '\\"')
					css_selector += f'[{safe_attribute}*="{safe_value}"]'
				else:
					css_selector += f'[{safe_attribute}="{value}"]'

			return css_selector

		except Exception:
			# Fallback to a more basic selector if something goes wrong
			tag_name = element.tag_name or '*'
			return f"{tag_name}[highlight_index='{element.highlight_index}']"

	@require_initialization
	@time_execution_async('--is_visible')
	async def _is_visible(self, element: ElementHandle) -> bool:
		"""
		Checks if an element is visible on the page.
		We use our own implementation instead of relying solely on Playwright's is_visible() because
		of edge cases with CSS frameworks like Tailwind. When elements use Tailwind's 'hidden' class,
		the computed style may return display as '' (empty string) instead of 'none', causing Playwright
		to incorrectly consider hidden elements as visible. By additionally checking the bounding box
		dimensions, we catch elements that have zero width/height regardless of how they were hidden.
		"""
		is_hidden = await element.is_hidden()
		bbox = await element.bounding_box()

		return not is_hidden and bbox is not None and bbox['width'] > 0 and bbox['height'] > 0

	@require_initialization
	@time_execution_async('--get_locate_element')
	async def get_locate_element(self, element: DOMElementNode) -> ElementHandle | None:
		page = await self.get_current_page()
		current_frame = page

		# Start with the target element and collect all parents
		parents: list[DOMElementNode] = []
		current = element
		while current.parent is not None:
			parent = current.parent
			parents.append(parent)
			current = parent

		# Reverse the parents list to process from top to bottom
		parents.reverse()

		# Process all iframe parents in sequence
		iframes = [item for item in parents if item.tag_name == 'iframe']
		for parent in iframes:
			css_selector = self._enhanced_css_selector_for_element(
				parent,
				include_dynamic_attributes=self.browser_profile.include_dynamic_attributes,
			)
			# Use CSS selector if available, otherwise fall back to XPath
			if css_selector:
				current_frame = current_frame.frame_locator(css_selector)
			else:
				self.logger.debug(f'Using XPath for iframe: {parent.xpath}')
				current_frame = current_frame.frame_locator(f'xpath={parent.xpath}')

		css_selector = self._enhanced_css_selector_for_element(
			element, include_dynamic_attributes=self.browser_profile.include_dynamic_attributes
		)

		try:
			if isinstance(current_frame, FrameLocator):
				if css_selector:
					element_handle = await current_frame.locator(css_selector).element_handle()
				else:
					# Fall back to XPath when CSS selector is empty
					self.logger.debug(f'CSS selector empty, falling back to XPath: {element.xpath}')
					element_handle = await current_frame.locator(f'xpath={element.xpath}').element_handle()
				return element_handle
			else:
				# Try CSS selector first if available
				if css_selector:
					element_handle = await current_frame.query_selector(css_selector)
				else:
					# Fall back to XPath
					self.logger.debug(f'CSS selector empty, falling back to XPath: {element.xpath}')
					element_handle = await current_frame.locator(f'xpath={element.xpath}').element_handle()
				if element_handle:
					is_visible = await self._is_visible(element_handle)
					if is_visible:
						await element_handle.scroll_into_view_if_needed()
					return element_handle
				return None
		except Exception as e:
			# If CSS selector failed, try XPath as fallback
			if css_selector and 'CSS.escape' not in str(e):
				try:
					self.logger.debug(f'CSS selector failed, trying XPath fallback: {element.xpath}')
					if isinstance(current_frame, FrameLocator):
						element_handle = await current_frame.locator(f'xpath={element.xpath}').element_handle()
					else:
						element_handle = await current_frame.locator(f'xpath={element.xpath}').element_handle()

					if element_handle:
						is_visible = await self._is_visible(element_handle)
						if is_visible:
							await element_handle.scroll_into_view_if_needed()
						return element_handle
				except Exception as xpath_e:
					self.logger.error(
						f'❌ Failed to locate element with both CSS ({css_selector}) and XPath ({element.xpath}): {type(xpath_e).__name__}: {xpath_e}'
					)
					return None
			else:
				self.logger.error(
					f'❌ Failed to locate element {css_selector or element.xpath} on page {_log_pretty_url(page.url)}: {type(e).__name__}: {e}'
				)
				return None

	@require_initialization
	@time_execution_async('--get_locate_element_by_xpath')
	async def get_locate_element_by_xpath(self, xpath: str) -> ElementHandle | None:
		"""
		Locates an element on the page using the provided XPath.
		"""
		page = await self.get_current_page()

		try:
			# Use XPath to locate the element
			element_handle = await page.query_selector(f'xpath={xpath}')
			if element_handle:
				is_visible = await self._is_visible(element_handle)
				if is_visible:
					await element_handle.scroll_into_view_if_needed()
				return element_handle
			return None
		except Exception as e:
			self.logger.error(f'❌ Failed to locate xpath {xpath} on page {_log_pretty_url(page.url)}: {type(e).__name__}: {e}')
			return None

	@require_initialization
	@time_execution_async('--get_locate_element_by_css_selector')
	async def get_locate_element_by_css_selector(self, css_selector: str) -> ElementHandle | None:
		"""
		Locates an element on the page using the provided CSS selector.
		"""
		page = await self.get_current_page()

		try:
			# Use CSS selector to locate the element
			element_handle = await page.query_selector(css_selector)
			if element_handle:
				is_visible = await self._is_visible(element_handle)
				if is_visible:
					await element_handle.scroll_into_view_if_needed()
				return element_handle
			return None
		except Exception as e:
			self.logger.error(
				f'❌ Failed to locate element {css_selector} on page {_log_pretty_url(page.url)}: {type(e).__name__}: {e}'
			)
			return None

	@require_initialization
	@time_execution_async('--get_locate_element_by_text')
	async def get_locate_element_by_text(
		self, text: str, nth: int | None = 0, element_type: str | None = None
	) -> ElementHandle | None:
		"""
		Locates an element on the page using the provided text.
		If `nth` is provided, it returns the nth matching element (0-based).
		If `element_type` is provided, filters by tag name (e.g., 'button', 'span').
		"""
		page = await self.get_current_page()
		try:
			# handle also specific element type or use any type.
			selector = f'{element_type or "*"}:text("{text}")'
			elements = await page.query_selector_all(selector)
			# considering only visible elements
			elements = [el for el in elements if await self._is_visible(el)]

			if not elements:
				self.logger.error(f"❌ No visible element with text '{text}' found on page {_log_pretty_url(page.url)}.")
				return None

			if nth is not None:
				if 0 <= nth < len(elements):
					element_handle = elements[nth]
				else:
					self.logger.error(
						f"❌ Visible element with text '{text}' not found at index #{nth} on page {_log_pretty_url(page.url)}."
					)
					return None
			else:
				element_handle = elements[0]

			is_visible = await self._is_visible(element_handle)
			if is_visible:
				await element_handle.scroll_into_view_if_needed()
			return element_handle
		except Exception as e:
			self.logger.error(
				f"❌ Failed to locate element by text '{text}' on page {_log_pretty_url(page.url)}: {type(e).__name__}: {e}"
			)
			return None

	@require_initialization
	@time_execution_async('--input_text_element_node')
	async def _input_text_element_node(self, element_node: DOMElementNode, text: str):
		"""
		Input text into an element with proper error handling and state management.
		Handles different types of input fields and ensures proper element state before input.
		"""
		try:
			# Highlight before typing
			# if element_node.highlight_index is not None:
			# 	await self._update_state(focus_element=element_node.highlight_index)

			element_handle = await self.get_locate_element(element_node)

			if element_handle is None:
				raise BrowserError(f'Element: {repr(element_node)} not found')

			# Ensure element is ready for input
			try:
				await element_handle.wait_for_element_state('stable', timeout=1000)
				is_visible = await self._is_visible(element_handle)
				if is_visible:
					await element_handle.scroll_into_view_if_needed(timeout=1000)
			except Exception:
				pass

			# Get element properties to determine input method
			tag_handle = await element_handle.get_property('tagName')
			tag_name = (await tag_handle.json_value()).lower()
			is_contenteditable = await element_handle.get_property('isContentEditable')
			readonly_handle = await element_handle.get_property('readOnly')
			disabled_handle = await element_handle.get_property('disabled')

			readonly = await readonly_handle.json_value() if readonly_handle else False
			disabled = await disabled_handle.json_value() if disabled_handle else False

			# always click the element first to make sure it's in the focus
			await element_handle.click()
			await asyncio.sleep(0.1)

			try:
				if (await is_contenteditable.json_value() or tag_name == 'input') and not (readonly or disabled):
					await element_handle.evaluate('el => {el.textContent = ""; el.value = "";}')
					await element_handle.type(text, delay=5)
				else:
					await element_handle.fill(text)
			except Exception:
				# last resort fallback, assume it's already focused after we clicked on it,
				# just simulate keypresses on the entire page
				try:
					page = await self.get_current_page()
					await page.keyboard.type(text)
				except Exception as fallback_error:
					# If we can't even get the current page, re-raise with a clear error
					raise BrowserError(f'Failed to input text into element: {element_node.xpath}') from fallback_error

		except Exception as e:
			# Get current page URL safely for error message
			try:
				page = await self.get_current_page()
				page_url = _log_pretty_url(page.url)
			except Exception:
				page_url = 'unknown page'

			self.logger.debug(
				f'❌ Failed to input text into element: {repr(element_node)} on page {page_url}: {type(e).__name__}: {e}'
			)
			raise BrowserError(f'Failed to input text into index {element_node.highlight_index}')

	@require_initialization
	@time_execution_async('--switch_to_tab')
	async def switch_to_tab(self, page_id: int) -> Page:
		"""Switch to a specific tab by its page_id (aka tab index exposed to LLM)"""
		assert self.browser_context is not None, 'Browser context is not set'
		pages = self.browser_context.pages

		if page_id >= len(pages):
			raise BrowserError(f'No tab found with page_id: {page_id}')

		page = pages[page_id]

		# Check if the tab's URL is allowed before switching
		if not self._is_url_allowed(page.url):
			raise BrowserError(f'Cannot switch to tab with non-allowed URL: {page.url}')

		# Update both tab references - agent wants this tab, and it's now in the foreground
		self.agent_current_page = page

		# in order for a human watching to be able to follow along with what the agent is doing
		# update the human's active tab to match the agent's
		if self.human_current_page != page:
			# TODO: figure out how to do this without bringing the entire window to the foreground and stealing foreground app focus
			# might require browser-use extension loaded into the browser so we can use chrome.tabs extension APIs
			# await page.bring_to_front()
			pass

		self.human_current_page = page

		try:
			await page.wait_for_load_state()
		except Exception as e:
			self.logger.warning(f'⚠️ New page failed to fully load: {type(e).__name__}: {e}')

		# Set the viewport size for the tab
		if self.browser_profile.viewport:
			await page.set_viewport_size(self.browser_profile.viewport)

		return page

	@time_execution_async('--create_new_tab')
	async def create_new_tab(self, url: str | None = None) -> Page:
		"""Create a new tab and optionally navigate to a URL"""

		if url and not self._is_url_allowed(url):
			raise BrowserError(f'Cannot create new tab with non-allowed URL: {url}')

		try:
			assert self.browser_context is not None, 'Browser context is not set'
			new_page = await self.browser_context.new_page()
		except Exception:
			self.initialized = False

		if not self.initialized or not self.is_connected():
			# If we were initialized but lost connection, reset state first to avoid infinite loops
			if self.initialized and not self.is_connected():
				self.logger.warning(
					f'💔 Browser {self._connection_str} disconnected while trying to create a new tab, reconnecting...'
				)
				self._reset_connection_state()
			await self.start()
			assert self.browser_context, 'Browser context is not set'
			new_page = await self.browser_context.new_page()

		# Update agent tab reference
		self.agent_current_page = new_page

		# Update human tab reference if there is no human tab yet
		if (not self.human_current_page) or self.human_current_page.is_closed():
			self.human_current_page = new_page

		tab_idx = self.tabs.index(new_page)
		try:
			await new_page.wait_for_load_state()
		except Exception as e:
			self.logger.warning(
				f'⚠️ New page [{tab_idx}]{_log_pretty_url(new_page.url)} failed to fully load: {type(e).__name__}: {e}'
			)

		# Set the viewport size for the new tab
		if self.browser_profile.viewport:
			await new_page.set_viewport_size(self.browser_profile.viewport)

		if url:
			try:
				await new_page.goto(url, wait_until='domcontentloaded')
				await self._wait_for_page_and_frames_load(timeout_overwrite=1)
			except Exception as e:
				self.logger.error(f'❌ Error navigating to {url}: {type(e).__name__}: {e}')

		assert self.human_current_page is not None
		assert self.agent_current_page is not None
		# if url:  # sometimes this does not pass because JS or HTTP redirects the page really fast
		# 	assert self.agent_current_page.url == url
		# else:
		# 	assert self.agent_current_page.url == 'about:blank'

		# if there are any unused about:blank tabs after we open a new tab, close them to clean up unused tabs
		assert self.browser_context is not None, 'Browser context is not set'
		# hacky way to be sure we only close our own tabs, check the title of the tab for our BrowserSession name
		title_of_our_setup_tab = f'Setting up #{str(self.id)[-4:]}...'  # set up by self._show_dvd_screensaver_loading_animation()
		for page in self.browser_context.pages:
			page_title = await page.title()
			if page.url == 'about:blank' and page != self.agent_current_page and page_title == title_of_our_setup_tab:
				await page.close()
				self.human_current_page = (  # in case we just closed the human's tab, fix the refs
					self.human_current_page if not self.human_current_page.is_closed() else self.agent_current_page
				)
				break  # only close a maximum of one unused about:blank tab,
				# if multiple parallel agents share one BrowserSession
				# closing every new_page() tab (which start on about:blank) causes lots of problems
				# (the title check is not enough when they share a single BrowserSession)

		return new_page

	# region - Helper methods for easier access to the DOM

	@require_initialization
	async def get_selector_map(self) -> SelectorMap:
		if self._cached_browser_state_summary is None:
			return {}
		return self._cached_browser_state_summary.selector_map

	@require_initialization
	async def get_element_by_index(self, index: int) -> ElementHandle | None:
		selector_map = await self.get_selector_map()
		element_handle = await self.get_locate_element(selector_map[index])
		return element_handle

	@require_initialization
	async def find_file_upload_element_by_index(
		self, index: int, max_height: int = 3, max_descendant_depth: int = 3
	) -> DOMElementNode | None:
		"""
		Find the closest file input to the selected element by traversing the DOM bottom-up.
		At each level (up to max_height ancestors):
		- Check the current node itself
		- Check all its children/descendants up to max_descendant_depth
		- Check all siblings (and their descendants up to max_descendant_depth)
		Returns the first file input found, or None if not found.
		"""
		try:
			selector_map = await self.get_selector_map()
			if index not in selector_map:
				return None

			candidate_element = selector_map[index]

			def is_file_input(node: DOMElementNode) -> bool:
				return (
					isinstance(node, DOMElementNode)
					and getattr(node, 'tag_name', '').lower() == 'input'
					and node.attributes.get('type', '').lower() == 'file'
				)

			def find_file_input_in_descendants(node: DOMElementNode, depth: int) -> DOMElementNode | None:
				if depth < 0 or not isinstance(node, DOMElementNode):
					return None
				if is_file_input(node):
					return node
				for child in getattr(node, 'children', []):
					result = find_file_input_in_descendants(child, depth - 1)
					if result:
						return result
				return None

			current = candidate_element
			for _ in range(max_height + 1):  # include the candidate itself
				# 1. Check the current node itself
				if is_file_input(current):
					return current
				# 2. Check all descendants of the current node
				result = find_file_input_in_descendants(current, max_descendant_depth)
				if result:
					return result
				# 3. Check all siblings and their descendants
				parent = getattr(current, 'parent', None)
				if parent:
					for sibling in getattr(parent, 'children', []):
						if sibling is current:
							continue
						if is_file_input(sibling):
							return sibling
						result = find_file_input_in_descendants(sibling, max_descendant_depth)
						if result:
							return result
				current = parent
				if not current:
					break
			return None
		except Exception as e:
			page = await self.get_current_page()
			self.logger.debug(
				f'❌ Error in find_file_upload_element_by_index(index={index}) on page {_log_pretty_url(page.url)}: {type(e).__name__}: {e}'
			)
			return None

	@require_initialization
	async def get_scroll_info(self, page: Page) -> tuple[int, int]:
		"""Get scroll position information for the current page."""
		scroll_y = await page.evaluate('window.scrollY')
		viewport_height = await page.evaluate('window.innerHeight')
		total_height = await page.evaluate('document.documentElement.scrollHeight')
		pixels_above = scroll_y
		pixels_below = total_height - (scroll_y + viewport_height)
		return pixels_above, pixels_below

	@require_initialization
	async def _scroll_container(self, pixels: int) -> None:
		"""Scroll the element that truly owns vertical scroll.Starts at the focused node ➜ climbs to the first big, scroll-enabled ancestor otherwise picks the first scrollable element or the root, then calls `element.scrollBy` (or `window.scrollBy` for the root) by the supplied pixel value."""

		# An element can *really* scroll if: overflow-y is auto|scroll|overlay, it has more content than fits, its own viewport is not a postage stamp (more than 50 % of window).
		SMART_SCROLL_JS = """(dy) => {
			const bigEnough = el => el.clientHeight >= window.innerHeight * 0.5;
			const canScroll = el =>
				el &&
				/(auto|scroll|overlay)/.test(getComputedStyle(el).overflowY) &&
				el.scrollHeight > el.clientHeight &&
				bigEnough(el);

			let el = document.activeElement;
			while (el && !canScroll(el) && el !== document.body) el = el.parentElement;

			el = canScroll(el)
					? el
					: [...document.querySelectorAll('*')].find(canScroll)
					|| document.scrollingElement
					|| document.documentElement;

			if (el === document.scrollingElement ||
				el === document.documentElement ||
				el === document.body) {
				window.scrollBy(0, dy);
			} else {
				el.scrollBy({ top: dy, behavior: 'auto' });
			}
		}"""
		page = await self.get_current_page()
		await page.evaluate(SMART_SCROLL_JS, pixels)

	# --- DVD Screensaver Loading Animation Helper ---
	async def _show_dvd_screensaver_loading_animation(self, page: Page) -> None:
		"""
		Injects a DVD screensaver-style bouncing logo loading animation overlay into the given Playwright Page.
		This is used to visually indicate that the browser is setting up or waiting.
		"""
		if os.environ.get('IS_IN_EVALS', 'false').lower()[0] in 'ty1':
			# dont bother wasting CPU showing animations during evals
			return

		# we could enforce this, but maybe it's useful to be able to show it on other tabs?
		# assert page.url == 'about:blank', 'DVD screensaver loading animation should only be shown on about:blank tabs'

		# all in one JS function for speed, we want as few roundtrip CDP calls as possible
		# between opening the tab and showing the animation
		await page.evaluate(
			"""(browser_session_label) => {
			const animated_title = `Setting up #${browser_session_label}...`;
			if (document.title === animated_title) {
				return;      // already run on this tab, dont run again
			}
			document.title = animated_title;

			// Create the main overlay
			const loadingOverlay = document.createElement('div');
			loadingOverlay.id = 'pretty-loading-animation';
			loadingOverlay.style.position = 'fixed';
			loadingOverlay.style.top = '0';
			loadingOverlay.style.left = '0';
			loadingOverlay.style.width = '100vw';
			loadingOverlay.style.height = '100vh';
			loadingOverlay.style.background = '#000';
			loadingOverlay.style.zIndex = '99999';
			loadingOverlay.style.overflow = 'hidden';

			// Create the image element
			const img = document.createElement('img');
			img.src = 'https://cf.browser-use.com/logo.svg';
			img.alt = 'Browser-Use';
			img.style.width = '200px';
			img.style.height = 'auto';
			img.style.position = 'absolute';
			img.style.left = '0px';
			img.style.top = '0px';
			img.style.zIndex = '2';
			img.style.opacity = '0.8';

			loadingOverlay.appendChild(img);
			document.body.appendChild(loadingOverlay);

			// DVD screensaver bounce logic
			let x = Math.random() * (window.innerWidth - 300);
			let y = Math.random() * (window.innerHeight - 300);
			let dx = 1.2 + Math.random() * 0.4; // px per frame
			let dy = 1.2 + Math.random() * 0.4;
			// Randomize direction
			if (Math.random() > 0.5) dx = -dx;
			if (Math.random() > 0.5) dy = -dy;

			function animate() {
				const imgWidth = img.offsetWidth || 300;
				const imgHeight = img.offsetHeight || 300;
				x += dx;
				y += dy;

				if (x <= 0) {
					x = 0;
					dx = Math.abs(dx);
				} else if (x + imgWidth >= window.innerWidth) {
					x = window.innerWidth - imgWidth;
					dx = -Math.abs(dx);
				}
				if (y <= 0) {
					y = 0;
					dy = Math.abs(dy);
				} else if (y + imgHeight >= window.innerHeight) {
					y = window.innerHeight - imgHeight;
					dy = -Math.abs(dy);
				}

				img.style.left = `${x}px`;
				img.style.top = `${y}px`;

				requestAnimationFrame(animate);
			}
			animate();

			// Responsive: update bounds on resize
			window.addEventListener('resize', () => {
				x = Math.min(x, window.innerWidth - img.offsetWidth);
				y = Math.min(y, window.innerHeight - img.offsetHeight);
			});

			// Add a little CSS for smoothness
			const style = document.createElement('style');
			style.innerHTML = `
				#pretty-loading-animation {
					/*backdrop-filter: blur(2px) brightness(0.9);*/
				}
				#pretty-loading-animation img {
					user-select: none;
					pointer-events: none;
				}
			`;
			document.head.appendChild(style);
		}""",
			str(self.id)[-4:],
		)<|MERGE_RESOLUTION|>--- conflicted
+++ resolved
@@ -26,18 +26,11 @@
 from browser_use.browser.types import (
 	Browser,
 	BrowserContext,
-<<<<<<< HEAD
 	BrowserDriver,
-=======
->>>>>>> 09a8ee52
 	ElementHandle,
 	FrameLocator,
 	Page,
 	Patchright,
-<<<<<<< HEAD
-=======
-	PlaywrightOrPatchright,
->>>>>>> 09a8ee52
 	async_patchright,
 	async_playwright,
 )
@@ -178,11 +171,7 @@
 		description='pid of a running chromium-based browser process to connect to on localhost',
 		validation_alias=AliasChoices('chrome_pid'),  # old deprecated name = chrome_pid
 	)
-<<<<<<< HEAD
 	playwright: BrowserDriver | None = Field(
-=======
-	playwright: PlaywrightOrPatchright | None = Field(
->>>>>>> 09a8ee52
 		default=None,
 		description='Playwright library object returned by: await (playwright or patchright).async_playwright().start()',
 		exclude=True,
@@ -570,10 +559,7 @@
 				self.logger.warning(f'Error force-killing browser in BrowserSession.__del__: {type(e).__name__}: {e}')
 
 	@staticmethod
-<<<<<<< HEAD
 	async def _start_global_playwright_subprocess(is_stealth: bool) -> BrowserDriver:
-=======
-	async def _start_global_playwright_subprocess(is_stealth: bool) -> PlaywrightOrPatchright:
 		"""Create and return a new playwright or patchright node.js subprocess / API connector"""
 		global GLOBAL_PLAYWRIGHT_API_OBJECT, GLOBAL_PATCHRIGHT_API_OBJECT
 		global GLOBAL_PLAYWRIGHT_EVENT_LOOP, GLOBAL_PATCHRIGHT_EVENT_LOOP
@@ -624,7 +610,6 @@
 
 	@staticmethod
 	async def _start_global_playwright_subprocess(is_stealth: bool) -> PlaywrightOrPatchright:
->>>>>>> 09a8ee52
 		"""Create and return a new playwright or patchright node.js subprocess / API connector"""
 		global GLOBAL_PLAYWRIGHT_API_OBJECT, GLOBAL_PATCHRIGHT_API_OBJECT
 		global GLOBAL_PLAYWRIGHT_EVENT_LOOP, GLOBAL_PATCHRIGHT_EVENT_LOOP
