--- conflicted
+++ resolved
@@ -113,7 +113,6 @@
 		return self.playwright_browser
 
 	async def _setup_cdp(self, playwright: Playwright) -> PlaywrightBrowser:
-<<<<<<< HEAD
 		"""Sets up and returns a Playwright Browser instance with anti-detection measures."""
 		if not self.config.cdp_url:
 			raise ValueError('CDP URL is required')
@@ -125,7 +124,6 @@
 			"downloadPath": os.path.join(os.path.expanduser('~'), 'downloads'),
 			"eventsEnabled": True
 		})
-=======
 		"""Sets up and returns a Playwright Browser instance with anti-detection measures. Firefox has no longer CDP support."""
 		if 'firefox' not in self.config.browser_instance_path.lower():
 			if not self.config.cdp_url:
@@ -137,7 +135,6 @@
 			raise ValueError(
 				'CDP has been deprecated for firefox, check: https://fxdx.dev/deprecating-cdp-support-in-firefox-embracing-the-future-with-webdriver-bidi/'
 			)
->>>>>>> aefa4670
 		return browser
 
 	async def _setup_wss(self, playwright: Playwright) -> PlaywrightBrowser:
