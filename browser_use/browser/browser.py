"""
Playwright browser on steroids.
"""

import asyncio
import gc
import logging
import os
import socket
import subprocess
from typing import Literal

import psutil
import requests
from dotenv import load_dotenv
from playwright.async_api import Browser as PlaywrightBrowser
from playwright.async_api import (
	Playwright,
	async_playwright,
)
from pydantic import AliasChoices, BaseModel, ConfigDict, Field

load_dotenv()

from browser_use.browser.chrome import (
	CHROME_ARGS,
	CHROME_DETERMINISTIC_RENDERING_ARGS,
	CHROME_DISABLE_SECURITY_ARGS,
	CHROME_DOCKER_ARGS,
	CHROME_HEADLESS_ARGS,
)
from browser_use.browser.context import BrowserContext, BrowserContextConfig
from browser_use.browser.utils.screen_resolution import get_screen_resolution, get_window_adjustments
from browser_use.utils import time_execution_async

logger = logging.getLogger(__name__)

IN_DOCKER = os.environ.get('IN_DOCKER', 'false').lower()[0] in 'ty1'


class ProxySettings(BaseModel):
	"""the same as playwright.sync_api.ProxySettings, but now as a Pydantic BaseModel so pydantic can validate it"""

	server: str
	bypass: str | None = None
	username: str | None = None
	password: str | None = None

	model_config = ConfigDict(populate_by_name=True, from_attributes=True)

	# Support dict-like behavior for compatibility with Playwright's ProxySettings
	def __getitem__(self, key):
		return getattr(self, key)

	def get(self, key, default=None):
		return getattr(self, key, default)


class BrowserConfig(BaseModel):
	r"""
	Configuration for the Browser.

	Default values:
		headless: False
			Whether to run browser in headless mode (not recommended)

		disable_security: False
			Disable browser security features (required for cross-origin iframe support)

		extra_browser_args: []
			Extra arguments to pass to the browser

		wss_url: None
			Connect to a browser instance via WebSocket

		cdp_url: None
			Connect to a browser instance via CDP

		browser_binary_path: None
			Path to a Browser instance to use to connect to your normal browser
			e.g. '/Applications/Google\ Chrome.app/Contents/MacOS/Google\ Chrome'

		keep_alive: False
			Keep the browser alive after the agent has finished running

		deterministic_rendering: False
			Enable deterministic rendering (makes GPU/font rendering consistent across different OS's and docker)
			
		user_data_dir: None
			Path to a User Data Directory, which stores browser session data like cookies and local storage.
			When specified, the browser will use this directory to store all profile data.

		profile_directory: None
			Name of the profile directory to use within the user_data_dir.
			For example, "Default" or "Profile 1" for Chrome/Chromium browsers.
			Only applicable when user_data_dir is specified.
			Note: This option is only supported with Chromium browsers.
	"""

	model_config = ConfigDict(
		arbitrary_types_allowed=True,
		extra='ignore',
		populate_by_name=True,
		from_attributes=True,
		validate_assignment=True,
		revalidate_instances='subclass-instances',
	)

	wss_url: str | None = None
	cdp_url: str | None = None
	user_data_dir: str | None = None
	profile_directory: str | None = None

	browser_class: Literal['chromium', 'firefox', 'webkit'] = 'chromium'
	browser_binary_path: str | None = Field(default=None, alias=AliasChoices('browser_instance_path', 'chrome_instance_path'))
	extra_browser_args: list[str] = Field(default_factory=list)

	headless: bool = False
	disable_security: bool = False  # disable_security=True is dangerous as any malicious URL visited could embed an iframe for the user's bank, and use their cookies to steal money
	deterministic_rendering: bool = False
	keep_alive: bool = Field(default=False, alias='_force_keep_browser_alive')  # used to be called _force_keep_browser_alive

	proxy: ProxySettings | None = None
	new_context_config: BrowserContextConfig = Field(default_factory=BrowserContextConfig)


# @singleton: TODO - think about id singleton makes sense here
# @dev By default this is a singleton, but you can create multiple instances if you need to.
class Browser:
	"""
	Playwright browser on steroids.

	This is persistent browser factory that can spawn multiple browser contexts.
	It is recommended to use only one instance of Browser per your application (RAM usage will grow otherwise).
	"""

	def __init__(
		self,
		config: BrowserConfig | None = None,
	):
		logger.debug('🌎  Initializing new browser')
		self.config = config or BrowserConfig()
		self.playwright: Playwright | None = None
		self.playwright_browser: PlaywrightBrowser | None = None
		self._persistent_context = None

	async def new_context(self, config: BrowserContextConfig | None = None) -> BrowserContext:
		"""Create a browser context"""
		return BrowserContext(config=config or self.config, browser=self)

	async def get_playwright_browser(self) -> PlaywrightBrowser:
		"""Get a browser context"""
		if self.playwright_browser is None:
			return await self._init()

		return self.playwright_browser

	async def get_persistent_context(self):
		"""Get the persistent context if using user_data_dir"""
		if self._persistent_context is None and self.playwright is None:
			await self._init()
		return self._persistent_context

	@time_execution_async('--init (browser)')
	async def _init(self):
		"""Initialize the browser session"""
		playwright = await async_playwright().start()
		browser = await self._setup_browser(playwright)

		self.playwright = playwright
		self.playwright_browser = browser

		return self.playwright_browser

	async def _setup_remote_cdp_browser(self, playwright: Playwright) -> PlaywrightBrowser:
		"""Sets up and returns a Playwright Browser instance with anti-detection measures. Firefox has no longer CDP support."""
		if 'firefox' in (self.config.browser_binary_path or '').lower():
			raise ValueError(
				'CDP has been deprecated for firefox, check: https://fxdx.dev/deprecating-cdp-support-in-firefox-embracing-the-future-with-webdriver-bidi/'
			)
		if not self.config.cdp_url:
			raise ValueError('CDP URL is required')
		logger.info(f'🔌  Connecting to remote browser via CDP {self.config.cdp_url}')
		browser_class = getattr(playwright, self.config.browser_class)
		browser = await browser_class.connect_over_cdp(self.config.cdp_url)
		return browser

	async def _setup_remote_wss_browser(self, playwright: Playwright) -> PlaywrightBrowser:
		"""Sets up and returns a Playwright Browser instance with anti-detection measures."""
		if not self.config.wss_url:
			raise ValueError('WSS URL is required')
		logger.info(f'🔌  Connecting to remote browser via WSS {self.config.wss_url}')
		browser_class = getattr(playwright, self.config.browser_class)
		browser = await browser_class.connect(self.config.wss_url)
		return browser

	async def _setup_user_provided_browser(self, playwright: Playwright) -> PlaywrightBrowser:
		"""Sets up and returns a Playwright Browser instance with anti-detection measures."""
		if not self.config.browser_binary_path:
			raise ValueError('A browser_binary_path is required')

		assert self.config.browser_class == 'chromium', (
			'browser_binary_path only supports chromium browsers (make sure browser_class=chromium)'
		)

		try:
			# Check if browser is already running
			response = requests.get('http://localhost:9222/json/version', timeout=2)
			if response.status_code == 200:
				logger.info('🔌  Reusing existing browser found running on http://localhost:9222')
				browser_class = getattr(playwright, self.config.browser_class)
				browser = await browser_class.connect_over_cdp(
					endpoint_url='http://localhost:9222',
					timeout=20000,  # 20 second timeout for connection
				)
				return browser
		except requests.ConnectionError:
			logger.debug('🌎  No existing Chrome instance found, starting a new one')

		# Start a new Chrome instance
		chrome_launch_cmd = [
			self.config.browser_binary_path,
			*{  # remove duplicates (usually preserves the order, but not guaranteed)
				*CHROME_ARGS,
				*(CHROME_DOCKER_ARGS if IN_DOCKER else []),
				*(CHROME_HEADLESS_ARGS if self.config.headless else []),
				*(CHROME_DISABLE_SECURITY_ARGS if self.config.disable_security else []),
				*(CHROME_DETERMINISTIC_RENDERING_ARGS if self.config.deterministic_rendering else []),
				*self.config.extra_browser_args,
			},
		]
		self._chrome_subprocess = psutil.Process(
			subprocess.Popen(
				chrome_launch_cmd,
				stdout=subprocess.DEVNULL,
				stderr=subprocess.DEVNULL,
				shell=False,
			).pid
		)

		# Attempt to connect again after starting a new instance
		for _ in range(10):
			try:
				response = requests.get('http://localhost:9222/json/version', timeout=2)
				if response.status_code == 200:
					break
			except requests.ConnectionError:
				pass
			await asyncio.sleep(1)

		# Attempt to connect again after starting a new instance
		try:
			browser_class = getattr(playwright, self.config.browser_class)
			browser = await browser_class.connect_over_cdp(
				endpoint_url='http://localhost:9222',
				timeout=20000,  # 20 second timeout for connection
			)
			return browser
		except Exception as e:
			logger.error(f'❌  Failed to start a new Chrome instance: {str(e)}')
			raise RuntimeError(
				'To start chrome in Debug mode, you need to close all existing Chrome instances and try again otherwise we can not connect to the instance.'
			)

	async def _setup_builtin_browser(self, playwright: Playwright) -> PlaywrightBrowser:
		"""Sets up and returns a Playwright Browser instance with anti-detection measures."""
		assert self.config.browser_binary_path is None, 'browser_binary_path should be None if trying to use the builtin browsers'

		if self.config.headless:
			screen_size = {'width': 1920, 'height': 1080}
			offset_x, offset_y = 0, 0
		else:
			screen_size = get_screen_resolution()
			offset_x, offset_y = get_window_adjustments()

		chrome_args = {
			*CHROME_ARGS,
			*(CHROME_DOCKER_ARGS if IN_DOCKER else []),
			*(CHROME_HEADLESS_ARGS if self.config.headless else []),
			*(CHROME_DISABLE_SECURITY_ARGS if self.config.disable_security else []),
			*(CHROME_DETERMINISTIC_RENDERING_ARGS if self.config.deterministic_rendering else []),
			f'--window-position={offset_x},{offset_y}',
			f'--window-size={screen_size["width"]},{screen_size["height"]}',
			*self.config.extra_browser_args,
		}

		# check if port 9222 is already taken, if so remove the remote-debugging-port arg to prevent conflicts
		with socket.socket(socket.AF_INET, socket.SOCK_STREAM) as s:
			if s.connect_ex(('localhost', 9222)) == 0:
				chrome_args.remove('--remote-debugging-port=9222')

		browser_class = getattr(playwright, self.config.browser_class)
		args = {
			'chromium': list(chrome_args),
			'firefox': [
				*{
					'-no-remote',
					*self.config.extra_browser_args,
				}
			],
			'webkit': [
				*{
					'--no-startup-window',
					*self.config.extra_browser_args,
				}
			],
		}

<<<<<<< HEAD
		# Add robust user_data_dir handling
		if self.config.user_data_dir:
			import os
			
			logger.info(f'Using user data directory: {self.config.user_data_dir}')
			
			# Check if profile_directory is specified but not using Chromium
			if self.config.profile_directory and self.config.browser_class != 'chromium':
				logger.warning(f"profile_directory '{self.config.profile_directory}' is only supported with Chromium browsers. It will be ignored.")
			
			# Check if user_data_dir folder exists already
			if os.path.exists(self.config.user_data_dir):
				# Make sure profile_directory exists inside of it already if specified
				if self.config.profile_directory:
					profile_path = os.path.join(self.config.user_data_dir, self.config.profile_directory)
					if not os.path.exists(profile_path):
						logger.warning(f"Profile directory '{self.config.profile_directory}' doesn't exist in user_data_dir. It will be created.")
				
				# Check for SingletonLock file which indicates Chrome is already running with this profile
				singleton_lock = os.path.join(self.config.user_data_dir, 'SingletonLock')
				if os.path.exists(singleton_lock):
					try:
						os.remove(singleton_lock)
						logger.warning("Detected multiple Chrome processes may be sharing a single user_data_dir! "
									  "This is not recommended and may lead to errors and failure to launch Chrome.")
					except Exception as e:
						logger.error(f"Failed to remove SingletonLock file: {e}")
			else:
				# user_data_dir does not exist yet
				parent_dir = os.path.dirname(self.config.user_data_dir)
				
				# Make sure parent dir exists and is writable
				if not os.path.exists(parent_dir):
					logger.warning(f"Parent directory of user_data_dir doesn't exist: {parent_dir}")
					raise ValueError(f'user_data_dir={self.config.user_data_dir} is invalid (path does not exist)')
				
				# Remove --no-first-run from the chrome args as it will likely prevent creating a new user data dir
				if '--no-first-run' in args['chromium']:
					args['chromium'].remove('--no-first-run')
					logger.info("Removed --no-first-run flag to allow creation of new user data directory")
				
			# Create user_data_dir if it doesn't exist
			os.makedirs(self.config.user_data_dir, exist_ok=True)

		# Add profile directory to args if specified for Chromium
		if self.config.profile_directory and self.config.browser_class == 'chromium':
			args['chromium'].append(f'--profile-directory={self.config.profile_directory}')
			logger.debug(f'Using profile directory: {self.config.profile_directory}')
		elif self.config.profile_directory:
			# This should never happen as we already logged a warning, but just in case
			logger.warning(f"profile_directory '{self.config.profile_directory}' ignored for non-Chromium browser: {self.config.browser_class}")

		# Base launch options for both methods
		common_options = {
			'headless': self.config.headless,
			'args': args[self.config.browser_class],
			'timeout': 60000,  # 60 second timeout to prevent hanging
		}

		if self.config.proxy:
			common_options['proxy'] = self.config.proxy

		try:
			if self.config.user_data_dir:
				# When using user_data_dir, we create a persistent context
				# instead of a regular browser
				self._persistent_context = await browser_class.launch_persistent_context(
					user_data_dir=self.config.user_data_dir,
					**common_options
				)
				
				# Return None since context initialization will use the persistent context
				return None
			else:
				# Standard browser launch
				return await browser_class.launch(**common_options)
		except Exception as e:
			logger.error(f'Failed to initialize browser: {str(e)}')
			raise
=======
		browser = await browser_class.launch(
			headless=self.config.headless,
			args=args[self.config.browser_class],
			proxy=self.config.proxy.model_dump() if self.config.proxy else None,
			handle_sigterm=False,
			handle_sigint=False,
		)
		return browser
>>>>>>> eb6ad20b

	async def _setup_browser(self, playwright: Playwright) -> PlaywrightBrowser:
		"""Sets up and returns a Playwright Browser instance with anti-detection measures."""
		try:
			if self.config.cdp_url:
				return await self._setup_remote_cdp_browser(playwright)
			if self.config.wss_url:
				return await self._setup_remote_wss_browser(playwright)

			if self.config.headless:
				logger.warning('⚠️ Headless mode is not recommended. Many sites will detect and block all headless browsers.')

			if self.config.browser_binary_path:
				return await self._setup_user_provided_browser(playwright)
			else:
				return await self._setup_builtin_browser(playwright)
		except Exception as e:
			logger.error(f'Failed to initialize Playwright browser: {e}')
			raise

	async def close(self):
		"""Close the browser."""
		try:
			if not self.config.keep_alive:
				# Close persistent context first if it exists
				if self._persistent_context:
					try:
						await self._persistent_context.close()
					except Exception as e:
						logger.debug(f'Failed to close persistent context: {e}')
					self._persistent_context = None

				# Then close the browser if it exists
				if self.playwright_browser:
					try:
						await self.playwright_browser.close()
					except Exception as e:
						logger.debug(f'Failed to close playwright browser: {e}')
					self.playwright_browser = None

				# Then close playwright
				if self.playwright:
					await self.playwright.stop()
					del self.playwright
				
				if chrome_proc := getattr(self, '_chrome_subprocess', None):
					try:
						# always kill all children processes, otherwise chrome leaves a bunch of zombie processes
						for proc in chrome_proc.children(recursive=True):
							proc.kill()
						chrome_proc.kill()
					except Exception as e:
						logger.debug(f'Failed to terminate chrome subprocess: {e}')

			# Then cleanup httpx clients
			await self.cleanup_httpx_clients()
		except Exception as e:
			logger.debug(f'Failed to close browser properly: {e}')
		finally:
			self.playwright_browser = None
			self.playwright = None
			self._persistent_context = None
			self._chrome_subprocess = None
			gc.collect()

	def __del__(self):
		"""Async cleanup when object is destroyed"""
		try:
			if self.playwright_browser or self.playwright:
				loop = asyncio.get_running_loop()
				if loop.is_running():
					loop.create_task(self.close())
				else:
					asyncio.run(self.close())
		except Exception as e:
			logger.debug(f'Failed to cleanup browser in destructor: {e}')

	async def cleanup_httpx_clients(self):
		"""Cleanup all httpx clients"""
		import gc

		import httpx

		# Force garbage collection to make sure all clients are in memory
		gc.collect()

		# Get all httpx clients
		clients = [obj for obj in gc.get_objects() if isinstance(obj, httpx.AsyncClient)]

		# Close all clients
		for client in clients:
			if not client.is_closed:
				try:
					await client.aclose()
				except Exception as e:
					logger.debug(f'Error closing httpx client: {e}')<|MERGE_RESOLUTION|>--- conflicted
+++ resolved
@@ -306,7 +306,6 @@
 			],
 		}
 
-<<<<<<< HEAD
 		# Add robust user_data_dir handling
 		if self.config.user_data_dir:
 			import os
@@ -341,7 +340,12 @@
 				# Make sure parent dir exists and is writable
 				if not os.path.exists(parent_dir):
 					logger.warning(f"Parent directory of user_data_dir doesn't exist: {parent_dir}")
-					raise ValueError(f'user_data_dir={self.config.user_data_dir} is invalid (path does not exist)')
+					try:
+						os.makedirs(parent_dir, exist_ok=True)
+						logger.info(f"Created parent directory: {parent_dir}")
+					except Exception as e:
+						logger.error(f"Failed to create parent directory: {e}")
+						raise RuntimeError(f"Cannot create parent directory for user_data_dir: {e}")
 				
 				# Remove --no-first-run from the chrome args as it will likely prevent creating a new user data dir
 				if '--no-first-run' in args['chromium']:
@@ -359,43 +363,40 @@
 			# This should never happen as we already logged a warning, but just in case
 			logger.warning(f"profile_directory '{self.config.profile_directory}' ignored for non-Chromium browser: {self.config.browser_class}")
 
-		# Base launch options for both methods
-		common_options = {
-			'headless': self.config.headless,
-			'args': args[self.config.browser_class],
-			'timeout': 60000,  # 60 second timeout to prevent hanging
-		}
-
-		if self.config.proxy:
-			common_options['proxy'] = self.config.proxy
-
+		# Combine both approaches: use persistent context if user_data_dir is specified,
+		# otherwise use the improved launch method from upstream
 		try:
 			if self.config.user_data_dir:
 				# When using user_data_dir, we create a persistent context
 				# instead of a regular browser
+				common_options = {
+					'headless': self.config.headless,
+					'args': args[self.config.browser_class],
+					'proxy': self.config.proxy.model_dump() if self.config.proxy else None,
+					'handle_sigterm': False,
+					'handle_sigint': False,
+					'timeout': 60000,  # 60 second timeout to prevent hanging
+				}
 				self._persistent_context = await browser_class.launch_persistent_context(
 					user_data_dir=self.config.user_data_dir,
 					**common_options
 				)
-				
+
 				# Return None since context initialization will use the persistent context
 				return None
 			else:
-				# Standard browser launch
-				return await browser_class.launch(**common_options)
+				# Standard browser launch using upstream's improved method
+				browser = await browser_class.launch(
+					headless=self.config.headless,
+					args=args[self.config.browser_class],
+					proxy=self.config.proxy.model_dump() if self.config.proxy else None,
+					handle_sigterm=False,
+					handle_sigint=False,
+				)
+				return browser
 		except Exception as e:
 			logger.error(f'Failed to initialize browser: {str(e)}')
 			raise
-=======
-		browser = await browser_class.launch(
-			headless=self.config.headless,
-			args=args[self.config.browser_class],
-			proxy=self.config.proxy.model_dump() if self.config.proxy else None,
-			handle_sigterm=False,
-			handle_sigint=False,
-		)
-		return browser
->>>>>>> eb6ad20b
 
 	async def _setup_browser(self, playwright: Playwright) -> PlaywrightBrowser:
 		"""Sets up and returns a Playwright Browser instance with anti-detection measures."""
@@ -417,43 +418,43 @@
 			raise
 
 	async def close(self):
-		"""Close the browser."""
-		try:
-			if not self.config.keep_alive:
-				# Close persistent context first if it exists
-				if self._persistent_context:
-					try:
-						await self._persistent_context.close()
-					except Exception as e:
-						logger.debug(f'Failed to close persistent context: {e}')
-					self._persistent_context = None
-
-				# Then close the browser if it exists
-				if self.playwright_browser:
-					try:
-						await self.playwright_browser.close()
-					except Exception as e:
-						logger.debug(f'Failed to close playwright browser: {e}')
-					self.playwright_browser = None
-
-				# Then close playwright
-				if self.playwright:
-					await self.playwright.stop()
-					del self.playwright
-				
-				if chrome_proc := getattr(self, '_chrome_subprocess', None):
-					try:
-						# always kill all children processes, otherwise chrome leaves a bunch of zombie processes
-						for proc in chrome_proc.children(recursive=True):
-							proc.kill()
-						chrome_proc.kill()
-					except Exception as e:
-						logger.debug(f'Failed to terminate chrome subprocess: {e}')
+		"""Close the browser instance"""
+		if self.config.keep_alive:
+			return
+
+		try:
+			# Close persistent context first if it exists
+			if self._persistent_context:
+				try:
+					await self._persistent_context.close()
+				except Exception as e:
+					logger.debug(f'Failed to close persistent context: {e}')
+				self._persistent_context = None
+
+			# Then close the browser if it exists
+			if self.playwright_browser:
+				await self.playwright_browser.close()
+				del self.playwright_browser
+			
+			# Then close playwright
+			if self.playwright:
+				await self.playwright.stop()
+				del self.playwright
+			
+			if chrome_proc := getattr(self, '_chrome_subprocess', None):
+				try:
+					# always kill all children processes, otherwise chrome leaves a bunch of zombie processes
+					for proc in chrome_proc.children(recursive=True):
+						proc.kill()
+					chrome_proc.kill()
+				except Exception as e:
+					logger.debug(f'Failed to terminate chrome subprocess: {e}')
 
 			# Then cleanup httpx clients
 			await self.cleanup_httpx_clients()
 		except Exception as e:
 			logger.debug(f'Failed to close browser properly: {e}')
+
 		finally:
 			self.playwright_browser = None
 			self.playwright = None
