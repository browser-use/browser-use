--- conflicted
+++ resolved
@@ -110,11 +110,9 @@
 
 	    include_dynamic_attributes: bool = True
 	        Include dynamic attributes in the CSS selector. If you want to reuse the css_selectors, it might be better to set this to False.
-<<<<<<< HEAD
 		
 		extraction_config: BrowserExtractionConfig = None
 			Configuration for extraction methods, including OmniParser integration.
-=======
 
 	    is_mobile: None
 	        Whether the meta viewport tag is taken into account and touch events are enabled.
@@ -130,7 +128,6 @@
 
 	    timezone_id: None
 	        Changes the timezone of the browser. Example: 'Europe/Berlin'
->>>>>>> aefa4670
 	"""
 	cookies_file: str | None = None
 	minimum_wait_page_load_time: float = 0.25
