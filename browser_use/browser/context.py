--- conflicted
+++ resolved
@@ -178,17 +178,11 @@
 		#context = await self._create_context(playwright_browser)
 		context = self.context
 
-<<<<<<< HEAD
 		try:
 			page = self.playwright_service.page
 		except AttributeError:
 			page = await context.new_page()
-=======
-		context = await self._create_context(playwright_browser)
-		self._add_new_page_listener(context)
-		page = await context.new_page()
->>>>>>> d81485ff
-
+      
 		# Instead of calling _update_state(), create an empty initial state
 		initial_state = BrowserState(
 			element_tree=DOMElementNode(
