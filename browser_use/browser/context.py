--- conflicted
+++ resolved
@@ -344,12 +344,8 @@
 		else:
 			# Original code for creating new context
 			context = await browser.new_context(
-<<<<<<< HEAD
 				viewport=self.config.browser_window_size,
 				no_viewport=self.config.no_viewport,
-=======
-				no_viewport=True,
->>>>>>> 6cd5fc93
 				user_agent=self.config.user_agent,
 				java_script_enabled=True,
 				bypass_csp=self.config.disable_security,
