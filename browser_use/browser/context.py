from browser_use.browser.profile import BrowserProfile
from browser_use.browser.session import BrowserSession

Browser = BrowserSession
BrowserConfig = BrowserProfile
BrowserContext = BrowserSession
BrowserContextConfig = BrowserProfile

<<<<<<< HEAD
from playwright._impl._errors import TimeoutError
from playwright.async_api import Browser as PlaywrightBrowser
from playwright.async_api import (
	BrowserContext as PlaywrightBrowserContext,
)
from playwright.async_api import (
	ElementHandle,
	FrameLocator,
	Page,
)
from pydantic import BaseModel, ConfigDict, Field

from browser_use.browser.views import (
	BrowserError,
	BrowserState,
	TabInfo,
	URLNotAllowedError,
)
from browser_use.dom.clickable_element_processor.service import ClickableElementProcessor
from browser_use.dom.service import DomService
from browser_use.dom.views import DOMElementNode, SelectorMap
from browser_use.utils import time_execution_async, time_execution_sync

if TYPE_CHECKING:
	from browser_use.browser.browser import Browser

logger = logging.getLogger(__name__)


class BrowserContextWindowSize(BaseModel):
	"""Window size configuration for browser context"""

	width: int
	height: int

	model_config = ConfigDict(
		extra='allow',  # Allow extra fields to ensure compatibility with dictionary
		populate_by_name=True,
		from_attributes=True,
	)

	# Support dict-like behavior for compatibility
	def __getitem__(self, key):
		return getattr(self, key)

	def get(self, key, default=None):
		return getattr(self, key, default)


class BrowserContextConfig(BaseModel):
	"""
	Configuration for the BrowserContext.

	Default values:
	    cookies_file: None
	        Path to cookies file for persistence

		disable_security: False
			Disable browser security features (dangerous, but cross-origin iframe support requires it)

	    minimum_wait_page_load_time: 0.5
	        Minimum time to wait before getting page state for LLM input

		wait_for_network_idle_page_load_time: 1.0
			Time to wait for network requests to finish before getting page state.
			Lower values may result in incomplete page loads.

	    maximum_wait_page_load_time: 5.0
	        Maximum time to wait for page load before proceeding anyway

	    wait_between_actions: 1.0
	        Time to wait between multiple per step actions

	    browser_window_size: BrowserContextWindowSize(width=1280, height=1100)
	        Default browser window size

	    no_viewport: False
	        Disable viewport

	    save_recording_path: None
	        Path to save video recordings

	    save_downloads_path: None
	        Path to save downloads to

	    trace_path: None
	        Path to save trace files. It will auto name the file with the TRACE_PATH/{context_id}.zip

	    locale: None
	        Specify user locale, for example en-GB, de-DE, etc. Locale will affect navigator.language value, Accept-Language request header value as well as number and date formatting rules. If not provided, defaults to the system default locale.

	    user_agent: 'Mozilla/5.0 (Windows NT 10.0; Win64; x64) AppleWebKit/537.36 (KHTML, like Gecko) Chrome/85.0.4183.102 Safari/537.36'
	        custom user agent to use.

	    highlight_elements: True
	        Highlight elements in the DOM on the screen

	    viewport_expansion: 0
	        Viewport expansion in pixels. This amount will increase the number of elements which are included in the state what the LLM will see. If set to -1, all elements will be included (this leads to high token usage). If set to 0, only the elements which are visible in the viewport will be included.

	    allowed_domains: None
	        List of allowed domains that can be accessed. If None, all domains are allowed.
	        Example: ['example.com', 'api.example.com']

	    include_dynamic_attributes: bool = True
	        Include dynamic attributes in the CSS selector. If you want to reuse the css_selectors, it might be better to set this to False.

		  http_credentials: None
	  Dictionary with HTTP basic authentication credentials for corporate intranets (only supports one set of credentials for all URLs at the moment), e.g.
	  {"username": "bill", "password": "pa55w0rd"}

	    is_mobile: None
	        Whether the meta viewport tag is taken into account and touch events are enabled.

	    has_touch: None
	        Whether to enable touch events in the browser.

	    geolocation: None
	        Geolocation to be used in the browser context. Example: {'latitude': 59.95, 'longitude': 30.31667}

	    permissions: None
	        Browser permissions to grant. Values might include: ['geolocation', 'notifications']

	    timezone_id: None
	        Changes the timezone of the browser. Example: 'Europe/Berlin'
	"""

	model_config = ConfigDict(
		arbitrary_types_allowed=True,
		extra='ignore',
		populate_by_name=True,
		from_attributes=True,
		validate_assignment=True,
		revalidate_instances='subclass-instances',
	)

	cookies_file: str | None = None
	minimum_wait_page_load_time: float = 0.25
	wait_for_network_idle_page_load_time: float = 0.5
	maximum_wait_page_load_time: float = 5
	wait_between_actions: float = 0.5

	disable_security: bool = False  # disable_security=True is dangerous as any malicious URL visited could embed an iframe for the user's bank, and use their cookies to steal money

	browser_window_size: BrowserContextWindowSize = Field(
		default_factory=lambda: BrowserContextWindowSize(width=1280, height=1100)
	)
	no_viewport: Optional[bool] = None

	save_recording_path: str | None = None
	save_downloads_path: str | None = None
	save_har_path: str | None = None
	trace_path: str | None = None
	locale: str | None = None
	user_agent: str = (
		'Mozilla/5.0 (Windows NT 10.0; Win64; x64) AppleWebKit/537.36  (KHTML, like Gecko) Chrome/85.0.4183.102 Safari/537.36'
	)

	highlight_elements: bool = True
	viewport_expansion: int = 0
	allowed_domains: list[str] | None = None
	include_dynamic_attributes: bool = True
	http_credentials: dict[str, str] | None = None

	keep_alive: bool = Field(default=False, alias='_force_keep_context_alive')  # used to be called _force_keep_context_alive
	is_mobile: bool | None = None
	has_touch: bool | None = None
	geolocation: dict | None = None
	permissions: list[str] | None = None
	timezone_id: str | None = None


@dataclass
class CachedStateClickableElementsHashes:
	"""
	Clickable elements hashes for the last state
	"""

	url: str
	hashes: set[str]


class BrowserSession:
	def __init__(self, context: PlaywrightBrowserContext, cached_state: BrowserState | None = None):
		init_script = """
			(() => {
				if (!window.getEventListeners) {
					window.getEventListeners = function (node) {
						return node.__listeners || {};
					};

					// Save the original addEventListener
					const originalAddEventListener = Element.prototype.addEventListener;

					const eventProxy = {
						addEventListener: function (type, listener, options = {}) {
							// Initialize __listeners if not exists
							const defaultOptions = { once: false, passive: false, capture: false };
							if(typeof options === 'boolean') {
								options = { capture: options };
							}
							options = { ...defaultOptions, ...options };
							if (!this.__listeners) {
								this.__listeners = {};
							}

							// Initialize array for this event type if not exists
							if (!this.__listeners[type]) {
								this.__listeners[type] = [];
							}
							

							// Add the listener to __listeners
							this.__listeners[type].push({
								listener: listener,
								type: type,
								...options
							});

							// Call original addEventListener using the saved reference
							return originalAddEventListener.call(this, type, listener, options);
						}
					};

					Element.prototype.addEventListener = eventProxy.addEventListener;
				}
			})()
			"""
		self.active_tab = None
		self.context = context
		self.cached_state = cached_state

		self.cached_state_clickable_elements_hashes: CachedStateClickableElementsHashes | None = None

		self.context.on('page', lambda page: page.add_init_script(init_script))


@dataclass
class BrowserContextState:
	"""
	State of the browser context
	"""

	target_id: str | None = None  # CDP target ID


class BrowserContext:
	def __init__(
		self,
		browser: 'Browser',
		config: BrowserContextConfig | None = None,
		state: Optional[BrowserContextState] = None,
	):
		self.context_id = str(uuid.uuid4())

		self.config = config or BrowserContextConfig(**(browser.config.model_dump() if browser.config else {}))
		self.browser = browser

		self.state = state or BrowserContextState()

		# Initialize these as None - they'll be set up when needed
		self.session: BrowserSession | None = None
		self.active_tab: Page | None = None

	async def __aenter__(self):
		"""Async context manager entry"""
		await self._initialize_session()
		return self

	async def __aexit__(self, exc_type, exc_val, exc_tb):
		"""Async context manager exit"""
		await self.close()

	@time_execution_async('--close')
	async def close(self):
		"""Close the browser instance"""

		try:
			if self.session is None:
				return

			# Then remove CDP protocol listeners
			if self._page_event_handler and self.session.context:
				try:
					# This actually sends a CDP command to unsubscribe
					self.session.context.remove_listener('page', self._page_event_handler)
				except Exception as e:
					logger.debug(f'Failed to remove CDP listener: {e}')
				self._page_event_handler = None

			await self.save_cookies()

			if self.config.trace_path:
				try:
					await self.session.context.tracing.stop(path=os.path.join(self.config.trace_path, f'{self.context_id}.zip'))
				except Exception as e:
					logger.debug(f'Failed to stop tracing: {e}')

			# This is crucial - it closes the CDP connection
			if not self.config.keep_alive:
				logger.debug('Closing browser context')
				try:
					await self.session.context.close()
				except Exception as e:
					logger.debug(f'Failed to close context: {e}')

		finally:
			# Dereference everything
			self.active_tab = None
			self.session = None
			self._page_event_handler = None

	def __del__(self):
		"""Cleanup when object is destroyed - Avoid async operations"""
		# Do not attempt async cleanup here to prevent event loop conflicts
		pass

	@time_execution_async('--initialize_session')
	async def _initialize_session(self):
		"""Initialize the browser session"""
		logger.debug(f'🌎  Initializing new browser context with id: {self.context_id}')

		playwright_browser = await self.browser.get_playwright_browser()
		context = await self._create_context(playwright_browser)
		self._page_event_handler = None

		# Get or create a page to use
		pages = context.pages

		self.session = BrowserSession(
			context=context,
			cached_state=None,
		)

		active_page = None
		if self.browser.config.cdp_url:
			# If we have a saved target ID, try to find and activate it
			if self.state.target_id:
				targets = await self._get_cdp_targets()
				for target in targets:
					if target['targetId'] == self.state.target_id:
						# Find matching page by URL
						for page in pages:
							if page.url == target['url']:
								active_page = page
								break
						break

		# If no target ID or couldn't find it, use existing page or create new
		if not active_page:
			if (
				pages
				and pages[0].url
				and not pages[0].url.startswith('chrome://')  # skip chrome internal pages e.g. settings, history, etc
				and not pages[0].url.startswith('chrome-extension://')  # skip hidden extension background pages
			):
				active_page = pages[0]
				logger.debug('🔍  Using existing page: %s', active_page.url)
			else:
				active_page = await context.new_page()
				await active_page.goto('about:blank')
				logger.debug('🆕  Created new page: %s', active_page.url)

			# Get target ID for the active page
			if self.browser.config.cdp_url:
				targets = await self._get_cdp_targets()
				for target in targets:
					if target['url'] == active_page.url:
						self.state.target_id = target['targetId']
						break

		# Bring page to front
		logger.debug('🫨  Bringing tab to front: %s', active_page)
		await active_page.bring_to_front()
		await active_page.wait_for_load_state('load')

		self.active_tab = active_page

		return self.session

	def _add_new_page_listener(self, context: PlaywrightBrowserContext):
		async def on_page(page: Page):
			if self.browser.config.cdp_url:
				await page.reload()  # Reload the page to avoid timeout errors
			await page.wait_for_load_state()
			logger.debug(f'📑  New page opened: {page.url}')

			if not page.url.startswith('chrome-extension://') and not page.url.startswith('chrome://'):
				self.active_tab = page

			if self.session is not None:
				self.state.target_id = None

		self._page_event_handler = on_page
		context.on('page', on_page)

	async def get_session(self) -> BrowserSession:
		"""Lazy initialization of the browser and related components"""
		if self.session is None:
			try:
				return await self._initialize_session()
			except Exception as e:
				logger.error(f'❌  Failed to create new browser session: {e} (did the browser process quit?)')
				raise e
		return self.session

	async def get_current_page(self) -> Page:
		"""Get the current page"""
		session = await self.get_session()
		return await self._get_current_page(session)

	async def _create_context(self, browser: PlaywrightBrowser):
		"""Creates a new browser context with anti-detection measures and loads cookies if available."""
		if self.browser.config.cdp_url and len(browser.contexts) > 0:
			context = browser.contexts[0]
		elif self.browser.config.browser_binary_path and len(browser.contexts) > 0:
			# Connect to existing Chrome instance instead of creating new one
			context = browser.contexts[0]
		else:
			# Original code for creating new context
			context = await browser.new_context(
				no_viewport=True,
				user_agent=self.config.user_agent,
				java_script_enabled=True,
				bypass_csp=self.config.disable_security,
				ignore_https_errors=self.config.disable_security,
				record_video_dir=self.config.save_recording_path,
				record_video_size=self.config.browser_window_size.model_dump(),
				record_har_path=self.config.save_har_path,
				locale=self.config.locale,
				http_credentials=self.config.http_credentials,
				is_mobile=self.config.is_mobile,
				has_touch=self.config.has_touch,
				geolocation=self.config.geolocation,
				permissions=self.config.permissions,
				timezone_id=self.config.timezone_id,
			)

		if self.config.trace_path:
			await context.tracing.start(screenshots=True, snapshots=True, sources=True)

		# Load cookies if they exist
		if self.config.cookies_file and os.path.exists(self.config.cookies_file):
			with open(self.config.cookies_file, 'r') as f:
				try:
					cookies = json.load(f)

					valid_same_site_values = ['Strict', 'Lax', 'None']
					for cookie in cookies:
						if 'sameSite' in cookie:
							if cookie['sameSite'] not in valid_same_site_values:
								logger.warning(
									f"Fixed invalid sameSite value '{cookie['sameSite']}' to 'None' for cookie {cookie.get('name')}"
								)
								cookie['sameSite'] = 'None'
					logger.info(f'🍪  Loaded {len(cookies)} cookies from {self.config.cookies_file}')
					await context.add_cookies(cookies)

				except json.JSONDecodeError as e:
					logger.error(f'Failed to parse cookies file: {str(e)}')

		# Expose anti-detection scripts
		await context.add_init_script(
			"""
            // Webdriver property
            Object.defineProperty(navigator, 'webdriver', {
                get: () => undefined
            });

            // Languages
            Object.defineProperty(navigator, 'languages', {
                get: () => ['en-US']
            });

            // Plugins
            Object.defineProperty(navigator, 'plugins', {
                get: () => [1, 2, 3, 4, 5]
            });

            // Chrome runtime
            window.chrome = { runtime: {} };

            // Permissions
            const originalQuery = window.navigator.permissions.query;
            window.navigator.permissions.query = (parameters) => (
                parameters.name === 'notifications' ?
                    Promise.resolve({ state: Notification.permission }) :
                    originalQuery(parameters)
            );
            (function () {
                const originalAttachShadow = Element.prototype.attachShadow;
                Element.prototype.attachShadow = function attachShadow(options) {
                    return originalAttachShadow.call(this, { ...options, mode: "open" });
                };
            })();
            """
		)

		return context

	async def _wait_for_stable_network(self):
		page = await self.get_current_page()

		pending_requests = set()
		last_activity = asyncio.get_event_loop().time()

		# Define relevant resource types and content types
		RELEVANT_RESOURCE_TYPES = {
			'document',
			'stylesheet',
			'image',
			'font',
			'script',
			'iframe',
		}

		RELEVANT_CONTENT_TYPES = {
			'text/html',
			'text/css',
			'application/javascript',
			'image/',
			'font/',
			'application/json',
		}

		# Additional patterns to filter out
		IGNORED_URL_PATTERNS = {
			# Analytics and tracking
			'analytics',
			'tracking',
			'telemetry',
			'beacon',
			'metrics',
			# Ad-related
			'doubleclick',
			'adsystem',
			'adserver',
			'advertising',
			# Social media widgets
			'facebook.com/plugins',
			'platform.twitter',
			'linkedin.com/embed',
			# Live chat and support
			'livechat',
			'zendesk',
			'intercom',
			'crisp.chat',
			'hotjar',
			# Push notifications
			'push-notifications',
			'onesignal',
			'pushwoosh',
			# Background sync/heartbeat
			'heartbeat',
			'ping',
			'alive',
			# WebRTC and streaming
			'webrtc',
			'rtmp://',
			'wss://',
			# Common CDNs for dynamic content
			'cloudfront.net',
			'fastly.net',
		}

		async def on_request(request):
			# Filter by resource type
			if request.resource_type not in RELEVANT_RESOURCE_TYPES:
				return

			# Filter out streaming, websocket, and other real-time requests
			if request.resource_type in {
				'websocket',
				'media',
				'eventsource',
				'manifest',
				'other',
			}:
				return

			# Filter out by URL patterns
			url = request.url.lower()
			if any(pattern in url for pattern in IGNORED_URL_PATTERNS):
				return

			# Filter out data URLs and blob URLs
			if url.startswith(('data:', 'blob:')):
				return

			# Filter out requests with certain headers
			headers = request.headers
			if headers.get('purpose') == 'prefetch' or headers.get('sec-fetch-dest') in [
				'video',
				'audio',
			]:
				return

			nonlocal last_activity
			pending_requests.add(request)
			last_activity = asyncio.get_event_loop().time()
			# logger.debug(f'Request started: {request.url} ({request.resource_type})')

		async def on_response(response):
			request = response.request
			if request not in pending_requests:
				return

			# Filter by content type if available
			content_type = response.headers.get('content-type', '').lower()

			# Skip if content type indicates streaming or real-time data
			if any(
				t in content_type
				for t in [
					'streaming',
					'video',
					'audio',
					'webm',
					'mp4',
					'event-stream',
					'websocket',
					'protobuf',
				]
			):
				pending_requests.remove(request)
				return

			# Only process relevant content types
			if not any(ct in content_type for ct in RELEVANT_CONTENT_TYPES):
				pending_requests.remove(request)
				return

			# Skip if response is too large (likely not essential for page load)
			content_length = response.headers.get('content-length')
			if content_length and int(content_length) > 5 * 1024 * 1024:  # 5MB
				pending_requests.remove(request)
				return

			nonlocal last_activity
			pending_requests.remove(request)
			last_activity = asyncio.get_event_loop().time()
			# logger.debug(f'Request resolved: {request.url} ({content_type})')

		# Attach event listeners
		page.on('request', on_request)
		page.on('response', on_response)

		try:
			# Wait for idle time
			start_time = asyncio.get_event_loop().time()
			while True:
				await asyncio.sleep(0.1)
				now = asyncio.get_event_loop().time()
				if len(pending_requests) == 0 and (now - last_activity) >= self.config.wait_for_network_idle_page_load_time:
					break
				if now - start_time > self.config.maximum_wait_page_load_time:
					logger.debug(
						f'Network timeout after {self.config.maximum_wait_page_load_time}s with {len(pending_requests)} '
						f'pending requests: {[r.url for r in pending_requests]}'
					)
					break

		finally:
			# Clean up event listeners
			page.remove_listener('request', on_request)
			page.remove_listener('response', on_response)

		logger.debug(f'⚖️  Network stabilized for {self.config.wait_for_network_idle_page_load_time} seconds')

	async def _wait_for_page_and_frames_load(self, timeout_overwrite: float | None = None):
		"""
		Ensures page is fully loaded before continuing.
		Waits for either network to be idle or minimum WAIT_TIME, whichever is longer.
		Also checks if the loaded URL is allowed.
		"""
		# Start timing
		start_time = time.time()

		# Wait for page load
		try:
			await self._wait_for_stable_network()

			# Check if the loaded URL is allowed
			page = await self.get_current_page()
			await self._check_and_handle_navigation(page)
		except URLNotAllowedError as e:
			raise e
		except Exception:
			logger.warning('⚠️  Page load failed, continuing...')
			pass

		# Calculate remaining time to meet minimum WAIT_TIME
		elapsed = time.time() - start_time
		remaining = max((timeout_overwrite or self.config.minimum_wait_page_load_time) - elapsed, 0)

		logger.debug(f'--Page loaded in {elapsed:.2f} seconds, waiting for additional {remaining:.2f} seconds')

		# Sleep remaining time if needed
		if remaining > 0:
			await asyncio.sleep(remaining)

	def _is_url_allowed(self, url: str) -> bool:
		"""Check if a URL is allowed based on the whitelist configuration."""
		if not self.config.allowed_domains:
			return True

		try:
			from urllib.parse import urlparse

			parsed_url = urlparse(url)
			domain = parsed_url.netloc.lower()

			# Special case: Allow 'about:blank' explicitly
			if url == 'about:blank':
				return True

			# Remove port number if present
			if ':' in domain:
				domain = domain.split(':')[0]

			# Check if domain matches any allowed domain pattern
			return any(
				domain == allowed_domain.lower() or domain.endswith('.' + allowed_domain.lower())
				for allowed_domain in self.config.allowed_domains
			)
		except Exception as e:
			logger.error(f'⛔️  Error checking URL allowlist: {str(e)}')
			return False

	async def _check_and_handle_navigation(self, page: Page) -> None:
		"""Check if current page URL is allowed and handle if not."""
		if not self._is_url_allowed(page.url):
			logger.warning(f'⛔️  Navigation to non-allowed URL detected: {page.url}')
			try:
				await self.go_back()
			except Exception as e:
				logger.error(f'⛔️  Failed to go back after detecting non-allowed URL: {str(e)}')
			raise URLNotAllowedError(f'Navigation to non-allowed URL: {page.url}')

	async def navigate_to(self, url: str):
		"""Navigate to a URL"""
		if not self._is_url_allowed(url):
			raise BrowserError(f'Navigation to non-allowed URL: {url}')

		page = await self.get_current_page()
		await page.goto(url)
		await page.wait_for_load_state()

	async def refresh_page(self):
		"""Refresh the current page"""
		page = await self.get_current_page()
		await page.reload()
		await page.wait_for_load_state()

	async def go_back(self):
		"""Navigate back in history"""
		page = await self.get_current_page()
		try:
			# 10 ms timeout
			await page.go_back(timeout=10, wait_until='domcontentloaded')
			# await self._wait_for_page_and_frames_load(timeout_overwrite=1.0)
		except Exception as e:
			# Continue even if its not fully loaded, because we wait later for the page to load
			logger.debug(f'⏮️  Error during go_back: {e}')

	async def go_forward(self):
		"""Navigate forward in history"""
		page = await self.get_current_page()
		try:
			await page.go_forward(timeout=10, wait_until='domcontentloaded')
		except Exception as e:
			# Continue even if its not fully loaded, because we wait later for the page to load
			logger.debug(f'⏭️  Error during go_forward: {e}')

	async def close_current_tab(self):
		"""Close the current tab"""
		session = await self.get_session()
		page = await self._get_current_page(session)
		await page.close()
		self.active_tab = None
		# Switch to the first available tab if any exist
		if session.context.pages:
			await self.switch_to_tab(0)
			self.active_tab = session.context.pages[0]

		# otherwise the browser will be closed

	async def get_page_html(self) -> str:
		"""Get the current page HTML content"""
		page = await self.get_current_page()
		return await page.content()

	async def execute_javascript(self, script: str):
		"""Execute JavaScript code on the page"""
		page = await self.get_current_page()
		return await page.evaluate(script)

	async def get_page_structure(self) -> str:
		"""Get a debug view of the page structure including iframes"""
		debug_script = """(() => {
			function getPageStructure(element = document, depth = 0, maxDepth = 10) {
				if (depth >= maxDepth) return '';

				const indent = '  '.repeat(depth);
				let structure = '';

				// Skip certain elements that clutter the output
				const skipTags = new Set(['script', 'style', 'link', 'meta', 'noscript']);

				// Add current element info if it's not the document
				if (element !== document) {
					const tagName = element.tagName.toLowerCase();

					// Skip uninteresting elements
					if (skipTags.has(tagName)) return '';

					const id = element.id ? `#${element.id}` : '';
					const classes = element.className && typeof element.className === 'string' ?
						`.${element.className.split(' ').filter(c => c).join('.')}` : '';

					// Get additional useful attributes
					const attrs = [];
					if (element.getAttribute('role')) attrs.push(`role="${element.getAttribute('role')}"`);
					if (element.getAttribute('aria-label')) attrs.push(`aria-label="${element.getAttribute('aria-label')}"`);
					if (element.getAttribute('type')) attrs.push(`type="${element.getAttribute('type')}"`);
					if (element.getAttribute('name')) attrs.push(`name="${element.getAttribute('name')}"`);
					if (element.getAttribute('src')) {
						const src = element.getAttribute('src');
						attrs.push(`src="${src.substring(0, 50)}${src.length > 50 ? '...' : ''}"`);
					}

					// Add element info
					structure += `${indent}${tagName}${id}${classes}${attrs.length ? ' [' + attrs.join(', ') + ']' : ''}\\n`;

					// Handle iframes specially
					if (tagName === 'iframe') {
						try {
							const iframeDoc = element.contentDocument || element.contentWindow?.document;
							if (iframeDoc) {
								structure += `${indent}  [IFRAME CONTENT]:\\n`;
								structure += getPageStructure(iframeDoc, depth + 2, maxDepth);
							} else {
								structure += `${indent}  [IFRAME: No access - likely cross-origin]\\n`;
							}
						} catch (e) {
							structure += `${indent}  [IFRAME: Access denied - ${e.message}]\\n`;
						}
					}
				}

				// Get all child elements
				const children = element.children || element.childNodes;
				for (const child of children) {
					if (child.nodeType === 1) { // Element nodes only
						structure += getPageStructure(child, depth + 1, maxDepth);
					}
				}

				return structure;
			}

			return getPageStructure();
		})()"""

		page = await self.get_current_page()
		structure = await page.evaluate(debug_script)
		return structure

	@time_execution_sync('--get_state')  # This decorator might need to be updated to handle async
	async def get_state(self, cache_clickable_elements_hashes: bool) -> BrowserState:
		"""Get the current state of the browser

		cache_clickable_elements_hashes: bool
			If True, cache the clickable elements hashes for the current state. This is used to calculate which elements are new to the llm (from last message) -> reduces token usage.
		"""
		await self._wait_for_page_and_frames_load()
		session = await self.get_session()
		updated_state = await self._get_updated_state()

		# Find out which elements are new
		# Do this only if url has not changed
		if cache_clickable_elements_hashes:
			# if we are on the same url as the last state, we can use the cached hashes
			if (
				session.cached_state_clickable_elements_hashes
				and session.cached_state_clickable_elements_hashes.url == updated_state.url
			):
				# Pointers, feel free to edit in place
				updated_state_clickable_elements = ClickableElementProcessor.get_clickable_elements(updated_state.element_tree)

				for dom_element in updated_state_clickable_elements:
					dom_element.is_new = (
						ClickableElementProcessor.hash_dom_element(dom_element)
						not in session.cached_state_clickable_elements_hashes.hashes  # see which elements are new from the last state where we cached the hashes
					)
			# in any case, we need to cache the new hashes
			session.cached_state_clickable_elements_hashes = CachedStateClickableElementsHashes(
				url=updated_state.url,
				hashes=ClickableElementProcessor.get_clickable_elements_hashes(updated_state.element_tree),
			)

		session.cached_state = updated_state

		# Save cookies if a file is specified
		if self.config.cookies_file:
			asyncio.create_task(self.save_cookies())

		return session.cached_state

	async def _get_updated_state(self, focus_element: int = -1) -> BrowserState:
		"""Update and return state."""
		session = await self.get_session()

		# Check if current page is still valid, if not switch to another available page
		try:
			page = await self.get_current_page()
			# Test if page is still accessible
			await page.evaluate('1')
		except Exception as e:
			logger.debug(f'👋  Current page is no longer accessible: {str(e)}')
			# Get all available pages
			pages = session.context.pages
			if pages:
				self.state.target_id = None
				page = await self._get_current_page(session)
				logger.debug(f'🔄  Switched to page: {await page.title()}')
			else:
				raise BrowserError('Browser closed: no valid pages available')

		try:
			await self.remove_highlights()
			dom_service = DomService(page)
			content = await dom_service.get_clickable_elements(
				focus_element=focus_element,
				viewport_expansion=self.config.viewport_expansion,
				highlight_elements=self.config.highlight_elements,
			)

			tabs_info = await self.get_tabs_info()

			# Get all cross-origin iframes within the page and open them in new tabs
			# mark the titles of the new tabs so the LLM knows to check them for additional content
			# unfortunately too buggy for now, too many sites use invisible cross-origin iframes for ads, tracking, youtube videos, social media, etc.
			# and it distracts the bot by opening a lot of new tabs
			# iframe_urls = await dom_service.get_cross_origin_iframes()
			# for url in iframe_urls:
			# 	if url in [tab.url for tab in tabs_info]:
			# 		continue  # skip if the iframe if we already have it open in a tab
			# 	new_page_id = tabs_info[-1].page_id + 1
			# 	logger.debug(f'Opening cross-origin iframe in new tab #{new_page_id}: {url}')
			# 	await self.create_new_tab(url)
			# 	tabs_info.append(
			# 		TabInfo(
			# 			page_id=new_page_id,
			# 			url=url,
			# 			title=f'iFrame opened as new tab, treat as if embedded inside page #{self.state.target_id}: {page.url}',
			# 			parent_page_id=self.state.target_id,
			# 		)
			# 	)

			screenshot_b64 = await self.take_screenshot()
			pixels_above, pixels_below = await self.get_scroll_info(page)

			self.current_state = BrowserState(
				element_tree=content.element_tree,
				selector_map=content.selector_map,
				url=page.url,
				title=await page.title(),
				tabs=tabs_info,
				screenshot=screenshot_b64,
				pixels_above=pixels_above,
				pixels_below=pixels_below,
			)

			return self.current_state
		except Exception as e:
			logger.error(f'❌  Failed to update state: {str(e)}')
			# Return last known good state if available
			if hasattr(self, 'current_state'):
				return self.current_state
			raise

	# region - Browser Actions
	@time_execution_async('--take_screenshot')
	async def take_screenshot(self, full_page: bool = False) -> str:
		"""
		Returns a base64 encoded screenshot of the current page.
		"""
		page = await self.get_current_page()

		await page.bring_to_front()
		await page.wait_for_load_state()

		screenshot = await page.screenshot(
			full_page=full_page,
			animations='disabled',
		)

		screenshot_b64 = base64.b64encode(screenshot).decode('utf-8')

		# await self.remove_highlights()

		return screenshot_b64

	@time_execution_async('--remove_highlights')
	async def remove_highlights(self):
		"""
		Removes all highlight overlays and labels created by the highlightElement function.
		Handles cases where the page might be closed or inaccessible.
		"""
		try:
			page = await self.get_current_page()
			await page.evaluate(
				"""
                try {
                    // Remove the highlight container and all its contents
                    const container = document.getElementById('playwright-highlight-container');
                    if (container) {
                        container.remove();
                    }

                    // Remove highlight attributes from elements
                    const highlightedElements = document.querySelectorAll('[browser-user-highlight-id^="playwright-highlight-"]');
                    highlightedElements.forEach(el => {
                        el.removeAttribute('browser-user-highlight-id');
                    });
                } catch (e) {
                    console.error('Failed to remove highlights:', e);
                }
                """
			)
		except Exception as e:
			logger.debug(f'⚠  Failed to remove highlights (this is usually ok): {str(e)}')
			# Don't raise the error since this is not critical functionality
			pass

	# endregion

	# region - User Actions

	@classmethod
	def _convert_simple_xpath_to_css_selector(cls, xpath: str) -> str:
		"""Converts simple XPath expressions to CSS selectors."""
		if not xpath:
			return ''

		# Remove leading slash if present
		xpath = xpath.lstrip('/')

		# Split into parts
		parts = xpath.split('/')
		css_parts = []

		for part in parts:
			if not part:
				continue

			# Handle custom elements with colons by escaping them
			if ':' in part and '[' not in part:
				base_part = part.replace(':', r'\:')
				css_parts.append(base_part)
				continue

			# Handle index notation [n]
			if '[' in part:
				base_part = part[: part.find('[')]
				# Handle custom elements with colons in the base part
				if ':' in base_part:
					base_part = base_part.replace(':', r'\:')
				index_part = part[part.find('[') :]

				# Handle multiple indices
				indices = [i.strip('[]') for i in index_part.split(']')[:-1]]

				for idx in indices:
					try:
						# Handle numeric indices
						if idx.isdigit():
							index = int(idx) - 1
							base_part += f':nth-of-type({index + 1})'
						# Handle last() function
						elif idx == 'last()':
							base_part += ':last-of-type'
						# Handle position() functions
						elif 'position()' in idx:
							if '>1' in idx:
								base_part += ':nth-of-type(n+2)'
					except ValueError:
						continue

				css_parts.append(base_part)
			else:
				css_parts.append(part)

		base_selector = ' > '.join(css_parts)
		return base_selector

	@classmethod
	@time_execution_sync('--enhanced_css_selector_for_element')
	def _enhanced_css_selector_for_element(cls, element: DOMElementNode, include_dynamic_attributes: bool = True) -> str:
		"""
		Creates a CSS selector for a DOM element, handling various edge cases and special characters.

		Args:
		        element: The DOM element to create a selector for

		Returns:
		        A valid CSS selector string
		"""
		try:
			# Get base selector from XPath
			css_selector = cls._convert_simple_xpath_to_css_selector(element.xpath)

			# Handle class attributes
			if 'class' in element.attributes and element.attributes['class'] and include_dynamic_attributes:
				# Define a regex pattern for valid class names in CSS
				valid_class_name_pattern = re.compile(r'^[a-zA-Z_][a-zA-Z0-9_-]*$')

				# Iterate through the class attribute values
				classes = element.attributes['class'].split()
				for class_name in classes:
					# Skip empty class names
					if not class_name.strip():
						continue

					# Check if the class name is valid
					if valid_class_name_pattern.match(class_name):
						# Append the valid class name to the CSS selector
						css_selector += f'.{class_name}'
					else:
						# Skip invalid class names
						continue

			# Expanded set of safe attributes that are stable and useful for selection
			SAFE_ATTRIBUTES = {
				# Data attributes (if they're stable in your application)
				'id',
				# Standard HTML attributes
				'name',
				'type',
				'placeholder',
				# Accessibility attributes
				'aria-label',
				'aria-labelledby',
				'aria-describedby',
				'role',
				# Common form attributes
				'for',
				'autocomplete',
				'required',
				'readonly',
				# Media attributes
				'alt',
				'title',
				'src',
				# Custom stable attributes (add any application-specific ones)
				'href',
				'target',
			}

			if include_dynamic_attributes:
				dynamic_attributes = {
					'data-id',
					'data-qa',
					'data-cy',
					'data-testid',
				}
				SAFE_ATTRIBUTES.update(dynamic_attributes)

			# Handle other attributes
			for attribute, value in element.attributes.items():
				if attribute == 'class':
					continue

				# Skip invalid attribute names
				if not attribute.strip():
					continue

				if attribute not in SAFE_ATTRIBUTES:
					continue

				# Escape special characters in attribute names
				safe_attribute = attribute.replace(':', r'\:')

				# Handle different value cases
				if value == '':
					css_selector += f'[{safe_attribute}]'
				elif any(char in value for char in '"\'<>`\n\r\t'):
					# Use contains for values with special characters
					# Regex-substitute *any* whitespace with a single space, then strip.
					collapsed_value = re.sub(r'\s+', ' ', value).strip()
					# Escape embedded double-quotes.
					safe_value = collapsed_value.replace('"', '\\"')
					css_selector += f'[{safe_attribute}*="{safe_value}"]'
				else:
					css_selector += f'[{safe_attribute}="{value}"]'

			return css_selector

		except Exception:
			# Fallback to a more basic selector if something goes wrong
			tag_name = element.tag_name or '*'
			return f"{tag_name}[highlight_index='{element.highlight_index}']"

	@time_execution_async('--get_locate_element')
	async def get_locate_element(self, element: DOMElementNode) -> Optional[ElementHandle]:
		current_frame = await self.get_current_page()

		# Start with the target element and collect all parents
		parents: list[DOMElementNode] = []
		current = element
		while current.parent is not None:
			parent = current.parent
			parents.append(parent)
			current = parent

		# Reverse the parents list to process from top to bottom
		parents.reverse()

		# Process all iframe parents in sequence
		iframes = [item for item in parents if item.tag_name == 'iframe']
		for parent in iframes:
			css_selector = self._enhanced_css_selector_for_element(
				parent,
				include_dynamic_attributes=self.config.include_dynamic_attributes,
			)
			current_frame = current_frame.frame_locator(css_selector)

		css_selector = self._enhanced_css_selector_for_element(
			element, include_dynamic_attributes=self.config.include_dynamic_attributes
		)

		try:
			if isinstance(current_frame, FrameLocator):
				element_handle = await current_frame.locator(css_selector).element_handle()
				return element_handle
			else:
				# Try to scroll into view if hidden
				element_handle = await current_frame.query_selector(css_selector)
				if element_handle:
					is_hidden = await element_handle.is_hidden()
					if not is_hidden:
						await element_handle.scroll_into_view_if_needed()
					return element_handle
				return None
		except Exception as e:
			logger.error(f'❌  Failed to locate element: {str(e)}')
			return None

	@time_execution_async('--get_locate_element_by_xpath')
	async def get_locate_element_by_xpath(self, xpath: str) -> Optional[ElementHandle]:
		"""
		Locates an element on the page using the provided XPath.
		"""
		current_frame = await self.get_current_page()

		try:
			# Use XPath to locate the element
			element_handle = await current_frame.query_selector(f'xpath={xpath}')
			if element_handle:
				is_hidden = await element_handle.is_hidden()
				if not is_hidden:
					await element_handle.scroll_into_view_if_needed()
				return element_handle
			return None
		except Exception as e:
			logger.error(f'❌  Failed to locate element by XPath {xpath}: {str(e)}')
			return None

	@time_execution_async('--get_locate_element_by_css_selector')
	async def get_locate_element_by_css_selector(self, css_selector: str) -> Optional[ElementHandle]:
		"""
		Locates an element on the page using the provided CSS selector.
		"""
		current_frame = await self.get_current_page()

		try:
			# Use CSS selector to locate the element
			element_handle = await current_frame.query_selector(css_selector)
			if element_handle:
				is_hidden = await element_handle.is_hidden()
				if not is_hidden:
					await element_handle.scroll_into_view_if_needed()
				return element_handle
			return None
		except Exception as e:
			logger.error(f'❌  Failed to locate element by CSS selector {css_selector}: {str(e)}')
			return None

	@time_execution_async('--get_locate_element_by_text')
	async def get_locate_element_by_text(
		self, text: str, nth: Optional[int] = 0, element_type: Optional[str] = None
	) -> Optional[ElementHandle]:
		"""
		Locates an element on the page using the provided text.
		If `nth` is provided, it returns the nth matching element (0-based).
		If `element_type` is provided, filters by tag name (e.g., 'button', 'span').
		"""
		current_frame = await self.get_current_page()
		try:
			# handle also specific element type or use any type.
			selector = f'{element_type or "*"}:text("{text}")'
			elements = await current_frame.query_selector_all(selector)
			# considering only visible elements
			elements = [el for el in elements if await el.is_visible()]

			if not elements:
				logger.error(f"No visible element with text '{text}' found.")
				return None

			if nth is not None:
				if 0 <= nth < len(elements):
					element_handle = elements[nth]
				else:
					logger.error(f"Visible element with text '{text}' not found at index {nth}.")
					return None
			else:
				element_handle = elements[0]

			is_hidden = await element_handle.is_hidden()
			if not is_hidden:
				await element_handle.scroll_into_view_if_needed()
			return element_handle
		except Exception as e:
			logger.error(f"❌  Failed to locate element by text '{text}': {str(e)}")
			return None

	@time_execution_async('--input_text_element_node')
	async def _input_text_element_node(self, element_node: DOMElementNode, text: str):
		"""
		Input text into an element with proper error handling and state management.
		Handles different types of input fields and ensures proper element state before input.
		"""
		try:
			# Highlight before typing
			# if element_node.highlight_index is not None:
			# 	await self._update_state(focus_element=element_node.highlight_index)

			element_handle = await self.get_locate_element(element_node)

			if element_handle is None:
				raise BrowserError(f'Element: {repr(element_node)} not found')

			# Ensure element is ready for input
			try:
				await element_handle.wait_for_element_state('stable', timeout=1000)
				is_hidden = await element_handle.is_hidden()
				if not is_hidden:
					await element_handle.scroll_into_view_if_needed(timeout=1000)
			except Exception:
				pass

			# Get element properties to determine input method
			tag_handle = await element_handle.get_property('tagName')
			tag_name = (await tag_handle.json_value()).lower()
			is_contenteditable = await element_handle.get_property('isContentEditable')
			readonly_handle = await element_handle.get_property('readOnly')
			disabled_handle = await element_handle.get_property('disabled')

			readonly = await readonly_handle.json_value() if readonly_handle else False
			disabled = await disabled_handle.json_value() if disabled_handle else False

			if (await is_contenteditable.json_value() or tag_name == 'input') and not (readonly or disabled):
				await element_handle.evaluate('el => {el.textContent = ""; el.value = "";}')
				await element_handle.type(text, delay=5)
			else:
				await element_handle.fill(text)

		except Exception as e:
			logger.debug(f'❌  Failed to input text into element: {repr(element_node)}. Error: {str(e)}')
			raise BrowserError(f'Failed to input text into index {element_node.highlight_index}')

	@time_execution_async('--click_element_node')
	async def _click_element_node(self, element_node: DOMElementNode) -> Optional[str]:
		"""
		Optimized method to click an element using xpath.
		"""
		page = await self.get_current_page()

		try:
			# Highlight before clicking
			# if element_node.highlight_index is not None:
			# 	await self._update_state(focus_element=element_node.highlight_index)

			element_handle = await self.get_locate_element(element_node)

			if element_handle is None:
				raise Exception(f'Element: {repr(element_node)} not found')

			async def perform_click(click_func):
				"""Performs the actual click, handling both download
				and navigation scenarios."""
				if self.config.save_downloads_path:
					try:
						# Try short-timeout expect_download to detect a file download has been been triggered
						async with page.expect_download(timeout=5000) as download_info:
							await click_func()
						download = await download_info.value
						# Determine file path
						suggested_filename = download.suggested_filename
						unique_filename = await self._get_unique_filename(self.config.save_downloads_path, suggested_filename)
						download_path = os.path.join(self.config.save_downloads_path, unique_filename)
						await download.save_as(download_path)
						logger.debug(f'⬇️  Download triggered. Saved file to: {download_path}')
						return download_path
					except TimeoutError:
						# If no download is triggered, treat as normal click
						logger.debug('No download triggered within timeout. Checking navigation...')
						await page.wait_for_load_state()
						await self._check_and_handle_navigation(page)
				else:
					# Standard click logic if no download is expected
					await click_func()
					await page.wait_for_load_state()
					await self._check_and_handle_navigation(page)

			try:
				return await perform_click(lambda: element_handle.click(timeout=1500))
			except URLNotAllowedError as e:
				raise e
			except Exception:
				try:
					return await perform_click(lambda: page.evaluate('(el) => el.click()', element_handle))
				except URLNotAllowedError as e:
					raise e
				except Exception as e:
					raise Exception(f'Failed to click element: {str(e)}')

		except URLNotAllowedError as e:
			raise e
		except Exception as e:
			raise Exception(f'Failed to click element: {repr(element_node)}. Error: {str(e)}')

	@time_execution_async('--get_tabs_info')
	async def get_tabs_info(self) -> list[TabInfo]:
		"""Get information about all tabs"""
		session = await self.get_session()

		tabs_info = []
		for page_id, page in enumerate(session.context.pages):
			try:
				tab_info = TabInfo(page_id=page_id, url=page.url, title=await asyncio.wait_for(page.title(), timeout=1))
			except asyncio.TimeoutError:
				# page.title() can hang forever on tabs that are crashed/disappeared/about:blank
				# we dont want to try automating those tabs because they will hang the whole script
				logger.debug('⚠  Failed to get tab info for tab #%s: %s (ignoring)', page_id, page.url)
				tab_info = TabInfo(page_id=page_id, url='about:blank', title='ignore this tab and do not use it')
			tabs_info.append(tab_info)

		return tabs_info

	@time_execution_async('--switch_to_tab')
	async def switch_to_tab(self, page_id: int) -> None:
		"""Switch to a specific tab by its page_id"""
		session = await self.get_session()
		pages = session.context.pages

		if page_id >= len(pages):
			raise BrowserError(f'No tab found with page_id: {page_id}')

		page = pages[page_id]

		# Check if the tab's URL is allowed before switching
		if not self._is_url_allowed(page.url):
			raise BrowserError(f'Cannot switch to tab with non-allowed URL: {page.url}')

		# Update target ID if using CDP
		if self.browser.config.cdp_url:
			targets = await self._get_cdp_targets()
			for target in targets:
				if target['url'] == page.url:
					self.state.target_id = target['targetId']
					break

		self.active_tab = page
		await page.bring_to_front()
		await page.wait_for_load_state()

	@time_execution_async('--create_new_tab')
	async def create_new_tab(self, url: str | None = None) -> None:
		"""Create a new tab and optionally navigate to a URL"""
		if url and not self._is_url_allowed(url):
			raise BrowserError(f'Cannot create new tab with non-allowed URL: {url}')

		session = await self.get_session()
		new_page = await session.context.new_page()

		self.active_tab = new_page

		await new_page.wait_for_load_state()

		if url:
			await new_page.goto(url)
			await self._wait_for_page_and_frames_load(timeout_overwrite=1)

		# Get target ID for new page if using CDP
		if self.browser.config.cdp_url:
			targets = await self._get_cdp_targets()
			for target in targets:
				if target['url'] == new_page.url:
					self.state.target_id = target['targetId']
					break

	# endregion

	# region - Helper methods for easier access to the DOM
	async def _get_current_page(self, session: BrowserSession) -> Page:
		pages = session.context.pages

		# Try to find page by target ID if using CDP
		if self.browser.config.cdp_url and self.state.target_id:
			targets = await self._get_cdp_targets()
			for target in targets:
				if target['targetId'] == self.state.target_id:
					for page in pages:
						if page.url == target['url']:
							return page

		if self.active_tab and self.active_tab in session.context.pages and not self.active_tab.is_closed():
			return self.active_tab

		# fall back to most recently opened non-extension page (extensions are almost always invisible background targets)
		non_extension_pages = [
			page for page in pages if not page.url.startswith('chrome-extension://') and not page.url.startswith('chrome://')
		]
		if non_extension_pages:
			return non_extension_pages[-1]

		# Fallback to opening a new tab in the active window
		try:
			return await session.context.new_page()
		except Exception:
			# there is no browser window available (perhaps the user closed it?)
			# reopen a new window in the browser and try again
			logger.warning('⚠️  No browser window available, opening a new window')
			await self._initialize_session()
			page = await session.context.new_page()
			self.active_tab = page
			return page

	async def get_selector_map(self) -> SelectorMap:
		session = await self.get_session()
		if session.cached_state is None:
			return {}
		return session.cached_state.selector_map

	async def get_element_by_index(self, index: int) -> ElementHandle | None:
		selector_map = await self.get_selector_map()
		element_handle = await self.get_locate_element(selector_map[index])
		return element_handle

	async def get_dom_element_by_index(self, index: int) -> DOMElementNode:
		selector_map = await self.get_selector_map()
		return selector_map[index]

	async def save_cookies(self):
		"""Save current cookies to file"""
		if self.session and self.session.context and self.config.cookies_file:
			try:
				cookies = await self.session.context.cookies()
				logger.debug(f'🍪  Saving {len(cookies)} cookies to {self.config.cookies_file}')

				# Check if the path is a directory and create it if necessary
				dirname = os.path.dirname(self.config.cookies_file)
				if dirname:
					os.makedirs(dirname, exist_ok=True)

				with open(self.config.cookies_file, 'w') as f:
					json.dump(cookies, f)
			except Exception as e:
				logger.warning(f'❌  Failed to save cookies: {str(e)}')

	async def is_file_uploader(self, element_node: DOMElementNode, max_depth: int = 3, current_depth: int = 0) -> bool:
		"""Check if element or its children are file uploaders"""
		if current_depth > max_depth:
			return False

		# Check current element
		is_uploader = False

		if not isinstance(element_node, DOMElementNode):
			return False

		# Check for file input attributes
		if element_node.tag_name == 'input':
			is_uploader = element_node.attributes.get('type') == 'file' or element_node.attributes.get('accept') is not None

		if is_uploader:
			return True

		# Recursively check children
		if element_node.children and current_depth < max_depth:
			for child in element_node.children:
				if isinstance(child, DOMElementNode):
					if await self.is_file_uploader(child, max_depth, current_depth + 1):
						return True

		return False

	async def get_scroll_info(self, page: Page) -> tuple[int, int]:
		"""Get scroll position information for the current page."""
		scroll_y = await page.evaluate('window.scrollY')
		viewport_height = await page.evaluate('window.innerHeight')
		total_height = await page.evaluate('document.documentElement.scrollHeight')
		pixels_above = scroll_y
		pixels_below = total_height - (scroll_y + viewport_height)
		return pixels_above, pixels_below

	async def reset_context(self):
		"""Reset the browser session
		Call this when you don't want to kill the context but just kill the state
		"""
		# close all tabs and clear cached state
		session = await self.get_session()

		pages = session.context.pages
		for page in pages:
			await page.close()

		self.active_tab = None
		session.cached_state = None
		self.state.target_id = None

	async def _get_unique_filename(self, directory, filename):
		"""Generate a unique filename by appending (1), (2), etc., if a file already exists."""
		base, ext = os.path.splitext(filename)
		counter = 1
		new_filename = filename
		while os.path.exists(os.path.join(directory, new_filename)):
			new_filename = f'{base} ({counter}){ext}'
			counter += 1
		return new_filename

	async def _get_cdp_targets(self) -> list[dict]:
		"""Get all CDP targets directly using CDP protocol"""
		if not self.browser.config.cdp_url or not self.session:
			return []

		try:
			pages = self.session.context.pages
			if not pages:
				return []

			cdp_session = await pages[0].context.new_cdp_session(pages[0])
			result = await cdp_session.send('Target.getTargets')
			await cdp_session.detach()
			return result.get('targetInfos', [])
		except Exception as e:
			logger.debug(f'Failed to get CDP targets: {e}')
			return []

	async def wait_for_element(self, selector: str, timeout: float) -> None:
		"""
		Waits for an element matching the given CSS selector to become visible.

		Args:
		    selector (str): The CSS selector of the element.
		    timeout (float): The maximum time to wait for the element to be visible (in milliseconds).

		Raises:
		    TimeoutError: If the element does not become visible within the specified timeout.
		"""
		page = await self.get_current_page()
		await page.wait_for_selector(selector, state='visible', timeout=timeout)
=======
__all__ = ['Browser', 'BrowserConfig', 'BrowserContext', 'BrowserContextConfig']
>>>>>>> 733a543c
<|MERGE_RESOLUTION|>--- conflicted
+++ resolved
@@ -6,1671 +6,4 @@
 BrowserContext = BrowserSession
 BrowserContextConfig = BrowserProfile
 
-<<<<<<< HEAD
-from playwright._impl._errors import TimeoutError
-from playwright.async_api import Browser as PlaywrightBrowser
-from playwright.async_api import (
-	BrowserContext as PlaywrightBrowserContext,
-)
-from playwright.async_api import (
-	ElementHandle,
-	FrameLocator,
-	Page,
-)
-from pydantic import BaseModel, ConfigDict, Field
-
-from browser_use.browser.views import (
-	BrowserError,
-	BrowserState,
-	TabInfo,
-	URLNotAllowedError,
-)
-from browser_use.dom.clickable_element_processor.service import ClickableElementProcessor
-from browser_use.dom.service import DomService
-from browser_use.dom.views import DOMElementNode, SelectorMap
-from browser_use.utils import time_execution_async, time_execution_sync
-
-if TYPE_CHECKING:
-	from browser_use.browser.browser import Browser
-
-logger = logging.getLogger(__name__)
-
-
-class BrowserContextWindowSize(BaseModel):
-	"""Window size configuration for browser context"""
-
-	width: int
-	height: int
-
-	model_config = ConfigDict(
-		extra='allow',  # Allow extra fields to ensure compatibility with dictionary
-		populate_by_name=True,
-		from_attributes=True,
-	)
-
-	# Support dict-like behavior for compatibility
-	def __getitem__(self, key):
-		return getattr(self, key)
-
-	def get(self, key, default=None):
-		return getattr(self, key, default)
-
-
-class BrowserContextConfig(BaseModel):
-	"""
-	Configuration for the BrowserContext.
-
-	Default values:
-	    cookies_file: None
-	        Path to cookies file for persistence
-
-		disable_security: False
-			Disable browser security features (dangerous, but cross-origin iframe support requires it)
-
-	    minimum_wait_page_load_time: 0.5
-	        Minimum time to wait before getting page state for LLM input
-
-		wait_for_network_idle_page_load_time: 1.0
-			Time to wait for network requests to finish before getting page state.
-			Lower values may result in incomplete page loads.
-
-	    maximum_wait_page_load_time: 5.0
-	        Maximum time to wait for page load before proceeding anyway
-
-	    wait_between_actions: 1.0
-	        Time to wait between multiple per step actions
-
-	    browser_window_size: BrowserContextWindowSize(width=1280, height=1100)
-	        Default browser window size
-
-	    no_viewport: False
-	        Disable viewport
-
-	    save_recording_path: None
-	        Path to save video recordings
-
-	    save_downloads_path: None
-	        Path to save downloads to
-
-	    trace_path: None
-	        Path to save trace files. It will auto name the file with the TRACE_PATH/{context_id}.zip
-
-	    locale: None
-	        Specify user locale, for example en-GB, de-DE, etc. Locale will affect navigator.language value, Accept-Language request header value as well as number and date formatting rules. If not provided, defaults to the system default locale.
-
-	    user_agent: 'Mozilla/5.0 (Windows NT 10.0; Win64; x64) AppleWebKit/537.36 (KHTML, like Gecko) Chrome/85.0.4183.102 Safari/537.36'
-	        custom user agent to use.
-
-	    highlight_elements: True
-	        Highlight elements in the DOM on the screen
-
-	    viewport_expansion: 0
-	        Viewport expansion in pixels. This amount will increase the number of elements which are included in the state what the LLM will see. If set to -1, all elements will be included (this leads to high token usage). If set to 0, only the elements which are visible in the viewport will be included.
-
-	    allowed_domains: None
-	        List of allowed domains that can be accessed. If None, all domains are allowed.
-	        Example: ['example.com', 'api.example.com']
-
-	    include_dynamic_attributes: bool = True
-	        Include dynamic attributes in the CSS selector. If you want to reuse the css_selectors, it might be better to set this to False.
-
-		  http_credentials: None
-	  Dictionary with HTTP basic authentication credentials for corporate intranets (only supports one set of credentials for all URLs at the moment), e.g.
-	  {"username": "bill", "password": "pa55w0rd"}
-
-	    is_mobile: None
-	        Whether the meta viewport tag is taken into account and touch events are enabled.
-
-	    has_touch: None
-	        Whether to enable touch events in the browser.
-
-	    geolocation: None
-	        Geolocation to be used in the browser context. Example: {'latitude': 59.95, 'longitude': 30.31667}
-
-	    permissions: None
-	        Browser permissions to grant. Values might include: ['geolocation', 'notifications']
-
-	    timezone_id: None
-	        Changes the timezone of the browser. Example: 'Europe/Berlin'
-	"""
-
-	model_config = ConfigDict(
-		arbitrary_types_allowed=True,
-		extra='ignore',
-		populate_by_name=True,
-		from_attributes=True,
-		validate_assignment=True,
-		revalidate_instances='subclass-instances',
-	)
-
-	cookies_file: str | None = None
-	minimum_wait_page_load_time: float = 0.25
-	wait_for_network_idle_page_load_time: float = 0.5
-	maximum_wait_page_load_time: float = 5
-	wait_between_actions: float = 0.5
-
-	disable_security: bool = False  # disable_security=True is dangerous as any malicious URL visited could embed an iframe for the user's bank, and use their cookies to steal money
-
-	browser_window_size: BrowserContextWindowSize = Field(
-		default_factory=lambda: BrowserContextWindowSize(width=1280, height=1100)
-	)
-	no_viewport: Optional[bool] = None
-
-	save_recording_path: str | None = None
-	save_downloads_path: str | None = None
-	save_har_path: str | None = None
-	trace_path: str | None = None
-	locale: str | None = None
-	user_agent: str = (
-		'Mozilla/5.0 (Windows NT 10.0; Win64; x64) AppleWebKit/537.36  (KHTML, like Gecko) Chrome/85.0.4183.102 Safari/537.36'
-	)
-
-	highlight_elements: bool = True
-	viewport_expansion: int = 0
-	allowed_domains: list[str] | None = None
-	include_dynamic_attributes: bool = True
-	http_credentials: dict[str, str] | None = None
-
-	keep_alive: bool = Field(default=False, alias='_force_keep_context_alive')  # used to be called _force_keep_context_alive
-	is_mobile: bool | None = None
-	has_touch: bool | None = None
-	geolocation: dict | None = None
-	permissions: list[str] | None = None
-	timezone_id: str | None = None
-
-
-@dataclass
-class CachedStateClickableElementsHashes:
-	"""
-	Clickable elements hashes for the last state
-	"""
-
-	url: str
-	hashes: set[str]
-
-
-class BrowserSession:
-	def __init__(self, context: PlaywrightBrowserContext, cached_state: BrowserState | None = None):
-		init_script = """
-			(() => {
-				if (!window.getEventListeners) {
-					window.getEventListeners = function (node) {
-						return node.__listeners || {};
-					};
-
-					// Save the original addEventListener
-					const originalAddEventListener = Element.prototype.addEventListener;
-
-					const eventProxy = {
-						addEventListener: function (type, listener, options = {}) {
-							// Initialize __listeners if not exists
-							const defaultOptions = { once: false, passive: false, capture: false };
-							if(typeof options === 'boolean') {
-								options = { capture: options };
-							}
-							options = { ...defaultOptions, ...options };
-							if (!this.__listeners) {
-								this.__listeners = {};
-							}
-
-							// Initialize array for this event type if not exists
-							if (!this.__listeners[type]) {
-								this.__listeners[type] = [];
-							}
-							
-
-							// Add the listener to __listeners
-							this.__listeners[type].push({
-								listener: listener,
-								type: type,
-								...options
-							});
-
-							// Call original addEventListener using the saved reference
-							return originalAddEventListener.call(this, type, listener, options);
-						}
-					};
-
-					Element.prototype.addEventListener = eventProxy.addEventListener;
-				}
-			})()
-			"""
-		self.active_tab = None
-		self.context = context
-		self.cached_state = cached_state
-
-		self.cached_state_clickable_elements_hashes: CachedStateClickableElementsHashes | None = None
-
-		self.context.on('page', lambda page: page.add_init_script(init_script))
-
-
-@dataclass
-class BrowserContextState:
-	"""
-	State of the browser context
-	"""
-
-	target_id: str | None = None  # CDP target ID
-
-
-class BrowserContext:
-	def __init__(
-		self,
-		browser: 'Browser',
-		config: BrowserContextConfig | None = None,
-		state: Optional[BrowserContextState] = None,
-	):
-		self.context_id = str(uuid.uuid4())
-
-		self.config = config or BrowserContextConfig(**(browser.config.model_dump() if browser.config else {}))
-		self.browser = browser
-
-		self.state = state or BrowserContextState()
-
-		# Initialize these as None - they'll be set up when needed
-		self.session: BrowserSession | None = None
-		self.active_tab: Page | None = None
-
-	async def __aenter__(self):
-		"""Async context manager entry"""
-		await self._initialize_session()
-		return self
-
-	async def __aexit__(self, exc_type, exc_val, exc_tb):
-		"""Async context manager exit"""
-		await self.close()
-
-	@time_execution_async('--close')
-	async def close(self):
-		"""Close the browser instance"""
-
-		try:
-			if self.session is None:
-				return
-
-			# Then remove CDP protocol listeners
-			if self._page_event_handler and self.session.context:
-				try:
-					# This actually sends a CDP command to unsubscribe
-					self.session.context.remove_listener('page', self._page_event_handler)
-				except Exception as e:
-					logger.debug(f'Failed to remove CDP listener: {e}')
-				self._page_event_handler = None
-
-			await self.save_cookies()
-
-			if self.config.trace_path:
-				try:
-					await self.session.context.tracing.stop(path=os.path.join(self.config.trace_path, f'{self.context_id}.zip'))
-				except Exception as e:
-					logger.debug(f'Failed to stop tracing: {e}')
-
-			# This is crucial - it closes the CDP connection
-			if not self.config.keep_alive:
-				logger.debug('Closing browser context')
-				try:
-					await self.session.context.close()
-				except Exception as e:
-					logger.debug(f'Failed to close context: {e}')
-
-		finally:
-			# Dereference everything
-			self.active_tab = None
-			self.session = None
-			self._page_event_handler = None
-
-	def __del__(self):
-		"""Cleanup when object is destroyed - Avoid async operations"""
-		# Do not attempt async cleanup here to prevent event loop conflicts
-		pass
-
-	@time_execution_async('--initialize_session')
-	async def _initialize_session(self):
-		"""Initialize the browser session"""
-		logger.debug(f'🌎  Initializing new browser context with id: {self.context_id}')
-
-		playwright_browser = await self.browser.get_playwright_browser()
-		context = await self._create_context(playwright_browser)
-		self._page_event_handler = None
-
-		# Get or create a page to use
-		pages = context.pages
-
-		self.session = BrowserSession(
-			context=context,
-			cached_state=None,
-		)
-
-		active_page = None
-		if self.browser.config.cdp_url:
-			# If we have a saved target ID, try to find and activate it
-			if self.state.target_id:
-				targets = await self._get_cdp_targets()
-				for target in targets:
-					if target['targetId'] == self.state.target_id:
-						# Find matching page by URL
-						for page in pages:
-							if page.url == target['url']:
-								active_page = page
-								break
-						break
-
-		# If no target ID or couldn't find it, use existing page or create new
-		if not active_page:
-			if (
-				pages
-				and pages[0].url
-				and not pages[0].url.startswith('chrome://')  # skip chrome internal pages e.g. settings, history, etc
-				and not pages[0].url.startswith('chrome-extension://')  # skip hidden extension background pages
-			):
-				active_page = pages[0]
-				logger.debug('🔍  Using existing page: %s', active_page.url)
-			else:
-				active_page = await context.new_page()
-				await active_page.goto('about:blank')
-				logger.debug('🆕  Created new page: %s', active_page.url)
-
-			# Get target ID for the active page
-			if self.browser.config.cdp_url:
-				targets = await self._get_cdp_targets()
-				for target in targets:
-					if target['url'] == active_page.url:
-						self.state.target_id = target['targetId']
-						break
-
-		# Bring page to front
-		logger.debug('🫨  Bringing tab to front: %s', active_page)
-		await active_page.bring_to_front()
-		await active_page.wait_for_load_state('load')
-
-		self.active_tab = active_page
-
-		return self.session
-
-	def _add_new_page_listener(self, context: PlaywrightBrowserContext):
-		async def on_page(page: Page):
-			if self.browser.config.cdp_url:
-				await page.reload()  # Reload the page to avoid timeout errors
-			await page.wait_for_load_state()
-			logger.debug(f'📑  New page opened: {page.url}')
-
-			if not page.url.startswith('chrome-extension://') and not page.url.startswith('chrome://'):
-				self.active_tab = page
-
-			if self.session is not None:
-				self.state.target_id = None
-
-		self._page_event_handler = on_page
-		context.on('page', on_page)
-
-	async def get_session(self) -> BrowserSession:
-		"""Lazy initialization of the browser and related components"""
-		if self.session is None:
-			try:
-				return await self._initialize_session()
-			except Exception as e:
-				logger.error(f'❌  Failed to create new browser session: {e} (did the browser process quit?)')
-				raise e
-		return self.session
-
-	async def get_current_page(self) -> Page:
-		"""Get the current page"""
-		session = await self.get_session()
-		return await self._get_current_page(session)
-
-	async def _create_context(self, browser: PlaywrightBrowser):
-		"""Creates a new browser context with anti-detection measures and loads cookies if available."""
-		if self.browser.config.cdp_url and len(browser.contexts) > 0:
-			context = browser.contexts[0]
-		elif self.browser.config.browser_binary_path and len(browser.contexts) > 0:
-			# Connect to existing Chrome instance instead of creating new one
-			context = browser.contexts[0]
-		else:
-			# Original code for creating new context
-			context = await browser.new_context(
-				no_viewport=True,
-				user_agent=self.config.user_agent,
-				java_script_enabled=True,
-				bypass_csp=self.config.disable_security,
-				ignore_https_errors=self.config.disable_security,
-				record_video_dir=self.config.save_recording_path,
-				record_video_size=self.config.browser_window_size.model_dump(),
-				record_har_path=self.config.save_har_path,
-				locale=self.config.locale,
-				http_credentials=self.config.http_credentials,
-				is_mobile=self.config.is_mobile,
-				has_touch=self.config.has_touch,
-				geolocation=self.config.geolocation,
-				permissions=self.config.permissions,
-				timezone_id=self.config.timezone_id,
-			)
-
-		if self.config.trace_path:
-			await context.tracing.start(screenshots=True, snapshots=True, sources=True)
-
-		# Load cookies if they exist
-		if self.config.cookies_file and os.path.exists(self.config.cookies_file):
-			with open(self.config.cookies_file, 'r') as f:
-				try:
-					cookies = json.load(f)
-
-					valid_same_site_values = ['Strict', 'Lax', 'None']
-					for cookie in cookies:
-						if 'sameSite' in cookie:
-							if cookie['sameSite'] not in valid_same_site_values:
-								logger.warning(
-									f"Fixed invalid sameSite value '{cookie['sameSite']}' to 'None' for cookie {cookie.get('name')}"
-								)
-								cookie['sameSite'] = 'None'
-					logger.info(f'🍪  Loaded {len(cookies)} cookies from {self.config.cookies_file}')
-					await context.add_cookies(cookies)
-
-				except json.JSONDecodeError as e:
-					logger.error(f'Failed to parse cookies file: {str(e)}')
-
-		# Expose anti-detection scripts
-		await context.add_init_script(
-			"""
-            // Webdriver property
-            Object.defineProperty(navigator, 'webdriver', {
-                get: () => undefined
-            });
-
-            // Languages
-            Object.defineProperty(navigator, 'languages', {
-                get: () => ['en-US']
-            });
-
-            // Plugins
-            Object.defineProperty(navigator, 'plugins', {
-                get: () => [1, 2, 3, 4, 5]
-            });
-
-            // Chrome runtime
-            window.chrome = { runtime: {} };
-
-            // Permissions
-            const originalQuery = window.navigator.permissions.query;
-            window.navigator.permissions.query = (parameters) => (
-                parameters.name === 'notifications' ?
-                    Promise.resolve({ state: Notification.permission }) :
-                    originalQuery(parameters)
-            );
-            (function () {
-                const originalAttachShadow = Element.prototype.attachShadow;
-                Element.prototype.attachShadow = function attachShadow(options) {
-                    return originalAttachShadow.call(this, { ...options, mode: "open" });
-                };
-            })();
-            """
-		)
-
-		return context
-
-	async def _wait_for_stable_network(self):
-		page = await self.get_current_page()
-
-		pending_requests = set()
-		last_activity = asyncio.get_event_loop().time()
-
-		# Define relevant resource types and content types
-		RELEVANT_RESOURCE_TYPES = {
-			'document',
-			'stylesheet',
-			'image',
-			'font',
-			'script',
-			'iframe',
-		}
-
-		RELEVANT_CONTENT_TYPES = {
-			'text/html',
-			'text/css',
-			'application/javascript',
-			'image/',
-			'font/',
-			'application/json',
-		}
-
-		# Additional patterns to filter out
-		IGNORED_URL_PATTERNS = {
-			# Analytics and tracking
-			'analytics',
-			'tracking',
-			'telemetry',
-			'beacon',
-			'metrics',
-			# Ad-related
-			'doubleclick',
-			'adsystem',
-			'adserver',
-			'advertising',
-			# Social media widgets
-			'facebook.com/plugins',
-			'platform.twitter',
-			'linkedin.com/embed',
-			# Live chat and support
-			'livechat',
-			'zendesk',
-			'intercom',
-			'crisp.chat',
-			'hotjar',
-			# Push notifications
-			'push-notifications',
-			'onesignal',
-			'pushwoosh',
-			# Background sync/heartbeat
-			'heartbeat',
-			'ping',
-			'alive',
-			# WebRTC and streaming
-			'webrtc',
-			'rtmp://',
-			'wss://',
-			# Common CDNs for dynamic content
-			'cloudfront.net',
-			'fastly.net',
-		}
-
-		async def on_request(request):
-			# Filter by resource type
-			if request.resource_type not in RELEVANT_RESOURCE_TYPES:
-				return
-
-			# Filter out streaming, websocket, and other real-time requests
-			if request.resource_type in {
-				'websocket',
-				'media',
-				'eventsource',
-				'manifest',
-				'other',
-			}:
-				return
-
-			# Filter out by URL patterns
-			url = request.url.lower()
-			if any(pattern in url for pattern in IGNORED_URL_PATTERNS):
-				return
-
-			# Filter out data URLs and blob URLs
-			if url.startswith(('data:', 'blob:')):
-				return
-
-			# Filter out requests with certain headers
-			headers = request.headers
-			if headers.get('purpose') == 'prefetch' or headers.get('sec-fetch-dest') in [
-				'video',
-				'audio',
-			]:
-				return
-
-			nonlocal last_activity
-			pending_requests.add(request)
-			last_activity = asyncio.get_event_loop().time()
-			# logger.debug(f'Request started: {request.url} ({request.resource_type})')
-
-		async def on_response(response):
-			request = response.request
-			if request not in pending_requests:
-				return
-
-			# Filter by content type if available
-			content_type = response.headers.get('content-type', '').lower()
-
-			# Skip if content type indicates streaming or real-time data
-			if any(
-				t in content_type
-				for t in [
-					'streaming',
-					'video',
-					'audio',
-					'webm',
-					'mp4',
-					'event-stream',
-					'websocket',
-					'protobuf',
-				]
-			):
-				pending_requests.remove(request)
-				return
-
-			# Only process relevant content types
-			if not any(ct in content_type for ct in RELEVANT_CONTENT_TYPES):
-				pending_requests.remove(request)
-				return
-
-			# Skip if response is too large (likely not essential for page load)
-			content_length = response.headers.get('content-length')
-			if content_length and int(content_length) > 5 * 1024 * 1024:  # 5MB
-				pending_requests.remove(request)
-				return
-
-			nonlocal last_activity
-			pending_requests.remove(request)
-			last_activity = asyncio.get_event_loop().time()
-			# logger.debug(f'Request resolved: {request.url} ({content_type})')
-
-		# Attach event listeners
-		page.on('request', on_request)
-		page.on('response', on_response)
-
-		try:
-			# Wait for idle time
-			start_time = asyncio.get_event_loop().time()
-			while True:
-				await asyncio.sleep(0.1)
-				now = asyncio.get_event_loop().time()
-				if len(pending_requests) == 0 and (now - last_activity) >= self.config.wait_for_network_idle_page_load_time:
-					break
-				if now - start_time > self.config.maximum_wait_page_load_time:
-					logger.debug(
-						f'Network timeout after {self.config.maximum_wait_page_load_time}s with {len(pending_requests)} '
-						f'pending requests: {[r.url for r in pending_requests]}'
-					)
-					break
-
-		finally:
-			# Clean up event listeners
-			page.remove_listener('request', on_request)
-			page.remove_listener('response', on_response)
-
-		logger.debug(f'⚖️  Network stabilized for {self.config.wait_for_network_idle_page_load_time} seconds')
-
-	async def _wait_for_page_and_frames_load(self, timeout_overwrite: float | None = None):
-		"""
-		Ensures page is fully loaded before continuing.
-		Waits for either network to be idle or minimum WAIT_TIME, whichever is longer.
-		Also checks if the loaded URL is allowed.
-		"""
-		# Start timing
-		start_time = time.time()
-
-		# Wait for page load
-		try:
-			await self._wait_for_stable_network()
-
-			# Check if the loaded URL is allowed
-			page = await self.get_current_page()
-			await self._check_and_handle_navigation(page)
-		except URLNotAllowedError as e:
-			raise e
-		except Exception:
-			logger.warning('⚠️  Page load failed, continuing...')
-			pass
-
-		# Calculate remaining time to meet minimum WAIT_TIME
-		elapsed = time.time() - start_time
-		remaining = max((timeout_overwrite or self.config.minimum_wait_page_load_time) - elapsed, 0)
-
-		logger.debug(f'--Page loaded in {elapsed:.2f} seconds, waiting for additional {remaining:.2f} seconds')
-
-		# Sleep remaining time if needed
-		if remaining > 0:
-			await asyncio.sleep(remaining)
-
-	def _is_url_allowed(self, url: str) -> bool:
-		"""Check if a URL is allowed based on the whitelist configuration."""
-		if not self.config.allowed_domains:
-			return True
-
-		try:
-			from urllib.parse import urlparse
-
-			parsed_url = urlparse(url)
-			domain = parsed_url.netloc.lower()
-
-			# Special case: Allow 'about:blank' explicitly
-			if url == 'about:blank':
-				return True
-
-			# Remove port number if present
-			if ':' in domain:
-				domain = domain.split(':')[0]
-
-			# Check if domain matches any allowed domain pattern
-			return any(
-				domain == allowed_domain.lower() or domain.endswith('.' + allowed_domain.lower())
-				for allowed_domain in self.config.allowed_domains
-			)
-		except Exception as e:
-			logger.error(f'⛔️  Error checking URL allowlist: {str(e)}')
-			return False
-
-	async def _check_and_handle_navigation(self, page: Page) -> None:
-		"""Check if current page URL is allowed and handle if not."""
-		if not self._is_url_allowed(page.url):
-			logger.warning(f'⛔️  Navigation to non-allowed URL detected: {page.url}')
-			try:
-				await self.go_back()
-			except Exception as e:
-				logger.error(f'⛔️  Failed to go back after detecting non-allowed URL: {str(e)}')
-			raise URLNotAllowedError(f'Navigation to non-allowed URL: {page.url}')
-
-	async def navigate_to(self, url: str):
-		"""Navigate to a URL"""
-		if not self._is_url_allowed(url):
-			raise BrowserError(f'Navigation to non-allowed URL: {url}')
-
-		page = await self.get_current_page()
-		await page.goto(url)
-		await page.wait_for_load_state()
-
-	async def refresh_page(self):
-		"""Refresh the current page"""
-		page = await self.get_current_page()
-		await page.reload()
-		await page.wait_for_load_state()
-
-	async def go_back(self):
-		"""Navigate back in history"""
-		page = await self.get_current_page()
-		try:
-			# 10 ms timeout
-			await page.go_back(timeout=10, wait_until='domcontentloaded')
-			# await self._wait_for_page_and_frames_load(timeout_overwrite=1.0)
-		except Exception as e:
-			# Continue even if its not fully loaded, because we wait later for the page to load
-			logger.debug(f'⏮️  Error during go_back: {e}')
-
-	async def go_forward(self):
-		"""Navigate forward in history"""
-		page = await self.get_current_page()
-		try:
-			await page.go_forward(timeout=10, wait_until='domcontentloaded')
-		except Exception as e:
-			# Continue even if its not fully loaded, because we wait later for the page to load
-			logger.debug(f'⏭️  Error during go_forward: {e}')
-
-	async def close_current_tab(self):
-		"""Close the current tab"""
-		session = await self.get_session()
-		page = await self._get_current_page(session)
-		await page.close()
-		self.active_tab = None
-		# Switch to the first available tab if any exist
-		if session.context.pages:
-			await self.switch_to_tab(0)
-			self.active_tab = session.context.pages[0]
-
-		# otherwise the browser will be closed
-
-	async def get_page_html(self) -> str:
-		"""Get the current page HTML content"""
-		page = await self.get_current_page()
-		return await page.content()
-
-	async def execute_javascript(self, script: str):
-		"""Execute JavaScript code on the page"""
-		page = await self.get_current_page()
-		return await page.evaluate(script)
-
-	async def get_page_structure(self) -> str:
-		"""Get a debug view of the page structure including iframes"""
-		debug_script = """(() => {
-			function getPageStructure(element = document, depth = 0, maxDepth = 10) {
-				if (depth >= maxDepth) return '';
-
-				const indent = '  '.repeat(depth);
-				let structure = '';
-
-				// Skip certain elements that clutter the output
-				const skipTags = new Set(['script', 'style', 'link', 'meta', 'noscript']);
-
-				// Add current element info if it's not the document
-				if (element !== document) {
-					const tagName = element.tagName.toLowerCase();
-
-					// Skip uninteresting elements
-					if (skipTags.has(tagName)) return '';
-
-					const id = element.id ? `#${element.id}` : '';
-					const classes = element.className && typeof element.className === 'string' ?
-						`.${element.className.split(' ').filter(c => c).join('.')}` : '';
-
-					// Get additional useful attributes
-					const attrs = [];
-					if (element.getAttribute('role')) attrs.push(`role="${element.getAttribute('role')}"`);
-					if (element.getAttribute('aria-label')) attrs.push(`aria-label="${element.getAttribute('aria-label')}"`);
-					if (element.getAttribute('type')) attrs.push(`type="${element.getAttribute('type')}"`);
-					if (element.getAttribute('name')) attrs.push(`name="${element.getAttribute('name')}"`);
-					if (element.getAttribute('src')) {
-						const src = element.getAttribute('src');
-						attrs.push(`src="${src.substring(0, 50)}${src.length > 50 ? '...' : ''}"`);
-					}
-
-					// Add element info
-					structure += `${indent}${tagName}${id}${classes}${attrs.length ? ' [' + attrs.join(', ') + ']' : ''}\\n`;
-
-					// Handle iframes specially
-					if (tagName === 'iframe') {
-						try {
-							const iframeDoc = element.contentDocument || element.contentWindow?.document;
-							if (iframeDoc) {
-								structure += `${indent}  [IFRAME CONTENT]:\\n`;
-								structure += getPageStructure(iframeDoc, depth + 2, maxDepth);
-							} else {
-								structure += `${indent}  [IFRAME: No access - likely cross-origin]\\n`;
-							}
-						} catch (e) {
-							structure += `${indent}  [IFRAME: Access denied - ${e.message}]\\n`;
-						}
-					}
-				}
-
-				// Get all child elements
-				const children = element.children || element.childNodes;
-				for (const child of children) {
-					if (child.nodeType === 1) { // Element nodes only
-						structure += getPageStructure(child, depth + 1, maxDepth);
-					}
-				}
-
-				return structure;
-			}
-
-			return getPageStructure();
-		})()"""
-
-		page = await self.get_current_page()
-		structure = await page.evaluate(debug_script)
-		return structure
-
-	@time_execution_sync('--get_state')  # This decorator might need to be updated to handle async
-	async def get_state(self, cache_clickable_elements_hashes: bool) -> BrowserState:
-		"""Get the current state of the browser
-
-		cache_clickable_elements_hashes: bool
-			If True, cache the clickable elements hashes for the current state. This is used to calculate which elements are new to the llm (from last message) -> reduces token usage.
-		"""
-		await self._wait_for_page_and_frames_load()
-		session = await self.get_session()
-		updated_state = await self._get_updated_state()
-
-		# Find out which elements are new
-		# Do this only if url has not changed
-		if cache_clickable_elements_hashes:
-			# if we are on the same url as the last state, we can use the cached hashes
-			if (
-				session.cached_state_clickable_elements_hashes
-				and session.cached_state_clickable_elements_hashes.url == updated_state.url
-			):
-				# Pointers, feel free to edit in place
-				updated_state_clickable_elements = ClickableElementProcessor.get_clickable_elements(updated_state.element_tree)
-
-				for dom_element in updated_state_clickable_elements:
-					dom_element.is_new = (
-						ClickableElementProcessor.hash_dom_element(dom_element)
-						not in session.cached_state_clickable_elements_hashes.hashes  # see which elements are new from the last state where we cached the hashes
-					)
-			# in any case, we need to cache the new hashes
-			session.cached_state_clickable_elements_hashes = CachedStateClickableElementsHashes(
-				url=updated_state.url,
-				hashes=ClickableElementProcessor.get_clickable_elements_hashes(updated_state.element_tree),
-			)
-
-		session.cached_state = updated_state
-
-		# Save cookies if a file is specified
-		if self.config.cookies_file:
-			asyncio.create_task(self.save_cookies())
-
-		return session.cached_state
-
-	async def _get_updated_state(self, focus_element: int = -1) -> BrowserState:
-		"""Update and return state."""
-		session = await self.get_session()
-
-		# Check if current page is still valid, if not switch to another available page
-		try:
-			page = await self.get_current_page()
-			# Test if page is still accessible
-			await page.evaluate('1')
-		except Exception as e:
-			logger.debug(f'👋  Current page is no longer accessible: {str(e)}')
-			# Get all available pages
-			pages = session.context.pages
-			if pages:
-				self.state.target_id = None
-				page = await self._get_current_page(session)
-				logger.debug(f'🔄  Switched to page: {await page.title()}')
-			else:
-				raise BrowserError('Browser closed: no valid pages available')
-
-		try:
-			await self.remove_highlights()
-			dom_service = DomService(page)
-			content = await dom_service.get_clickable_elements(
-				focus_element=focus_element,
-				viewport_expansion=self.config.viewport_expansion,
-				highlight_elements=self.config.highlight_elements,
-			)
-
-			tabs_info = await self.get_tabs_info()
-
-			# Get all cross-origin iframes within the page and open them in new tabs
-			# mark the titles of the new tabs so the LLM knows to check them for additional content
-			# unfortunately too buggy for now, too many sites use invisible cross-origin iframes for ads, tracking, youtube videos, social media, etc.
-			# and it distracts the bot by opening a lot of new tabs
-			# iframe_urls = await dom_service.get_cross_origin_iframes()
-			# for url in iframe_urls:
-			# 	if url in [tab.url for tab in tabs_info]:
-			# 		continue  # skip if the iframe if we already have it open in a tab
-			# 	new_page_id = tabs_info[-1].page_id + 1
-			# 	logger.debug(f'Opening cross-origin iframe in new tab #{new_page_id}: {url}')
-			# 	await self.create_new_tab(url)
-			# 	tabs_info.append(
-			# 		TabInfo(
-			# 			page_id=new_page_id,
-			# 			url=url,
-			# 			title=f'iFrame opened as new tab, treat as if embedded inside page #{self.state.target_id}: {page.url}',
-			# 			parent_page_id=self.state.target_id,
-			# 		)
-			# 	)
-
-			screenshot_b64 = await self.take_screenshot()
-			pixels_above, pixels_below = await self.get_scroll_info(page)
-
-			self.current_state = BrowserState(
-				element_tree=content.element_tree,
-				selector_map=content.selector_map,
-				url=page.url,
-				title=await page.title(),
-				tabs=tabs_info,
-				screenshot=screenshot_b64,
-				pixels_above=pixels_above,
-				pixels_below=pixels_below,
-			)
-
-			return self.current_state
-		except Exception as e:
-			logger.error(f'❌  Failed to update state: {str(e)}')
-			# Return last known good state if available
-			if hasattr(self, 'current_state'):
-				return self.current_state
-			raise
-
-	# region - Browser Actions
-	@time_execution_async('--take_screenshot')
-	async def take_screenshot(self, full_page: bool = False) -> str:
-		"""
-		Returns a base64 encoded screenshot of the current page.
-		"""
-		page = await self.get_current_page()
-
-		await page.bring_to_front()
-		await page.wait_for_load_state()
-
-		screenshot = await page.screenshot(
-			full_page=full_page,
-			animations='disabled',
-		)
-
-		screenshot_b64 = base64.b64encode(screenshot).decode('utf-8')
-
-		# await self.remove_highlights()
-
-		return screenshot_b64
-
-	@time_execution_async('--remove_highlights')
-	async def remove_highlights(self):
-		"""
-		Removes all highlight overlays and labels created by the highlightElement function.
-		Handles cases where the page might be closed or inaccessible.
-		"""
-		try:
-			page = await self.get_current_page()
-			await page.evaluate(
-				"""
-                try {
-                    // Remove the highlight container and all its contents
-                    const container = document.getElementById('playwright-highlight-container');
-                    if (container) {
-                        container.remove();
-                    }
-
-                    // Remove highlight attributes from elements
-                    const highlightedElements = document.querySelectorAll('[browser-user-highlight-id^="playwright-highlight-"]');
-                    highlightedElements.forEach(el => {
-                        el.removeAttribute('browser-user-highlight-id');
-                    });
-                } catch (e) {
-                    console.error('Failed to remove highlights:', e);
-                }
-                """
-			)
-		except Exception as e:
-			logger.debug(f'⚠  Failed to remove highlights (this is usually ok): {str(e)}')
-			# Don't raise the error since this is not critical functionality
-			pass
-
-	# endregion
-
-	# region - User Actions
-
-	@classmethod
-	def _convert_simple_xpath_to_css_selector(cls, xpath: str) -> str:
-		"""Converts simple XPath expressions to CSS selectors."""
-		if not xpath:
-			return ''
-
-		# Remove leading slash if present
-		xpath = xpath.lstrip('/')
-
-		# Split into parts
-		parts = xpath.split('/')
-		css_parts = []
-
-		for part in parts:
-			if not part:
-				continue
-
-			# Handle custom elements with colons by escaping them
-			if ':' in part and '[' not in part:
-				base_part = part.replace(':', r'\:')
-				css_parts.append(base_part)
-				continue
-
-			# Handle index notation [n]
-			if '[' in part:
-				base_part = part[: part.find('[')]
-				# Handle custom elements with colons in the base part
-				if ':' in base_part:
-					base_part = base_part.replace(':', r'\:')
-				index_part = part[part.find('[') :]
-
-				# Handle multiple indices
-				indices = [i.strip('[]') for i in index_part.split(']')[:-1]]
-
-				for idx in indices:
-					try:
-						# Handle numeric indices
-						if idx.isdigit():
-							index = int(idx) - 1
-							base_part += f':nth-of-type({index + 1})'
-						# Handle last() function
-						elif idx == 'last()':
-							base_part += ':last-of-type'
-						# Handle position() functions
-						elif 'position()' in idx:
-							if '>1' in idx:
-								base_part += ':nth-of-type(n+2)'
-					except ValueError:
-						continue
-
-				css_parts.append(base_part)
-			else:
-				css_parts.append(part)
-
-		base_selector = ' > '.join(css_parts)
-		return base_selector
-
-	@classmethod
-	@time_execution_sync('--enhanced_css_selector_for_element')
-	def _enhanced_css_selector_for_element(cls, element: DOMElementNode, include_dynamic_attributes: bool = True) -> str:
-		"""
-		Creates a CSS selector for a DOM element, handling various edge cases and special characters.
-
-		Args:
-		        element: The DOM element to create a selector for
-
-		Returns:
-		        A valid CSS selector string
-		"""
-		try:
-			# Get base selector from XPath
-			css_selector = cls._convert_simple_xpath_to_css_selector(element.xpath)
-
-			# Handle class attributes
-			if 'class' in element.attributes and element.attributes['class'] and include_dynamic_attributes:
-				# Define a regex pattern for valid class names in CSS
-				valid_class_name_pattern = re.compile(r'^[a-zA-Z_][a-zA-Z0-9_-]*$')
-
-				# Iterate through the class attribute values
-				classes = element.attributes['class'].split()
-				for class_name in classes:
-					# Skip empty class names
-					if not class_name.strip():
-						continue
-
-					# Check if the class name is valid
-					if valid_class_name_pattern.match(class_name):
-						# Append the valid class name to the CSS selector
-						css_selector += f'.{class_name}'
-					else:
-						# Skip invalid class names
-						continue
-
-			# Expanded set of safe attributes that are stable and useful for selection
-			SAFE_ATTRIBUTES = {
-				# Data attributes (if they're stable in your application)
-				'id',
-				# Standard HTML attributes
-				'name',
-				'type',
-				'placeholder',
-				# Accessibility attributes
-				'aria-label',
-				'aria-labelledby',
-				'aria-describedby',
-				'role',
-				# Common form attributes
-				'for',
-				'autocomplete',
-				'required',
-				'readonly',
-				# Media attributes
-				'alt',
-				'title',
-				'src',
-				# Custom stable attributes (add any application-specific ones)
-				'href',
-				'target',
-			}
-
-			if include_dynamic_attributes:
-				dynamic_attributes = {
-					'data-id',
-					'data-qa',
-					'data-cy',
-					'data-testid',
-				}
-				SAFE_ATTRIBUTES.update(dynamic_attributes)
-
-			# Handle other attributes
-			for attribute, value in element.attributes.items():
-				if attribute == 'class':
-					continue
-
-				# Skip invalid attribute names
-				if not attribute.strip():
-					continue
-
-				if attribute not in SAFE_ATTRIBUTES:
-					continue
-
-				# Escape special characters in attribute names
-				safe_attribute = attribute.replace(':', r'\:')
-
-				# Handle different value cases
-				if value == '':
-					css_selector += f'[{safe_attribute}]'
-				elif any(char in value for char in '"\'<>`\n\r\t'):
-					# Use contains for values with special characters
-					# Regex-substitute *any* whitespace with a single space, then strip.
-					collapsed_value = re.sub(r'\s+', ' ', value).strip()
-					# Escape embedded double-quotes.
-					safe_value = collapsed_value.replace('"', '\\"')
-					css_selector += f'[{safe_attribute}*="{safe_value}"]'
-				else:
-					css_selector += f'[{safe_attribute}="{value}"]'
-
-			return css_selector
-
-		except Exception:
-			# Fallback to a more basic selector if something goes wrong
-			tag_name = element.tag_name or '*'
-			return f"{tag_name}[highlight_index='{element.highlight_index}']"
-
-	@time_execution_async('--get_locate_element')
-	async def get_locate_element(self, element: DOMElementNode) -> Optional[ElementHandle]:
-		current_frame = await self.get_current_page()
-
-		# Start with the target element and collect all parents
-		parents: list[DOMElementNode] = []
-		current = element
-		while current.parent is not None:
-			parent = current.parent
-			parents.append(parent)
-			current = parent
-
-		# Reverse the parents list to process from top to bottom
-		parents.reverse()
-
-		# Process all iframe parents in sequence
-		iframes = [item for item in parents if item.tag_name == 'iframe']
-		for parent in iframes:
-			css_selector = self._enhanced_css_selector_for_element(
-				parent,
-				include_dynamic_attributes=self.config.include_dynamic_attributes,
-			)
-			current_frame = current_frame.frame_locator(css_selector)
-
-		css_selector = self._enhanced_css_selector_for_element(
-			element, include_dynamic_attributes=self.config.include_dynamic_attributes
-		)
-
-		try:
-			if isinstance(current_frame, FrameLocator):
-				element_handle = await current_frame.locator(css_selector).element_handle()
-				return element_handle
-			else:
-				# Try to scroll into view if hidden
-				element_handle = await current_frame.query_selector(css_selector)
-				if element_handle:
-					is_hidden = await element_handle.is_hidden()
-					if not is_hidden:
-						await element_handle.scroll_into_view_if_needed()
-					return element_handle
-				return None
-		except Exception as e:
-			logger.error(f'❌  Failed to locate element: {str(e)}')
-			return None
-
-	@time_execution_async('--get_locate_element_by_xpath')
-	async def get_locate_element_by_xpath(self, xpath: str) -> Optional[ElementHandle]:
-		"""
-		Locates an element on the page using the provided XPath.
-		"""
-		current_frame = await self.get_current_page()
-
-		try:
-			# Use XPath to locate the element
-			element_handle = await current_frame.query_selector(f'xpath={xpath}')
-			if element_handle:
-				is_hidden = await element_handle.is_hidden()
-				if not is_hidden:
-					await element_handle.scroll_into_view_if_needed()
-				return element_handle
-			return None
-		except Exception as e:
-			logger.error(f'❌  Failed to locate element by XPath {xpath}: {str(e)}')
-			return None
-
-	@time_execution_async('--get_locate_element_by_css_selector')
-	async def get_locate_element_by_css_selector(self, css_selector: str) -> Optional[ElementHandle]:
-		"""
-		Locates an element on the page using the provided CSS selector.
-		"""
-		current_frame = await self.get_current_page()
-
-		try:
-			# Use CSS selector to locate the element
-			element_handle = await current_frame.query_selector(css_selector)
-			if element_handle:
-				is_hidden = await element_handle.is_hidden()
-				if not is_hidden:
-					await element_handle.scroll_into_view_if_needed()
-				return element_handle
-			return None
-		except Exception as e:
-			logger.error(f'❌  Failed to locate element by CSS selector {css_selector}: {str(e)}')
-			return None
-
-	@time_execution_async('--get_locate_element_by_text')
-	async def get_locate_element_by_text(
-		self, text: str, nth: Optional[int] = 0, element_type: Optional[str] = None
-	) -> Optional[ElementHandle]:
-		"""
-		Locates an element on the page using the provided text.
-		If `nth` is provided, it returns the nth matching element (0-based).
-		If `element_type` is provided, filters by tag name (e.g., 'button', 'span').
-		"""
-		current_frame = await self.get_current_page()
-		try:
-			# handle also specific element type or use any type.
-			selector = f'{element_type or "*"}:text("{text}")'
-			elements = await current_frame.query_selector_all(selector)
-			# considering only visible elements
-			elements = [el for el in elements if await el.is_visible()]
-
-			if not elements:
-				logger.error(f"No visible element with text '{text}' found.")
-				return None
-
-			if nth is not None:
-				if 0 <= nth < len(elements):
-					element_handle = elements[nth]
-				else:
-					logger.error(f"Visible element with text '{text}' not found at index {nth}.")
-					return None
-			else:
-				element_handle = elements[0]
-
-			is_hidden = await element_handle.is_hidden()
-			if not is_hidden:
-				await element_handle.scroll_into_view_if_needed()
-			return element_handle
-		except Exception as e:
-			logger.error(f"❌  Failed to locate element by text '{text}': {str(e)}")
-			return None
-
-	@time_execution_async('--input_text_element_node')
-	async def _input_text_element_node(self, element_node: DOMElementNode, text: str):
-		"""
-		Input text into an element with proper error handling and state management.
-		Handles different types of input fields and ensures proper element state before input.
-		"""
-		try:
-			# Highlight before typing
-			# if element_node.highlight_index is not None:
-			# 	await self._update_state(focus_element=element_node.highlight_index)
-
-			element_handle = await self.get_locate_element(element_node)
-
-			if element_handle is None:
-				raise BrowserError(f'Element: {repr(element_node)} not found')
-
-			# Ensure element is ready for input
-			try:
-				await element_handle.wait_for_element_state('stable', timeout=1000)
-				is_hidden = await element_handle.is_hidden()
-				if not is_hidden:
-					await element_handle.scroll_into_view_if_needed(timeout=1000)
-			except Exception:
-				pass
-
-			# Get element properties to determine input method
-			tag_handle = await element_handle.get_property('tagName')
-			tag_name = (await tag_handle.json_value()).lower()
-			is_contenteditable = await element_handle.get_property('isContentEditable')
-			readonly_handle = await element_handle.get_property('readOnly')
-			disabled_handle = await element_handle.get_property('disabled')
-
-			readonly = await readonly_handle.json_value() if readonly_handle else False
-			disabled = await disabled_handle.json_value() if disabled_handle else False
-
-			if (await is_contenteditable.json_value() or tag_name == 'input') and not (readonly or disabled):
-				await element_handle.evaluate('el => {el.textContent = ""; el.value = "";}')
-				await element_handle.type(text, delay=5)
-			else:
-				await element_handle.fill(text)
-
-		except Exception as e:
-			logger.debug(f'❌  Failed to input text into element: {repr(element_node)}. Error: {str(e)}')
-			raise BrowserError(f'Failed to input text into index {element_node.highlight_index}')
-
-	@time_execution_async('--click_element_node')
-	async def _click_element_node(self, element_node: DOMElementNode) -> Optional[str]:
-		"""
-		Optimized method to click an element using xpath.
-		"""
-		page = await self.get_current_page()
-
-		try:
-			# Highlight before clicking
-			# if element_node.highlight_index is not None:
-			# 	await self._update_state(focus_element=element_node.highlight_index)
-
-			element_handle = await self.get_locate_element(element_node)
-
-			if element_handle is None:
-				raise Exception(f'Element: {repr(element_node)} not found')
-
-			async def perform_click(click_func):
-				"""Performs the actual click, handling both download
-				and navigation scenarios."""
-				if self.config.save_downloads_path:
-					try:
-						# Try short-timeout expect_download to detect a file download has been been triggered
-						async with page.expect_download(timeout=5000) as download_info:
-							await click_func()
-						download = await download_info.value
-						# Determine file path
-						suggested_filename = download.suggested_filename
-						unique_filename = await self._get_unique_filename(self.config.save_downloads_path, suggested_filename)
-						download_path = os.path.join(self.config.save_downloads_path, unique_filename)
-						await download.save_as(download_path)
-						logger.debug(f'⬇️  Download triggered. Saved file to: {download_path}')
-						return download_path
-					except TimeoutError:
-						# If no download is triggered, treat as normal click
-						logger.debug('No download triggered within timeout. Checking navigation...')
-						await page.wait_for_load_state()
-						await self._check_and_handle_navigation(page)
-				else:
-					# Standard click logic if no download is expected
-					await click_func()
-					await page.wait_for_load_state()
-					await self._check_and_handle_navigation(page)
-
-			try:
-				return await perform_click(lambda: element_handle.click(timeout=1500))
-			except URLNotAllowedError as e:
-				raise e
-			except Exception:
-				try:
-					return await perform_click(lambda: page.evaluate('(el) => el.click()', element_handle))
-				except URLNotAllowedError as e:
-					raise e
-				except Exception as e:
-					raise Exception(f'Failed to click element: {str(e)}')
-
-		except URLNotAllowedError as e:
-			raise e
-		except Exception as e:
-			raise Exception(f'Failed to click element: {repr(element_node)}. Error: {str(e)}')
-
-	@time_execution_async('--get_tabs_info')
-	async def get_tabs_info(self) -> list[TabInfo]:
-		"""Get information about all tabs"""
-		session = await self.get_session()
-
-		tabs_info = []
-		for page_id, page in enumerate(session.context.pages):
-			try:
-				tab_info = TabInfo(page_id=page_id, url=page.url, title=await asyncio.wait_for(page.title(), timeout=1))
-			except asyncio.TimeoutError:
-				# page.title() can hang forever on tabs that are crashed/disappeared/about:blank
-				# we dont want to try automating those tabs because they will hang the whole script
-				logger.debug('⚠  Failed to get tab info for tab #%s: %s (ignoring)', page_id, page.url)
-				tab_info = TabInfo(page_id=page_id, url='about:blank', title='ignore this tab and do not use it')
-			tabs_info.append(tab_info)
-
-		return tabs_info
-
-	@time_execution_async('--switch_to_tab')
-	async def switch_to_tab(self, page_id: int) -> None:
-		"""Switch to a specific tab by its page_id"""
-		session = await self.get_session()
-		pages = session.context.pages
-
-		if page_id >= len(pages):
-			raise BrowserError(f'No tab found with page_id: {page_id}')
-
-		page = pages[page_id]
-
-		# Check if the tab's URL is allowed before switching
-		if not self._is_url_allowed(page.url):
-			raise BrowserError(f'Cannot switch to tab with non-allowed URL: {page.url}')
-
-		# Update target ID if using CDP
-		if self.browser.config.cdp_url:
-			targets = await self._get_cdp_targets()
-			for target in targets:
-				if target['url'] == page.url:
-					self.state.target_id = target['targetId']
-					break
-
-		self.active_tab = page
-		await page.bring_to_front()
-		await page.wait_for_load_state()
-
-	@time_execution_async('--create_new_tab')
-	async def create_new_tab(self, url: str | None = None) -> None:
-		"""Create a new tab and optionally navigate to a URL"""
-		if url and not self._is_url_allowed(url):
-			raise BrowserError(f'Cannot create new tab with non-allowed URL: {url}')
-
-		session = await self.get_session()
-		new_page = await session.context.new_page()
-
-		self.active_tab = new_page
-
-		await new_page.wait_for_load_state()
-
-		if url:
-			await new_page.goto(url)
-			await self._wait_for_page_and_frames_load(timeout_overwrite=1)
-
-		# Get target ID for new page if using CDP
-		if self.browser.config.cdp_url:
-			targets = await self._get_cdp_targets()
-			for target in targets:
-				if target['url'] == new_page.url:
-					self.state.target_id = target['targetId']
-					break
-
-	# endregion
-
-	# region - Helper methods for easier access to the DOM
-	async def _get_current_page(self, session: BrowserSession) -> Page:
-		pages = session.context.pages
-
-		# Try to find page by target ID if using CDP
-		if self.browser.config.cdp_url and self.state.target_id:
-			targets = await self._get_cdp_targets()
-			for target in targets:
-				if target['targetId'] == self.state.target_id:
-					for page in pages:
-						if page.url == target['url']:
-							return page
-
-		if self.active_tab and self.active_tab in session.context.pages and not self.active_tab.is_closed():
-			return self.active_tab
-
-		# fall back to most recently opened non-extension page (extensions are almost always invisible background targets)
-		non_extension_pages = [
-			page for page in pages if not page.url.startswith('chrome-extension://') and not page.url.startswith('chrome://')
-		]
-		if non_extension_pages:
-			return non_extension_pages[-1]
-
-		# Fallback to opening a new tab in the active window
-		try:
-			return await session.context.new_page()
-		except Exception:
-			# there is no browser window available (perhaps the user closed it?)
-			# reopen a new window in the browser and try again
-			logger.warning('⚠️  No browser window available, opening a new window')
-			await self._initialize_session()
-			page = await session.context.new_page()
-			self.active_tab = page
-			return page
-
-	async def get_selector_map(self) -> SelectorMap:
-		session = await self.get_session()
-		if session.cached_state is None:
-			return {}
-		return session.cached_state.selector_map
-
-	async def get_element_by_index(self, index: int) -> ElementHandle | None:
-		selector_map = await self.get_selector_map()
-		element_handle = await self.get_locate_element(selector_map[index])
-		return element_handle
-
-	async def get_dom_element_by_index(self, index: int) -> DOMElementNode:
-		selector_map = await self.get_selector_map()
-		return selector_map[index]
-
-	async def save_cookies(self):
-		"""Save current cookies to file"""
-		if self.session and self.session.context and self.config.cookies_file:
-			try:
-				cookies = await self.session.context.cookies()
-				logger.debug(f'🍪  Saving {len(cookies)} cookies to {self.config.cookies_file}')
-
-				# Check if the path is a directory and create it if necessary
-				dirname = os.path.dirname(self.config.cookies_file)
-				if dirname:
-					os.makedirs(dirname, exist_ok=True)
-
-				with open(self.config.cookies_file, 'w') as f:
-					json.dump(cookies, f)
-			except Exception as e:
-				logger.warning(f'❌  Failed to save cookies: {str(e)}')
-
-	async def is_file_uploader(self, element_node: DOMElementNode, max_depth: int = 3, current_depth: int = 0) -> bool:
-		"""Check if element or its children are file uploaders"""
-		if current_depth > max_depth:
-			return False
-
-		# Check current element
-		is_uploader = False
-
-		if not isinstance(element_node, DOMElementNode):
-			return False
-
-		# Check for file input attributes
-		if element_node.tag_name == 'input':
-			is_uploader = element_node.attributes.get('type') == 'file' or element_node.attributes.get('accept') is not None
-
-		if is_uploader:
-			return True
-
-		# Recursively check children
-		if element_node.children and current_depth < max_depth:
-			for child in element_node.children:
-				if isinstance(child, DOMElementNode):
-					if await self.is_file_uploader(child, max_depth, current_depth + 1):
-						return True
-
-		return False
-
-	async def get_scroll_info(self, page: Page) -> tuple[int, int]:
-		"""Get scroll position information for the current page."""
-		scroll_y = await page.evaluate('window.scrollY')
-		viewport_height = await page.evaluate('window.innerHeight')
-		total_height = await page.evaluate('document.documentElement.scrollHeight')
-		pixels_above = scroll_y
-		pixels_below = total_height - (scroll_y + viewport_height)
-		return pixels_above, pixels_below
-
-	async def reset_context(self):
-		"""Reset the browser session
-		Call this when you don't want to kill the context but just kill the state
-		"""
-		# close all tabs and clear cached state
-		session = await self.get_session()
-
-		pages = session.context.pages
-		for page in pages:
-			await page.close()
-
-		self.active_tab = None
-		session.cached_state = None
-		self.state.target_id = None
-
-	async def _get_unique_filename(self, directory, filename):
-		"""Generate a unique filename by appending (1), (2), etc., if a file already exists."""
-		base, ext = os.path.splitext(filename)
-		counter = 1
-		new_filename = filename
-		while os.path.exists(os.path.join(directory, new_filename)):
-			new_filename = f'{base} ({counter}){ext}'
-			counter += 1
-		return new_filename
-
-	async def _get_cdp_targets(self) -> list[dict]:
-		"""Get all CDP targets directly using CDP protocol"""
-		if not self.browser.config.cdp_url or not self.session:
-			return []
-
-		try:
-			pages = self.session.context.pages
-			if not pages:
-				return []
-
-			cdp_session = await pages[0].context.new_cdp_session(pages[0])
-			result = await cdp_session.send('Target.getTargets')
-			await cdp_session.detach()
-			return result.get('targetInfos', [])
-		except Exception as e:
-			logger.debug(f'Failed to get CDP targets: {e}')
-			return []
-
-	async def wait_for_element(self, selector: str, timeout: float) -> None:
-		"""
-		Waits for an element matching the given CSS selector to become visible.
-
-		Args:
-		    selector (str): The CSS selector of the element.
-		    timeout (float): The maximum time to wait for the element to be visible (in milliseconds).
-
-		Raises:
-		    TimeoutError: If the element does not become visible within the specified timeout.
-		"""
-		page = await self.get_current_page()
-		await page.wait_for_selector(selector, state='visible', timeout=timeout)
-=======
-__all__ = ['Browser', 'BrowserConfig', 'BrowserContext', 'BrowserContextConfig']
->>>>>>> 733a543c
+__all__ = ['Browser', 'BrowserConfig', 'BrowserContext', 'BrowserContextConfig']