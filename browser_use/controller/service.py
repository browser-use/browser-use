--- conflicted
+++ resolved
@@ -29,14 +29,10 @@
 	SearchGoogleAction,
 	SendKeysAction,
 	SwitchTabAction,
-<<<<<<< HEAD
-	WaitForElementAction,
 	MemorySaveAction,
 	MemoryRetrieveAction,
 	MemoryListAction,
 	MemoryDeleteAction,
-=======
->>>>>>> e280cab6
 )
 from browser_use.utils import time_execution_sync
 
@@ -918,7 +914,7 @@
 					memory_id=params.memory_id
 				)
 				
-				if result.get("message", "").startswith("Successfully deleted"):
+				if "success" in result.get("message", "").lower():
 					msg = f"🗑️ Successfully deleted memory with ID '{params.memory_id}'"
 				else:
 					msg = f"Failed to delete memory with ID '{params.memory_id}'"
