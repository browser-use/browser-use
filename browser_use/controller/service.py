--- conflicted
+++ resolved
@@ -199,8 +199,6 @@
 				logger.warning(f'Failed to input text: {str(e)}')
 				return ActionResult(error=str(e))
 
-<<<<<<< HEAD
-=======
 		@self.registry.action(
 			'Input text into a input interactive element',
 			param_model=InputTextAction,
@@ -235,7 +233,6 @@
 			logger.info(msg)
 			return ActionResult(extracted_content=msg, include_in_memory=True)
 
->>>>>>> aefa4670
 		# Tab Management Actions
 		@self.registry.action('Switch tab', param_model=SwitchTabAction)
 		async def switch_tab(params: SwitchTabAction, browser: BrowserContext):
