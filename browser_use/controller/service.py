import asyncio
import enum
import json
import logging
import os
from collections.abc import Awaitable, Callable
from typing import Any, Generic, TypeVar, cast

from pydantic import BaseModel

from browser_use.agent.views import ActionModel, ActionResult
from browser_use.browser import BrowserSession
from browser_use.browser.types import Page
from browser_use.controller.registry.service import Registry
from browser_use.controller.views import (
	ClickElementAction,
	CloseTabAction,
	DoneAction,
	GoToUrlAction,
	InputTextAction,
	NoParamsAction,
	ScrollAction,
	SearchGoogleAction,
	SendKeysAction,
	StructuredOutputAction,
	SwitchTabAction,
	UploadFileAction,
)
from browser_use.filesystem.file_system import FileSystem
from browser_use.llm.base import BaseChatModel
from browser_use.llm.messages import UserMessage
from browser_use.utils import time_execution_sync

logger = logging.getLogger(__name__)


async def retry_async_function(
	func: Callable[[], Awaitable[Any]], error_message: str, n_retries: int = 3, sleep_seconds: float = 1
) -> tuple[Any | None, ActionResult | None]:
	"""
	Retry an async function n times before giving up and returning an ActionResult with an error.

	Args:
		func: Async function to retry
		error_message: Error message to use in ActionResult if all retries fail
		n_retries: Number of retries (default 3)
		sleep_seconds: Seconds to sleep between retries (default 1)

	Returns:
		Tuple of (result, None) on success or (None, ActionResult) on failure
	"""
	for attempt in range(n_retries):
		try:
			result = await func()
			return result, None
		except Exception as e:
			await asyncio.sleep(sleep_seconds)
			logger.debug(f'Error (attempt {attempt + 1}/{n_retries}): {e}')
			if attempt == n_retries - 1:  # Last attempt failed
				return None, ActionResult(error=error_message + str(e))

	# Should never reach here but make type checker happy
	return None, ActionResult(error=error_message)


Context = TypeVar('Context')

T = TypeVar('T', bound=BaseModel)


class Controller(Generic[Context]):
	def __init__(
		self,
		exclude_actions: list[str] = [],
		output_model: type[T] | None = None,
		display_files_in_done_text: bool = True,
	):
		self.registry = Registry[Context](exclude_actions)
		self.display_files_in_done_text = display_files_in_done_text

		"""Register all default browser actions"""

		self._register_done_action(output_model)

		# Basic Navigation Actions
		@self.registry.action(
			'Search the query in Google, the query should be a search query like humans search in Google, concrete and not vague or super long.',
			param_model=SearchGoogleAction,
		)
		async def search_google(params: SearchGoogleAction, browser_session: BrowserSession):
			search_url = f'https://www.google.com/search?q={params.query}&udm=14'

			page = await browser_session.get_current_page()
			if page.url.strip('/') == 'https://www.google.com':
				# SECURITY FIX: Use browser_session.navigate_to() instead of direct page.goto()
				# This ensures URL validation against allowed_domains is performed
				await browser_session.navigate_to(search_url)
			else:
				# create_new_tab already includes proper URL validation
				page = await browser_session.create_new_tab(search_url)

			msg = f'🔍  Searched for "{params.query}" in Google'
			logger.info(msg)
			return ActionResult(
				extracted_content=msg, include_in_memory=True, long_term_memory=f"Searched Google for '{params.query}'"
			)

		@self.registry.action(
			'Navigate to URL, set new_tab=True to open in new tab, False to navigate in current tab', param_model=GoToUrlAction
		)
		async def go_to_url(params: GoToUrlAction, browser_session: BrowserSession):
			try:
				if params.new_tab:
					# Open in new tab (logic from open_tab function)
					page = await browser_session.create_new_tab(params.url)
					tab_idx = browser_session.tabs.index(page)
					memory = f'Opened new tab with URL {params.url}'
					msg = f'🔗  Opened new tab #{tab_idx} with url {params.url}'
					logger.info(msg)
					return ActionResult(extracted_content=msg, include_in_memory=True, long_term_memory=memory)
				else:
					# Navigate in current tab (original logic)
					# SECURITY FIX: Use browser_session.navigate_to() instead of direct page.goto()
					# This ensures URL validation against allowed_domains is performed
					await browser_session.navigate_to(params.url)
					memory = f'Navigated to {params.url}'
					msg = f'🔗 {memory}'
					logger.info(msg)
					return ActionResult(extracted_content=msg, include_in_memory=True, long_term_memory=memory)
			except Exception as e:
				error_msg = str(e)
				# Check for network-related errors
				if any(
					err in error_msg
					for err in [
						'ERR_NAME_NOT_RESOLVED',
						'ERR_INTERNET_DISCONNECTED',
						'ERR_CONNECTION_REFUSED',
						'ERR_TIMED_OUT',
						'net::',
					]
				):
					site_unavailable_msg = f'Site unavailable: {params.url} - {error_msg}'
					logger.warning(site_unavailable_msg)
					return ActionResult(
						success=False, error=site_unavailable_msg, include_in_memory=True, long_term_memory=site_unavailable_msg
					)
				else:
					# Re-raise non-network errors (including URLNotAllowedError for unauthorized domains)
					raise

		@self.registry.action('Go back', param_model=NoParamsAction)
		async def go_back(_: NoParamsAction, browser_session: BrowserSession):
			await browser_session.go_back()
			msg = '🔙  Navigated back'
			logger.info(msg)
			return ActionResult(extracted_content=msg, include_in_memory=True, long_term_memory='Navigated back')

		# wait for x seconds
		@self.registry.action('Wait for x seconds default 3')
		async def wait(seconds: int = 3):
			msg = f'🕒  Waiting for {seconds} seconds'
			logger.info(msg)
			await asyncio.sleep(seconds)
			return ActionResult(extracted_content=msg, include_in_memory=True, long_term_memory=f'Waited for {seconds} seconds')

		# Element Interaction Actions
		@self.registry.action('Click element by index', param_model=ClickElementAction)
		async def click_element_by_index(params: ClickElementAction, browser_session: BrowserSession):
			# Browser is now a BrowserSession itself

			# Check if element exists in current selector map
			selector_map = await browser_session.get_selector_map()
			if params.index not in selector_map:
				# Force a state refresh in case the cache is stale
				logger.info(f'Element with index {params.index} not found in selector map, refreshing state...')
				await browser_session.get_state_summary(
					cache_clickable_elements_hashes=True
				)  # This will refresh the cached state
				selector_map = await browser_session.get_selector_map()

				if params.index not in selector_map:
					# Return informative message with the new state instead of error
					max_index = max(selector_map.keys()) if selector_map else -1
					msg = f'Element with index {params.index} does not exist. Page has {len(selector_map)} interactive elements (indices 0-{max_index}). State has been refreshed - please use the updated element indices or scroll to see more elements'
					return ActionResult(extracted_content=msg, include_in_memory=True, success=False, long_term_memory=msg)

			element_node = await browser_session.get_dom_element_by_index(params.index)
			initial_pages = len(browser_session.tabs)

			# if element has file uploader then dont click
			# Check if element is actually a file input (not just contains file-related keywords)
			if element_node is not None and browser_session.is_file_input(element_node):
				msg = f'Index {params.index} - has an element which opens file upload dialog. To upload files please use a specific function to upload files '
				logger.info(msg)
				return ActionResult(extracted_content=msg, include_in_memory=True, success=False, long_term_memory=msg)

			msg = None

			try:
				assert element_node is not None, f'Element with index {params.index} does not exist'
				download_path = await browser_session._click_element_node(element_node)
				if download_path:
					emoji = '💾'
					msg = f'Downloaded file to {download_path}'
				else:
					emoji = '🖱️'
					msg = f'Clicked button with index {params.index}: {element_node.get_all_text_till_next_clickable_element(max_depth=2)}'

				logger.info(f'{emoji} {msg}')
				logger.debug(f'Element xpath: {element_node.xpath}')
				if len(browser_session.tabs) > initial_pages:
					new_tab_msg = 'New tab opened - switching to it'
					msg += f' - {new_tab_msg}'
					emoji = '🔗'
					logger.info(f'{emoji} {new_tab_msg}')
					await browser_session.switch_to_tab(-1)
				return ActionResult(extracted_content=msg, include_in_memory=True, long_term_memory=msg)
			except Exception as e:
				error_msg = str(e)
				if 'Execution context was destroyed' in error_msg or 'Cannot find context with specified id' in error_msg:
					# Page navigated during click - refresh state and return it
					logger.info('Page context changed during click, refreshing state...')
					await browser_session.get_state_summary(cache_clickable_elements_hashes=True)
					return ActionResult(
						error='Page navigated during click. Refreshed state provided.', include_in_memory=True, success=False
					)
				else:
					logger.warning(f'Element not clickable with index {params.index} - most likely the page changed')
					return ActionResult(error=error_msg, success=False)

		@self.registry.action(
			'Click and input text into a input interactive element',
			param_model=InputTextAction,
		)
		async def input_text(params: InputTextAction, browser_session: BrowserSession, has_sensitive_data: bool = False):
			if params.index not in await browser_session.get_selector_map():
				raise Exception(f'Element index {params.index} does not exist - retry or use alternative actions')

			element_node = await browser_session.get_dom_element_by_index(params.index)
			assert element_node is not None, f'Element with index {params.index} does not exist'
			try:
				await browser_session._input_text_element_node(element_node, params.text)
			except Exception:
				msg = f'Failed to input text into element {params.index}.'
				return ActionResult(error=msg)

			if not has_sensitive_data:
				msg = f'⌨️  Input {params.text} into index {params.index}'
			else:
				msg = f'⌨️  Input sensitive data into index {params.index}'
			logger.info(msg)
			logger.debug(f'Element xpath: {element_node.xpath}')
			return ActionResult(
				extracted_content=msg,
				include_in_memory=True,
				long_term_memory=f"Input '{params.text}' into element {params.index}.",
			)

		@self.registry.action('Upload file to interactive element with file path', param_model=UploadFileAction)
		async def upload_file(params: UploadFileAction, browser_session: BrowserSession, available_file_paths: list[str]):
			if params.path not in available_file_paths:
				return ActionResult(error=f'File path {params.path} is not available')

			if not os.path.exists(params.path):
				return ActionResult(error=f'File {params.path} does not exist')

			file_upload_dom_el = await browser_session.find_file_upload_element_by_index(
				params.index, max_height=3, max_descendant_depth=3
			)

			if file_upload_dom_el is None:
				msg = f'No file upload element found at index {params.index}'
				logger.info(msg)
				return ActionResult(error=msg)

			file_upload_el = await browser_session.get_locate_element(file_upload_dom_el)

			if file_upload_el is None:
				msg = f'No file upload element found at index {params.index}'
				logger.info(msg)
				return ActionResult(error=msg)

			try:
				await file_upload_el.set_input_files(params.path)
				msg = f'📁 Successfully uploaded file to index {params.index}'
				logger.info(msg)
				return ActionResult(
					extracted_content=msg,
					include_in_memory=True,
					long_term_memory=f'Uploaded file {params.path} to element {params.index}',
				)
			except Exception as e:
				msg = f'Failed to upload file to index {params.index}: {str(e)}'
				logger.info(msg)
				return ActionResult(error=msg)

		# Tab Management Actions
		@self.registry.action('Switch tab', param_model=SwitchTabAction)
		async def switch_tab(params: SwitchTabAction, browser_session: BrowserSession):
			await browser_session.switch_to_tab(params.page_id)
			page = await browser_session.get_current_page()
			try:
				await page.wait_for_load_state(state='domcontentloaded', timeout=5_000)
				# page was already loaded when we first navigated, this is additional to wait for onfocus/onblur animations/ajax to settle
			except Exception as e:
				pass
			msg = f'🔄  Switched to tab #{params.page_id} with url {page.url}'
			logger.info(msg)
			return ActionResult(
				extracted_content=msg, include_in_memory=True, long_term_memory=f'Switched to tab {params.page_id}'
			)

		@self.registry.action('Close an existing tab', param_model=CloseTabAction)
		async def close_tab(params: CloseTabAction, browser_session: BrowserSession):
			await browser_session.switch_to_tab(params.page_id)
			page = await browser_session.get_current_page()
			url = page.url
			await page.close()
			new_page = await browser_session.get_current_page()
			new_page_idx = browser_session.tabs.index(new_page)
			msg = f'❌  Closed tab #{params.page_id} with {url}, now focused on tab #{new_page_idx} with url {new_page.url}'
			logger.info(msg)
			return ActionResult(
				extracted_content=msg,
				include_in_memory=True,
				long_term_memory=f'Closed tab {params.page_id} with url {url}, now focused on tab {new_page_idx} with url {new_page.url}.',
			)

		# Content Actions
		@self.registry.action(
			"""Extract structured, semantic data (e.g. product description, price, all information about XYZ) from the current webpage based on a textual query.
Only use this for extracting info from a single product/article page, not for entire listings or search results pages.
""",
		)
		async def extract_structured_data(
			query: str,
			page: Page,
			page_extraction_llm: BaseChatModel,
			file_system: FileSystem,
		):
			from functools import partial

			import markdownify

			strip = []
			include_links = False
			lower_query = query.lower()
			url_keywords = ['url', 'links']
			if any(keyword in lower_query for keyword in url_keywords):
				include_links = True

			if not include_links:
				strip = ['a', 'img']

			# Run markdownify in a thread pool to avoid blocking the event loop
			loop = asyncio.get_event_loop()

			# Try getting page content with retries
			page_html_result, action_result = await retry_async_function(
				lambda: page.content(), "Couldn't extract page content due to an error."
			)
			if action_result:
				return action_result
			page_html = page_html_result

			markdownify_func = partial(markdownify.markdownify, strip=strip)
			content = await loop.run_in_executor(None, markdownify_func, page_html)

			# manually append iframe text into the content so it's readable by the LLM (includes cross-origin iframes)
			for iframe in page.frames:
				try:
					await iframe.wait_for_load_state(timeout=5000)  # extra on top of already loaded page
				except Exception as e:
					pass

				if iframe.url != page.url and not iframe.url.startswith('data:'):
					content += f'\n\nIFRAME {iframe.url}:\n'
					# Run markdownify in a thread pool for iframe content as well
					try:
						iframe_html = await iframe.content()
						iframe_markdown = await loop.run_in_executor(None, markdownify_func, iframe_html)
					except Exception as e:
						logger.debug(f'Error extracting iframe content from within page {page.url}: {type(e).__name__}: {e}')
						iframe_markdown = ''
					content += iframe_markdown

			# limit to 40000 characters - remove text in the middle this is approx 20000 tokens
			max_chars = 40000
			if len(content) > max_chars:
				content = (
					content[: max_chars // 2]
					+ '\n... left out the middle because it was too long ...\n'
					+ content[-max_chars // 2 :]
				)

			prompt = """You convert websites into structured information. Extract information from this webpage based on the query. Focus only on content relevant to the query. If 
1. The query is vague
2. Does not make sense for the page
3. Some/all of the information is not available

Explain the content of the page and that the requested information is not available in the page. Respond in JSON format.\nQuery: {query}\n Website:\n{page}"""
			try:
				formatted_prompt = prompt.format(query=query, page=content)
				response = await page_extraction_llm.ainvoke([UserMessage(content=formatted_prompt)])

				extracted_content = f'Page Link: {page.url}\nQuery: {query}\nExtracted Content:\n{response.completion}'

				# if content is small include it to memory
				MAX_MEMORY_SIZE = 600
				if len(extracted_content) < MAX_MEMORY_SIZE:
					memory = extracted_content
					include_extracted_content_only_once = False
				else:
					# find lines until MAX_MEMORY_SIZE
					lines = extracted_content.splitlines()
					display = ''
					display_lines_count = 0
					for line in lines:
						if len(display) + len(line) < MAX_MEMORY_SIZE:
							display += line + '\n'
							display_lines_count += 1
						else:
							break
					save_result = await file_system.save_extracted_content(extracted_content)
					memory = f'Extracted content from {page.url}\n<query>{query}\n</query>\n<extracted_content>\n{display}{len(lines) - display_lines_count} more lines...\n</extracted_content>\n<file_system>{save_result}</file_system>'
					include_extracted_content_only_once = True
				logger.info(f'📄 {memory}')
				return ActionResult(
					extracted_content=extracted_content,
					include_extracted_content_only_once=include_extracted_content_only_once,
					long_term_memory=memory,
				)
			except Exception as e:
				logger.debug(f'Error extracting content: {e}')
				msg = f'📄  Extracted from page\n: {content}\n'
				logger.info(msg)
				return ActionResult(error=str(e))

		# @self.registry.action(
		# 	'Get the accessibility tree of the page in the format "role name" with the number_of_elements to return',
		# )
		# async def get_ax_tree(number_of_elements: int, page: Page):
		# 	node = await page.accessibility.snapshot(interesting_only=True)

		# 	def flatten_ax_tree(node, lines):
		# 		if not node:
		# 			return
		# 		role = node.get('role', '')
		# 		name = node.get('name', '')
		# 		lines.append(f'{role} {name}')
		# 		for child in node.get('children', []):
		# 			flatten_ax_tree(child, lines)

		# 	lines = []
		# 	flatten_ax_tree(node, lines)
		# 	msg = '\n'.join(lines)
		# 	logger.info(msg)
		# 	return ActionResult(
		# 		extracted_content=msg,
		# 		include_in_memory=False,
		# 		long_term_memory='Retrieved accessibility tree',
		# 		include_extracted_content_only_once=True,
		# 	)

		@self.registry.action(
			'Scroll the page by one page (set down=True to scroll down, down=False to scroll up)',
			param_model=ScrollAction,
		)
		async def scroll(params: ScrollAction, browser_session: BrowserSession):
			"""
			(a) Use browser._scroll_container for container-aware scrolling.
			(b) If that JavaScript throws, fall back to window.scrollBy().
			"""
			page = await browser_session.get_current_page()

			# Get window height with retries
			dy_result, action_result = await retry_async_function(
				lambda: page.evaluate('() => window.innerHeight'), 'Scroll failed due to an error.'
			)
			if action_result:
				return action_result

			# Set direction based on down parameter
			dy = dy_result if params.down else -(dy_result or 0)

			try:
				await browser_session._scroll_container(cast(int, dy))
			except Exception as e:
				# Hard fallback: always works on root scroller
				await page.evaluate('(y) => window.scrollBy(0, y)', dy)
				logger.debug('Smart scroll failed; used window.scrollBy fallback', exc_info=e)

			direction = 'down' if params.down else 'up'
			msg = f'🔍 Scrolled {direction} the page by one page'
			logger.info(msg)
			return ActionResult(
				extracted_content=msg, include_in_memory=True, long_term_memory=f'Scrolled {direction} the page by one page'
			)

		# send keys
		@self.registry.action(
			'Send strings of special keys to use Playwright page.keyboard.press - examples include Escape, Backspace, Insert, PageDown, Delete, Enter, or Shortcuts such as `Control+o`, `Control+Shift+T`',
			param_model=SendKeysAction,
		)
		async def send_keys(params: SendKeysAction, page: Page):
			try:
				await page.keyboard.press(params.keys)
			except Exception as e:
				if 'Unknown key' in str(e):
					# loop over the keys and try to send each one
					for key in params.keys:
						try:
							await page.keyboard.press(key)
						except Exception as e:
							logger.debug(f'Error sending key {key}: {str(e)}')
							raise e
				else:
					raise e
			msg = f'⌨️  Sent keys: {params.keys}'
			logger.info(msg)
			return ActionResult(extracted_content=msg, include_in_memory=True, long_term_memory=f'Sent keys: {params.keys}')

		@self.registry.action(
			description='Scroll to a text in the current page',
		)
		async def scroll_to_text(text: str, page: Page):  # type: ignore
			try:
				# Try different locator strategies
				locators = [
					page.get_by_text(text, exact=False),
					page.locator(f'text={text}'),
					page.locator(f"//*[contains(text(), '{text}')]"),
				]

				for locator in locators:
					try:
						if await locator.count() == 0:
							continue

						element = locator.first
						is_visible = await element.is_visible()
						bbox = await element.bounding_box()

						if is_visible and bbox is not None and bbox['width'] > 0 and bbox['height'] > 0:
							await element.scroll_into_view_if_needed()
							await asyncio.sleep(0.5)  # Wait for scroll to complete
							msg = f'🔍  Scrolled to text: {text}'
							logger.info(msg)
							return ActionResult(
								extracted_content=msg, include_in_memory=True, long_term_memory=f'Scrolled to text: {text}'
							)

					except Exception as e:
						logger.debug(f'Locator attempt failed: {str(e)}')
						continue

				msg = f"Text '{text}' not found or not visible on page"
				logger.info(msg)
				return ActionResult(
					extracted_content=msg,
					include_in_memory=True,
					long_term_memory=f"Tried scrolling to text '{text}' but it was not found",
				)

			except Exception as e:
				msg = f"Failed to scroll to text '{text}': {str(e)}"
				logger.error(msg)
				return ActionResult(error=msg, include_in_memory=True)

		# File System Actions
		@self.registry.action('Write content to file_name in file system, use only .md or .txt extensions.')
		async def write_file(file_name: str, content: str, file_system: FileSystem):
			result = await file_system.write_file(file_name, content)
			logger.info(f'💾 {result}')
			return ActionResult(extracted_content=result, include_in_memory=True, long_term_memory=result)

		@self.registry.action('Append content to file_name in file system')
		async def append_file(file_name: str, content: str, file_system: FileSystem):
			result = await file_system.append_file(file_name, content)
			logger.info(f'💾 {result}')
			return ActionResult(extracted_content=result, include_in_memory=True, long_term_memory=result)

		@self.registry.action('Read file_name from file system')
		async def read_file(file_name: str, available_file_paths: list[str], file_system: FileSystem):
			if available_file_paths and file_name in available_file_paths:
				import anyio

				async with await anyio.open_file(file_name, 'r') as f:
					content = await f.read()
					result = f'Read from file {file_name}.\n<content>\n{content}\n</content>'
			else:
				result = file_system.read_file(file_name)

			MAX_MEMORY_SIZE = 1000
			if len(result) > MAX_MEMORY_SIZE:
				lines = result.splitlines()
				display = ''
				lines_count = 0
				for line in lines:
					if len(display) + len(line) < MAX_MEMORY_SIZE:
						display += line + '\n'
						lines_count += 1
					else:
						break
				remaining_lines = len(lines) - lines_count
				memory = f'{display}{remaining_lines} more lines...' if remaining_lines > 0 else display
			else:
				memory = result
			logger.info(f'💾 {memory}')
			return ActionResult(
				extracted_content=result,
				include_in_memory=True,
				long_term_memory=memory,
				include_extracted_content_only_once=True,
			)

		@self.registry.action(
			description='Get all options from a native dropdown',
		)
		async def get_dropdown_options(index: int, browser_session: BrowserSession) -> ActionResult:
			"""Get all options from a native dropdown"""
			page = await browser_session.get_current_page()
			selector_map = await browser_session.get_selector_map()
			dom_element = selector_map[index]

			try:
				# Frame-aware approach since we know it works
				all_options = []
				frame_index = 0

				for frame in page.frames:
					try:
						options = await frame.evaluate(
							"""
							(xpath) => {
								const select = document.evaluate(xpath, document, null,
									XPathResult.FIRST_ORDERED_NODE_TYPE, null).singleNodeValue;
								if (!select) return null;

								return {
									options: Array.from(select.options).map(opt => ({
										text: opt.text, //do not trim, because we are doing exact match in select_dropdown_option
										value: opt.value,
										index: opt.index
									})),
									id: select.id,
									name: select.name
								};
							}
						""",
							dom_element.xpath,
						)

						if options:
							logger.debug(f'Found dropdown in frame {frame_index}')
							logger.debug(f'Dropdown ID: {options["id"]}, Name: {options["name"]}')

							formatted_options = []
							for opt in options['options']:
								# encoding ensures AI uses the exact string in select_dropdown_option
								encoded_text = json.dumps(opt['text'])
								formatted_options.append(f'{opt["index"]}: text={encoded_text}')

							all_options.extend(formatted_options)

					except Exception as frame_e:
						logger.debug(f'Frame {frame_index} evaluation failed: {str(frame_e)}')

					frame_index += 1

				if all_options:
					msg = '\n'.join(all_options)
					msg += '\nUse the exact text string in select_dropdown_option'
					logger.info(msg)
					return ActionResult(
						extracted_content=msg,
						include_in_memory=True,
						long_term_memory=f'Found dropdown options for index {index}.',
						include_extracted_content_only_once=True,
					)
				else:
					msg = 'No options found in any frame for dropdown'
					logger.info(msg)
					return ActionResult(
						extracted_content=msg, include_in_memory=True, long_term_memory='No dropdown options found'
					)

			except Exception as e:
				logger.error(f'Failed to get dropdown options: {str(e)}')
				msg = f'Error getting options: {str(e)}'
				logger.info(msg)
				return ActionResult(extracted_content=msg, include_in_memory=True)

		@self.registry.action(
			description='Select dropdown option for interactive element index by the text of the option you want to select',
		)
		async def select_dropdown_option(
			index: int,
			text: str,
			browser_session: BrowserSession,
		) -> ActionResult:
			"""Select dropdown option by the text of the option you want to select"""
			page = await browser_session.get_current_page()
			selector_map = await browser_session.get_selector_map()
			dom_element = selector_map[index]

			# Validate that we're working with a select element
			if dom_element.tag_name != 'select':
				logger.error(f'Element is not a select! Tag: {dom_element.tag_name}, Attributes: {dom_element.attributes}')
				msg = f'Cannot select option: Element with index {index} is a {dom_element.tag_name}, not a select'
				return ActionResult(extracted_content=msg, include_in_memory=True, long_term_memory=msg)

			logger.debug(f"Attempting to select '{text}' using xpath: {dom_element.xpath}")
			logger.debug(f'Element attributes: {dom_element.attributes}')
			logger.debug(f'Element tag: {dom_element.tag_name}')

			xpath = '//' + dom_element.xpath

			try:
				frame_index = 0
				for frame in page.frames:
					try:
						logger.debug(f'Trying frame {frame_index} URL: {frame.url}')

						# First verify we can find the dropdown in this frame
						find_dropdown_js = """
							(xpath) => {
								try {
									const select = document.evaluate(xpath, document, null,
										XPathResult.FIRST_ORDERED_NODE_TYPE, null).singleNodeValue;
									if (!select) return null;
									if (select.tagName.toLowerCase() !== 'select') {
										return {
											error: `Found element but it's a ${select.tagName}, not a SELECT`,
											found: false
										};
									}
									return {
										id: select.id,
										name: select.name,
										found: true,
										tagName: select.tagName,
										optionCount: select.options.length,
										currentValue: select.value,
										availableOptions: Array.from(select.options).map(o => o.text.trim())
									};
								} catch (e) {
									return {error: e.toString(), found: false};
								}
							}
						"""

						dropdown_info = await frame.evaluate(find_dropdown_js, dom_element.xpath)

						if dropdown_info:
							if not dropdown_info.get('found'):
								logger.error(f'Frame {frame_index} error: {dropdown_info.get("error")}')
								continue

							logger.debug(f'Found dropdown in frame {frame_index}: {dropdown_info}')

							# "label" because we are selecting by text
							# nth(0) to disable error thrown by strict mode
							# timeout=1000 because we are already waiting for all network events, therefore ideally we don't need to wait a lot here (default 30s)
							selected_option_values = (
								await frame.locator('//' + dom_element.xpath).nth(0).select_option(label=text, timeout=1000)
							)

							msg = f'selected option {text} with value {selected_option_values}'
							logger.info(msg + f' in frame {frame_index}')

							return ActionResult(
								extracted_content=msg, include_in_memory=True, long_term_memory=f"Selected option '{text}'"
							)

					except Exception as frame_e:
						logger.error(f'Frame {frame_index} attempt failed: {str(frame_e)}')
						logger.error(f'Frame type: {type(frame)}')
						logger.error(f'Frame URL: {frame.url}')

					frame_index += 1

				msg = f"Could not select option '{text}' in any frame"
				logger.info(msg)
				return ActionResult(extracted_content=msg, include_in_memory=True, long_term_memory=msg)

			except Exception as e:
				msg = f'Selection failed: {str(e)}'
				logger.error(msg)
				return ActionResult(error=msg, include_in_memory=True)

<<<<<<< HEAD
		@self.registry.action(
			'Drag and drop elements or between coordinates on the page - useful for canvas drawing, sortable lists, sliders, file uploads, and UI rearrangement',
			param_model=DragDropAction,
		)
		async def drag_drop(params: DragDropAction, browser_session: BrowserSession) -> ActionResult:
			"""
			Performs a precise drag and drop operation between elements or coordinates.
			Supports three approaches:
			1. Index-based (preferred): Use source_index and target_index
			2. Element-based (legacy): Use element_source and element_target selectors
			3. Coordinate-based: Use direct coordinates
			"""

			async def get_drag_elements(
				page: Page,
				source_selector: str | None,
				target_selector: str | None,
				source_index: int | None,
				target_index: int | None,
				selector_map: dict[int, any],
			) -> tuple[ElementHandle | None, ElementHandle | None]:
				"""Get source and target elements with appropriate error handling."""
				source_element = None
				target_element = None

				try:
					# Case 1: Index-based approach
					if source_index is not None and target_index is not None:
						if source_index not in selector_map:
							logger.warning(f'Source element with index {source_index} not found in selector map')
							return None, None
						if target_index not in selector_map:
							logger.warning(f'Target element with index {target_index} not found in selector map')
							return None, None

						source_dom = selector_map[source_index]
						target_dom = selector_map[target_index]

						# Get elements using xpath from dom nodes
						source_element = await page.locator('//' + source_dom.xpath).first.element_handle()
						target_element = await page.locator('//' + target_dom.xpath).first.element_handle()

						logger.debug(f'Found source element with index {source_index}')
						logger.debug(f'Found target element with index {target_index}')

					# Case 2: Element-based approach
					elif source_selector and target_selector:
						source_locator = page.locator(source_selector)
						target_locator = page.locator(target_selector)

						source_count = await source_locator.count()
						target_count = await target_locator.count()

						if source_count > 0:
							source_element = await source_locator.first.element_handle()
							logger.debug(f'Found source element with selector: {source_selector}')
						else:
							logger.warning(f'Source element not found: {source_selector}')

						if target_count > 0:
							target_element = await target_locator.first.element_handle()
							logger.debug(f'Found target element with selector: {target_selector}')
						else:
							logger.warning(f'Target element not found: {target_selector}')

				except Exception as e:
					logger.error(f'Error finding elements: {str(e)}')

				return source_element, target_element

			async def get_element_coordinates(
				source_element: ElementHandle,
				target_element: ElementHandle,
				source_position: Position | None,
				target_position: Position | None,
			) -> tuple[tuple[int, int] | None, tuple[int, int] | None]:
				"""Get coordinates from elements with appropriate error handling."""
				source_coords = None
				target_coords = None

				try:
					# Get source coordinates
					if source_position:
						source_coords = (source_position.x, source_position.y)
					else:
						source_box = await source_element.bounding_box()
						if source_box:
							source_coords = (
								int(source_box['x'] + source_box['width'] / 2),
								int(source_box['y'] + source_box['height'] / 2),
							)

					# Get target coordinates
					if target_position:
						target_coords = (target_position.x, target_position.y)
					else:
						target_box = await target_element.bounding_box()
						if target_box:
							target_coords = (
								int(target_box['x'] + target_box['width'] / 2),
								int(target_box['y'] + target_box['height'] / 2),
							)
				except Exception as e:
					logger.error(f'Error getting element coordinates: {str(e)}')

				return source_coords, target_coords

			async def execute_drag_operation(
				page: Page,
				source_x: int,
				source_y: int,
				target_x: int,
				target_y: int,
				steps: int,
				delay_ms: int,
			) -> tuple[bool, str]:
				"""Execute the drag operation with comprehensive error handling."""
				try:
					# Try to move to source position
					try:
						await page.mouse.move(source_x, source_y)
						logger.debug(f'Moved to source position ({source_x}, {source_y})')
					except Exception as e:
						logger.error(f'Failed to move to source position: {str(e)}')
						return False, f'Failed to move to source position: {str(e)}'

					# Press mouse button down
					await page.mouse.down()

					# Move to target position with intermediate steps
					for i in range(1, steps + 1):
						ratio = i / steps
						intermediate_x = int(source_x + (target_x - source_x) * ratio)
						intermediate_y = int(source_y + (target_y - source_y) * ratio)

						await page.mouse.move(intermediate_x, intermediate_y)

						if delay_ms > 0:
							await asyncio.sleep(delay_ms / 1000)

					# Move to final target position
					await page.mouse.move(target_x, target_y)

					# Move again to ensure dragover events are properly triggered
					await page.mouse.move(target_x, target_y)

					# Release mouse button
					await page.mouse.up()

					return True, 'Drag operation completed successfully'

				except Exception as e:
					return False, f'Error during drag operation: {str(e)}'

			try:
				# Initialize variables
				source_x: int | None = None
				source_y: int | None = None
				target_x: int | None = None
				target_y: int | None = None

				# Normalize parameters
				steps = max(1, params.steps or 10)
				delay_ms = max(0, params.delay_ms or 5)

				page = await browser_session.get_current_page()
				selector_map = await browser_session.get_selector_map()

				# Case 1: Index-based approach (preferred)
				if params.source_index is not None and params.target_index is not None:
					logger.debug('Using index-based approach')

					source_element, target_element = await get_drag_elements(
						page,
						None,  # No selectors for index-based approach
						None,
						params.source_index,
						params.target_index,
						selector_map,
					)

					if not source_element or not target_element:
						error_msg = f'Failed to find {"source" if not source_element else "target"} element by index'
						return ActionResult(error=error_msg, include_in_memory=True)

					source_coords, target_coords = await get_element_coordinates(
						source_element, target_element, params.source_offset, params.target_offset
					)

					if not source_coords or not target_coords:
						error_msg = f'Failed to determine {"source" if not source_coords else "target"} coordinates'
						return ActionResult(error=error_msg, include_in_memory=True)

					source_x, source_y = source_coords
					target_x, target_y = target_coords

				# Case 2: Element selectors provided (legacy)
				elif params.element_source and params.element_target:
					logger.debug('Using element-based approach with selectors')

					source_element, target_element = await get_drag_elements(
						page,
						params.element_source,
						params.element_target,
						None,  # No indices for selector-based approach
						None,
						selector_map,
					)

					if not source_element or not target_element:
						error_msg = f'Failed to find {"source" if not source_element else "target"} element'
						return ActionResult(error=error_msg, include_in_memory=True)

					source_coords, target_coords = await get_element_coordinates(
						source_element, target_element, params.element_source_offset, params.element_target_offset
					)

					if not source_coords or not target_coords:
						error_msg = f'Failed to determine {"source" if not source_coords else "target"} coordinates'
						return ActionResult(error=error_msg, include_in_memory=True)

					source_x, source_y = source_coords
					target_x, target_y = target_coords

				# Case 3: Coordinates provided directly
				elif all(
					coord is not None
					for coord in [params.coord_source_x, params.coord_source_y, params.coord_target_x, params.coord_target_y]
				):
					logger.debug('Using coordinate-based approach')
					source_x = params.coord_source_x
					source_y = params.coord_source_y
					target_x = params.coord_target_x
					target_y = params.coord_target_y
				else:
					error_msg = 'Must provide either source/target indices, source/target selectors, or source/target coordinates'
					return ActionResult(error=error_msg, include_in_memory=True)

				# Validate coordinates
				if any(coord is None for coord in [source_x, source_y, target_x, target_y]):
					error_msg = 'Failed to determine source or target coordinates'
					return ActionResult(error=error_msg, include_in_memory=True)

				# Perform the drag operation
				success, message = await execute_drag_operation(
					page,
					cast(int, source_x),
					cast(int, source_y),
					cast(int, target_x),
					cast(int, target_y),
					steps,
					delay_ms,
				)

				if not success:
					logger.error(f'Drag operation failed: {message}')
					return ActionResult(error=message, include_in_memory=True)

				# Create descriptive message
				if params.source_index is not None and params.target_index is not None:
					msg = f'🖱️ Dragged element with index {params.source_index} to element with index {params.target_index}'
				elif params.element_source and params.element_target:
					msg = f"🖱️ Dragged element '{params.element_source}' to '{params.element_target}'"
				else:
					msg = f'🖱️ Dragged from ({source_x}, {source_y}) to ({target_x}, {target_y})'

				logger.info(msg)
				return ActionResult(extracted_content=msg, include_in_memory=True, long_term_memory=msg)

			except Exception as e:
				error_msg = f'Failed to perform drag and drop: {str(e)}'
				logger.error(error_msg)
				return ActionResult(error=error_msg, include_in_memory=True)

=======
>>>>>>> c2c22dd5
		@self.registry.action('Google Sheets: Get the contents of the entire sheet', domains=['https://docs.google.com'])
		async def read_sheet_contents(page: Page):
			# select all cells
			await page.keyboard.press('Enter')
			await page.keyboard.press('Escape')
			await page.keyboard.press('ControlOrMeta+A')
			await page.keyboard.press('ControlOrMeta+C')

			extracted_tsv = await page.evaluate('() => navigator.clipboard.readText()')
			return ActionResult(
				extracted_content=extracted_tsv,
				include_in_memory=True,
				long_term_memory='Retrieved sheet contents',
				include_extracted_content_only_once=True,
			)

		@self.registry.action('Google Sheets: Get the contents of a cell or range of cells', domains=['https://docs.google.com'])
		async def read_cell_contents(cell_or_range: str, browser_session: BrowserSession):
			page = await browser_session.get_current_page()

			await select_cell_or_range(cell_or_range=cell_or_range, page=page)

			await page.keyboard.press('ControlOrMeta+C')
			await asyncio.sleep(0.1)
			extracted_tsv = await page.evaluate('() => navigator.clipboard.readText()')
			return ActionResult(
				extracted_content=extracted_tsv,
				include_in_memory=True,
				long_term_memory=f'Retrieved contents from {cell_or_range}',
				include_extracted_content_only_once=True,
			)

		@self.registry.action(
			'Google Sheets: Update the content of a cell or range of cells', domains=['https://docs.google.com']
		)
		async def update_cell_contents(cell_or_range: str, new_contents_tsv: str, browser_session: BrowserSession):
			page = await browser_session.get_current_page()

			await select_cell_or_range(cell_or_range=cell_or_range, page=page)

			# simulate paste event from clipboard with TSV content
			await page.evaluate(f"""
				const clipboardData = new DataTransfer();
				clipboardData.setData('text/plain', `{new_contents_tsv}`);
				document.activeElement.dispatchEvent(new ClipboardEvent('paste', {{clipboardData}}));
			""")

			return ActionResult(
				extracted_content=f'Updated cells: {cell_or_range} = {new_contents_tsv}',
				include_in_memory=False,
				long_term_memory=f'Updated cells {cell_or_range} with {new_contents_tsv}',
			)

		@self.registry.action('Google Sheets: Clear whatever cells are currently selected', domains=['https://docs.google.com'])
		async def clear_cell_contents(cell_or_range: str, browser_session: BrowserSession):
			page = await browser_session.get_current_page()

			await select_cell_or_range(cell_or_range=cell_or_range, page=page)

			await page.keyboard.press('Backspace')
			return ActionResult(
				extracted_content=f'Cleared cells: {cell_or_range}',
				include_in_memory=False,
				long_term_memory=f'Cleared cells {cell_or_range}',
			)

		@self.registry.action('Google Sheets: Select a specific cell or range of cells', domains=['https://docs.google.com'])
		async def select_cell_or_range(cell_or_range: str, page: Page):
			await page.keyboard.press('Enter')  # make sure we dont delete current cell contents if we were last editing
			await page.keyboard.press('Escape')  # to clear current focus (otherwise select range popup is additive)
			await asyncio.sleep(0.1)
			await page.keyboard.press('Home')  # move cursor to the top left of the sheet first
			await page.keyboard.press('ArrowUp')
			await asyncio.sleep(0.1)
			await page.keyboard.press('Control+G')  # open the goto range popup
			await asyncio.sleep(0.2)
			await page.keyboard.type(cell_or_range, delay=0.05)
			await asyncio.sleep(0.2)
			await page.keyboard.press('Enter')
			await asyncio.sleep(0.2)
			await page.keyboard.press('Escape')  # to make sure the popup still closes in the case where the jump failed
			return ActionResult(
				extracted_content=f'Selected cells: {cell_or_range}',
				include_in_memory=False,
				long_term_memory=f'Selected cells {cell_or_range}',
			)

		@self.registry.action(
			'Google Sheets: Fallback method to type text into (only one) currently selected cell',
			domains=['https://docs.google.com'],
		)
		async def fallback_input_into_single_selected_cell(text: str, page: Page):
			await page.keyboard.type(text, delay=0.1)
			await page.keyboard.press('Enter')  # make sure to commit the input so it doesn't get overwritten by the next action
			await page.keyboard.press('ArrowUp')
			return ActionResult(
				extracted_content=f'Inputted text {text}',
				include_in_memory=False,
				long_term_memory=f"Inputted text '{text}' into cell",
			)

	# Custom done action for structured output
	def _register_done_action(self, output_model: type[T] | None, display_files_in_done_text: bool = True):
		if output_model is not None:
			self.display_files_in_done_text = display_files_in_done_text

			@self.registry.action(
				'Complete task - with return text and if the task is finished (success=True) or not yet completely finished (success=False), because last step is reached',
				param_model=StructuredOutputAction[output_model],
			)
			async def done(params: StructuredOutputAction):
				# Exclude success from the output JSON since it's an internal parameter
				output_dict = params.data.model_dump()

				# Enums are not serializable, convert to string
				for key, value in output_dict.items():
					if isinstance(value, enum.Enum):
						output_dict[key] = value.value

				return ActionResult(
					is_done=True,
					success=params.success,
					extracted_content=json.dumps(output_dict),
					long_term_memory=f'Task completed. Success Status: {params.success}',
				)

		else:

			@self.registry.action(
				'Complete task - provide a summary of results for the user. Set success=True if task completed successfully, false otherwise. Text should be your response to the user summarizing results. Include files you would like to display to the user in files_to_display.',
				param_model=DoneAction,
			)
			async def done(params: DoneAction, file_system: FileSystem):
				user_message = params.text

				len_text = len(params.text)
				len_max_memory = 100
				memory = f'Task completed: {params.success} - {params.text[:len_max_memory]}'
				if len_text > len_max_memory:
					memory += f' - {len_text - len_max_memory} more characters'

				attachments = []
				if params.files_to_display:
					if self.display_files_in_done_text:
						file_msg = ''
						for file_name in params.files_to_display:
							if file_name == 'todo.md':
								continue
							file_content = file_system.display_file(file_name)
							if file_content:
								file_msg += f'\n\n{file_name}:\n{file_content}'
								attachments.append(file_name)
						if file_msg:
							user_message += '\n\nAttachments:'
							user_message += file_msg
						else:
							logger.warning('Agent wanted to display files but none were found')
					else:
						for file_name in params.files_to_display:
							if file_name == 'todo.md':
								continue
							file_content = file_system.display_file(file_name)
							if file_content:
								attachments.append(file_name)

				attachments = [str(file_system.get_dir() / file_name) for file_name in attachments]

				return ActionResult(
					is_done=True,
					success=params.success,
					extracted_content=user_message,
					long_term_memory=memory,
					attachments=attachments,
				)

	def use_structured_output_action(self, output_model: type[T]):
		self._register_done_action(output_model)

	# Register ---------------------------------------------------------------

	def action(self, description: str, **kwargs):
		"""Decorator for registering custom actions

		@param description: Describe the LLM what the function does (better description == better function calling)
		"""
		return self.registry.action(description, **kwargs)

	# Act --------------------------------------------------------------------

	@time_execution_sync('--act')
	async def act(
		self,
		action: ActionModel,
		browser_session: BrowserSession,
		#
		page_extraction_llm: BaseChatModel | None = None,
		sensitive_data: dict[str, str | dict[str, str]] | None = None,
		available_file_paths: list[str] | None = None,
		file_system: FileSystem | None = None,
		#
		context: Context | None = None,
	) -> ActionResult:
		"""Execute an action"""

		for action_name, params in action.model_dump(exclude_unset=True).items():
			if params is not None:
				# with Laminar.start_as_current_span(
				# 	name=action_name,
				# 	input={
				# 		'action': action_name,
				# 		'params': params,
				# 	},
				# 	span_type='TOOL',
				# ):
				result = await self.registry.execute_action(
					action_name=action_name,
					params=params,
					browser_session=browser_session,
					page_extraction_llm=page_extraction_llm,
					file_system=file_system,
					sensitive_data=sensitive_data,
					available_file_paths=available_file_paths,
					context=context,
				)

				# Laminar.set_span_output(result)

				if isinstance(result, str):
					return ActionResult(extracted_content=result)
				elif isinstance(result, ActionResult):
					return result
				elif result is None:
					return ActionResult()
				else:
					raise ValueError(f'Invalid action result type: {type(result)} of {result}')
		return ActionResult()<|MERGE_RESOLUTION|>--- conflicted
+++ resolved
@@ -10,15 +10,17 @@
 
 from browser_use.agent.views import ActionModel, ActionResult
 from browser_use.browser import BrowserSession
-from browser_use.browser.types import Page
+from browser_use.browser.types import ElementHandle, Page
 from browser_use.controller.registry.service import Registry
 from browser_use.controller.views import (
 	ClickElementAction,
 	CloseTabAction,
 	DoneAction,
+	DragDropAction,
 	GoToUrlAction,
 	InputTextAction,
 	NoParamsAction,
+	Position,
 	ScrollAction,
 	SearchGoogleAction,
 	SendKeysAction,
@@ -26,6 +28,7 @@
 	SwitchTabAction,
 	UploadFileAction,
 )
+from browser_use.dom.views import SelectorMap
 from browser_use.filesystem.file_system import FileSystem
 from browser_use.llm.base import BaseChatModel
 from browser_use.llm.messages import UserMessage
@@ -790,7 +793,6 @@
 				logger.error(msg)
 				return ActionResult(error=msg, include_in_memory=True)
 
-<<<<<<< HEAD
 		@self.registry.action(
 			'Drag and drop elements or between coordinates on the page - useful for canvas drawing, sortable lists, sliders, file uploads, and UI rearrangement',
 			param_model=DragDropAction,
@@ -810,7 +812,7 @@
 				target_selector: str | None,
 				source_index: int | None,
 				target_index: int | None,
-				selector_map: dict[int, any],
+				selector_map: SelectorMap,
 			) -> tuple[ElementHandle | None, ElementHandle | None]:
 				"""Get source and target elements with appropriate error handling."""
 				source_element = None
@@ -1065,8 +1067,6 @@
 				logger.error(error_msg)
 				return ActionResult(error=error_msg, include_in_memory=True)
 
-=======
->>>>>>> c2c22dd5
 		@self.registry.action('Google Sheets: Get the contents of the entire sheet', domains=['https://docs.google.com'])
 		async def read_sheet_contents(page: Page):
 			# select all cells
