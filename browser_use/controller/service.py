--- conflicted
+++ resolved
@@ -224,11 +224,7 @@
 
 		# Content Actions
 		@self.registry.action(
-<<<<<<< HEAD
-			'Extract page content to retrieve specific information from the page, e.g. all company names, a specific description, all information about, links with companies in structured format or simply links. Include details about the output format in the `goal`.',
-=======
 			'Extract page content to retrieve specific information from the page, e.g. all company names, a specific description, all information about xyc, 4 links with companies in structured format. Use include_links true if the goal requires links',
->>>>>>> db0cb557
 		)
 		async def extract_content(
 			goal: str,
@@ -236,18 +232,7 @@
 			page_extraction_llm: BaseChatModel,
 			include_links: bool = False,
 		):
-<<<<<<< HEAD
-			page = await browser.get_current_page()
 			content = markdownify_html(await page.content())
-=======
-			import markdownify
-
-			strip = []
-			if not include_links:
-				strip = ['a', 'img']
-
-			content = markdownify.markdownify(await page.content(), strip=strip)
->>>>>>> db0cb557
 
 			# manually append iframe text into the content so it's readable by the LLM (includes cross-origin iframes)
 			for iframe in page.frames:
