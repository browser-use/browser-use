--- conflicted
+++ resolved
@@ -256,7 +256,6 @@
 		assert completion.country.lower() == self.EXPECTED_FRANCE_COUNTRY
 		assert completion.capital.lower() == self.EXPECTED_FRANCE_CAPITAL
 
-<<<<<<< HEAD
 	# Mistral Tests
 	@pytest.mark.asyncio
 	async def test_mistral_ainvoke_normal(self):
@@ -267,7 +266,6 @@
 
 		chat = ChatMistral(model='mistral-large-latest', api_key=os.getenv('MISTRAL_API_KEY'), temperature=0)
 		response = await chat.ainvoke(self.CONVERSATION_MESSAGES)
-=======
 	# OCI Raw Tests
 	@pytest.fixture
 	def oci_raw_chat(self):
@@ -295,14 +293,12 @@
 		"""Test normal text response from OCI Raw"""
 		response = await oci_raw_chat.ainvoke(self.CONVERSATION_MESSAGES)
 
->>>>>>> d2bec917
-		completion = response.completion
-
-		assert isinstance(completion, str)
-		assert self.EXPECTED_GERMANY_CAPITAL in completion.lower()
-
-	@pytest.mark.asyncio
-<<<<<<< HEAD
+		completion = response.completion
+
+		assert isinstance(completion, str)
+		assert self.EXPECTED_GERMANY_CAPITAL in completion.lower()
+
+	@pytest.mark.asyncio
 	async def test_mistral_ainvoke_structured(self):
 		"""Test structured output from Mistral"""
 		# Skip if no API key
@@ -311,11 +307,9 @@
 
 		chat = ChatMistral(model='mistral-large-latest', api_key=os.getenv('MISTRAL_API_KEY'), temperature=0)
 		response = await chat.ainvoke(self.STRUCTURED_MESSAGES, output_format=CapitalResponse)
-=======
 	async def test_oci_raw_ainvoke_structured(self, oci_raw_chat):
 		"""Test structured output from OCI Raw"""
 		response = await oci_raw_chat.ainvoke(self.STRUCTURED_MESSAGES, output_format=CapitalResponse)
->>>>>>> d2bec917
 		completion = response.completion
 
 		assert isinstance(completion, CapitalResponse)
