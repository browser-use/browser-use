--- conflicted
+++ resolved
@@ -35,11 +35,8 @@
 	from browser_use.llm.deepseek.chat import ChatDeepSeek
 	from browser_use.llm.google.chat import ChatGoogle
 	from browser_use.llm.groq.chat import ChatGroq
-<<<<<<< HEAD
 	from browser_use.llm.mistral.chat import ChatMistral
-=======
 	from browser_use.llm.oci_raw.chat import ChatOCIRaw
->>>>>>> d2bec917
 	from browser_use.llm.ollama.chat import ChatOllama
 	from browser_use.llm.openai.chat import ChatOpenAI
 	from browser_use.llm.openrouter.chat import ChatOpenRouter
@@ -156,9 +153,6 @@
 	'ChatOCIRaw',
 	'ChatOllama',
 	'ChatOpenRouter',
-<<<<<<< HEAD
 	'ChatMistral',
-=======
 	'ChatCerebras',
->>>>>>> d2bec917
 ]