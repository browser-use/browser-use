--- conflicted
+++ resolved
@@ -247,20 +247,17 @@
 				print('⚠️  Google API key not found. Please update your config or set GOOGLE_API_KEY environment variable.')
 				sys.exit(1)
 			return ChatGoogle(model=model_name, temperature=temperature)
-<<<<<<< HEAD
 		elif model_name.startswith('mistral'):
 			if not CONFIG.MISTRAL_API_KEY:
 				print('⚠️  Mistral API key not found. Please update your config or set MISTRAL_API_KEY environment variable.')
 				sys.exit(1)
 			return ChatMistral(model=model_name, temperature=temperature)
-=======
 		elif model_name.startswith('oci'):
 			# OCI models require additional configuration
 			print(
 				'⚠️  OCI models require manual configuration. Please use the ChatOCIRaw class directly with your OCI credentials.'
 			)
 			sys.exit(1)
->>>>>>> d2bec917
 
 	# Auto-detect based on available API keys
 	if api_key or CONFIG.OPENAI_API_KEY:
