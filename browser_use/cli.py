# pyright: reportMissingImports=false
import asyncio
import json
import logging
import os
import sys
import time
from pathlib import Path
from typing import Any

from dotenv import load_dotenv

from browser_use.llm.anthropic.chat import ChatAnthropic
from browser_use.llm.google.chat import ChatGoogle
from browser_use.llm.openai.chat import ChatOpenAI

try:
	from browser_use.llm.deepseek.chat import ChatDeepSeek
except ImportError:
	ChatDeepSeek = None

try:
	from browser_use.llm.groq.chat import ChatGroq
except ImportError:
	ChatGroq = None

load_dotenv()

try:
	import click
	from textual import events
	from textual.app import App, ComposeResult
	from textual.binding import Binding
	from textual.containers import Container, HorizontalGroup, VerticalScroll
	from textual.widgets import Footer, Header, Input, Label, Link, RichLog, Static
except ImportError:
	print('⚠️ CLI addon is not installed. Please install it with: `pip install "browser-use[cli]"` and try again.')
	sys.exit(1)


try:
	import readline

	READLINE_AVAILABLE = True
except ImportError:
	# readline not available on Windows by default
	READLINE_AVAILABLE = False


os.environ['BROWSER_USE_LOGGING_LEVEL'] = 'result'

from browser_use import Agent, Controller
from browser_use.agent.views import AgentSettings
from browser_use.browser import BrowserProfile, BrowserSession
from browser_use.config import CONFIG
from browser_use.logging_config import addLoggingLevel
from browser_use.telemetry import CLITelemetryEvent, ProductTelemetry
from browser_use.utils import get_browser_use_version

USER_DATA_DIR = CONFIG.BROWSER_USE_PROFILES_DIR / 'cli'

# Default User settings
MAX_HISTORY_LENGTH = 100

# Ensure directories exist
CONFIG.BROWSER_USE_CONFIG_FILE.parent.mkdir(parents=True, exist_ok=True)
USER_DATA_DIR.mkdir(parents=True, exist_ok=True)


# Logo components with styling for rich panels
BROWSER_LOGO = """
				   [white]   ++++++   +++++++++   [/]                                
				   [white] +++     +++++     +++  [/]                                
				   [white] ++    ++++   ++    ++  [/]                                
				   [white] ++  +++       +++  ++  [/]                                
				   [white]   ++++          +++    [/]                                
				   [white]  +++             +++   [/]                                
				   [white] +++               +++  [/]                                
				   [white] ++   +++      +++  ++  [/]                                
				   [white] ++    ++++   ++    ++  [/]                                
				   [white] +++     ++++++    +++  [/]                                
				   [white]   ++++++    +++++++    [/]                                

[white]██████╗ ██████╗  ██████╗ ██╗    ██╗███████╗███████╗██████╗[/]     [darkorange]██╗   ██╗███████╗███████╗[/]
[white]██╔══██╗██╔══██╗██╔═══██╗██║    ██║██╔════╝██╔════╝██╔══██╗[/]    [darkorange]██║   ██║██╔════╝██╔════╝[/]
[white]██████╔╝██████╔╝██║   ██║██║ █╗ ██║███████╗█████╗  ██████╔╝[/]    [darkorange]██║   ██║███████╗█████╗[/]  
[white]██╔══██╗██╔══██╗██║   ██║██║███╗██║╚════██║██╔══╝  ██╔══██╗[/]    [darkorange]██║   ██║╚════██║██╔══╝[/]  
[white]██████╔╝██║  ██║╚██████╔╝╚███╔███╔╝███████║███████╗██║  ██║[/]    [darkorange]╚██████╔╝███████║███████╗[/]
[white]╚═════╝ ╚═╝  ╚═╝ ╚═════╝  ╚══╝╚══╝ ╚══════╝╚══════╝╚═╝  ╚═╝[/]     [darkorange]╚═════╝ ╚══════╝╚══════╝[/]
"""


# Common UI constants
TEXTUAL_BORDER_STYLES = {'logo': 'blue', 'info': 'blue', 'input': 'orange3', 'working': 'yellow', 'completion': 'green'}


def get_default_config() -> dict[str, Any]:
	"""Return default configuration dictionary using the new config system."""
	# Load config from the new config system
	config_data = CONFIG.load_config()

	# Extract browser profile, llm, and agent configs
	browser_profile = config_data.get('browser_profile', {})
	llm_config = config_data.get('llm', {})
	agent_config = config_data.get('agent', {})

	return {
		'model': {
			'name': llm_config.get('model'),
			'temperature': llm_config.get('temperature', 0.0),
			'api_keys': {
				'OPENAI_API_KEY': llm_config.get('api_key', CONFIG.OPENAI_API_KEY),
				'ANTHROPIC_API_KEY': CONFIG.ANTHROPIC_API_KEY,
				'GOOGLE_API_KEY': CONFIG.GOOGLE_API_KEY,
				'DEEPSEEK_API_KEY': CONFIG.DEEPSEEK_API_KEY,
				'GROK_API_KEY': CONFIG.GROK_API_KEY,
			},
		},
		'agent': agent_config,
		'browser': {
			'headless': browser_profile.get('headless', True),
			'keep_alive': browser_profile.get('keep_alive', True),
			'ignore_https_errors': browser_profile.get('ignore_https_errors', False),
			'user_data_dir': browser_profile.get('user_data_dir'),
			'allowed_domains': browser_profile.get('allowed_domains'),
			'wait_between_actions': browser_profile.get('wait_between_actions'),
			'is_mobile': browser_profile.get('is_mobile'),
			'device_scale_factor': browser_profile.get('device_scale_factor'),
			'disable_security': browser_profile.get('disable_security'),
		},
		'command_history': [],
	}


def load_user_config() -> dict[str, Any]:
	"""Load user configuration using the new config system."""
	# Just get the default config which already loads from the new system
	config = get_default_config()

	# Load command history from a separate file if it exists
	history_file = CONFIG.BROWSER_USE_CONFIG_DIR / 'command_history.json'
	if history_file.exists():
		try:
			with open(history_file) as f:
				config['command_history'] = json.load(f)
		except (FileNotFoundError, json.JSONDecodeError):
			config['command_history'] = []

	return config


def save_user_config(config: dict[str, Any]) -> None:
	"""Save command history only (config is saved via the new system)."""
	# Only save command history to a separate file
	if 'command_history' in config and isinstance(config['command_history'], list):
		# Ensure command history doesn't exceed maximum length
		history = config['command_history']
		if len(history) > MAX_HISTORY_LENGTH:
			history = history[-MAX_HISTORY_LENGTH:]

		# Save to separate history file
		history_file = CONFIG.BROWSER_USE_CONFIG_DIR / 'command_history.json'
		with open(history_file, 'w') as f:
			json.dump(history, f, indent=2)


def update_config_with_click_args(config: dict[str, Any], ctx: click.Context) -> dict[str, Any]:
	"""Update configuration with command-line arguments."""
	# Ensure required sections exist
	if 'model' not in config:
		config['model'] = {}
	if 'browser' not in config:
		config['browser'] = {}

	# Update configuration with command-line args if provided
	if ctx.params.get('model'):
		config['model']['name'] = ctx.params['model']
	if ctx.params.get('headless') is not None:
		config['browser']['headless'] = ctx.params['headless']
	if ctx.params.get('window_width'):
		config['browser']['window_width'] = ctx.params['window_width']
	if ctx.params.get('window_height'):
		config['browser']['window_height'] = ctx.params['window_height']
	if ctx.params.get('user_data_dir'):
		config['browser']['user_data_dir'] = ctx.params['user_data_dir']
	if ctx.params.get('profile_directory'):
		config['browser']['profile_directory'] = ctx.params['profile_directory']
	if ctx.params.get('cdp_url'):
		config['browser']['cdp_url'] = ctx.params['cdp_url']

	# Consolidated proxy dict
	proxy: dict[str, str] = {}
	if ctx.params.get('proxy_url'):
		proxy['server'] = ctx.params['proxy_url']
	if ctx.params.get('no_proxy'):
		# Store as comma-separated list string to match Chrome flag
		proxy['bypass'] = ','.join([p.strip() for p in ctx.params['no_proxy'].split(',') if p.strip()])
	if ctx.params.get('proxy_username'):
		proxy['username'] = ctx.params['proxy_username']
	if ctx.params.get('proxy_password'):
		proxy['password'] = ctx.params['proxy_password']
	if proxy:
		config['browser']['proxy'] = proxy

	return config


def setup_readline_history(history: list[str]) -> None:
	"""Set up readline with command history."""
	if not READLINE_AVAILABLE:
		return

	# Add history items to readline
	for item in history:
		readline.add_history(item)


def get_llm(config: dict[str, Any]):
	"""Get the language model based on config and available API keys."""
	model_config = config.get('model', {})
	model_name = model_config.get('name')
	temperature = model_config.get('temperature', 0.0)

	# Load additional config from ~/.config/browseruse/config.json if it exists
	user_config_file = Path.home() / '.config' / 'browseruse' / 'config.json'
	if user_config_file.exists() and not model_name:
		try:
			with open(user_config_file) as f:
				user_config = json.load(f)
				if 'llm' in user_config and 'model' in user_config['llm']:
					model_name = user_config['llm']['model']
		except (json.JSONDecodeError, KeyError):
			pass

	# Get API key from config or environment
	api_key = model_config.get('api_keys', {}).get('OPENAI_API_KEY')

	if model_name:
		if model_name.startswith('gpt'):
			effective_api_key = api_key or os.environ.get('OPENAI_API_KEY') or CONFIG.OPENAI_API_KEY
			if not effective_api_key:
				print('⚠️  OpenAI API key not found. Please update your config or set OPENAI_API_KEY environment variable.')
				sys.exit(1)
			return ChatOpenAI(model=model_name, temperature=temperature, api_key=effective_api_key)
		elif model_name.startswith('claude'):
			effective_api_key = os.environ.get('ANTHROPIC_API_KEY') or CONFIG.ANTHROPIC_API_KEY
			if not effective_api_key:
				print('⚠️  Anthropic API key not found. Please update your config or set ANTHROPIC_API_KEY environment variable.')
				sys.exit(1)
			return ChatAnthropic(model=model_name, temperature=temperature)
		elif model_name.startswith('gemini'):
			effective_api_key = os.environ.get('GOOGLE_API_KEY') or CONFIG.GOOGLE_API_KEY
			if not effective_api_key:
				print('⚠️  Google API key not found. Please update your config or set GOOGLE_API_KEY environment variable.')
				sys.exit(1)
			return ChatGoogle(model=model_name, temperature=temperature)

<<<<<<< HEAD
	# Auto-detect based on available API keys (check environment variables)
	# Priority order: OpenAI, Anthropic, Google, Deepseek, Groq
	openai_key = api_key or os.environ.get('OPENAI_API_KEY') or CONFIG.OPENAI_API_KEY
	anthropic_key = os.environ.get('ANTHROPIC_API_KEY') or CONFIG.ANTHROPIC_API_KEY
	google_key = os.environ.get('GOOGLE_API_KEY') or CONFIG.GOOGLE_API_KEY
	deepseek_key = os.environ.get('DEEPSEEK_API_KEY') or CONFIG.DEEPSEEK_API_KEY
	groq_key = os.environ.get('GROQ_API_KEY') or CONFIG.GROK_API_KEY

	if openai_key:
		return ChatOpenAI(model='gpt-4o', temperature=temperature, api_key=openai_key)
	elif anthropic_key:
		return ChatAnthropic(model='claude-3-5-sonnet-20241022', temperature=temperature)
	elif google_key:
		return ChatGoogle(model='gemini-2.0-flash-exp', temperature=temperature)
	elif deepseek_key and ChatDeepSeek:
		return ChatDeepSeek(model='deepseek-chat', temperature=temperature)
	elif groq_key and ChatGroq:
		return ChatGroq(model='llama-3.3-70b-versatile', temperature=temperature)
=======
	# Auto-detect based on available API keys
	if api_key or CONFIG.OPENAI_API_KEY:
		return ChatOpenAI(model='gpt-5-mini', temperature=temperature, api_key=api_key or CONFIG.OPENAI_API_KEY)
	elif CONFIG.ANTHROPIC_API_KEY:
		return ChatAnthropic(model='claude-4-sonnet', temperature=temperature)
	elif CONFIG.GOOGLE_API_KEY:
		return ChatGoogle(model='gemini-2.5-pro', temperature=temperature)
>>>>>>> 673705bf
	else:
		print(
			'⚠️  No API keys found. Please update your config or set one of: OPENAI_API_KEY, ANTHROPIC_API_KEY, GOOGLE_API_KEY, DEEPSEEK_API_KEY, or GROQ_API_KEY.'
		)
		sys.exit(1)


class RichLogHandler(logging.Handler):
	"""Custom logging handler that redirects logs to a RichLog widget."""

	def __init__(self, rich_log: RichLog):
		super().__init__()
		self.rich_log = rich_log

	def emit(self, record):
		try:
			msg = self.format(record)
			self.rich_log.write(msg)
		except Exception:
			self.handleError(record)


class BrowserUseApp(App):
	"""Browser-use TUI application."""

	# Make it an inline app instead of fullscreen
	# MODES = {"light"}  # Ensure app is inline, not fullscreen

	CSS = """
	#main-container {
		height: 100%;
		layout: vertical;
	}
	
	#logo-panel, #links-panel, #paths-panel, #info-panels {
		border: solid $primary;
		margin: 0 0 0 0; 
		padding: 0;
	}
	
	#info-panels {
		display: none;
		layout: vertical;
		height: auto;
		min-height: 5;
		margin: 0 0 1 0;
	}
	
	#top-panels {
		layout: horizontal;
		height: auto;
		width: 100%;
	}
	
	#browser-panel, #model-panel {
		width: 1fr;
		height: 100%;
		padding: 1;
		border-right: solid $primary;
	}
	
	#model-panel {
		border-right: none;
	}
	
	#tasks-panel {
		height: auto;
		max-height: 10;
		overflow-y: scroll;
		padding: 1;
		border-top: solid $primary;
	}
	
	#browser-info, #model-info, #tasks-info {
		height: auto;
		margin: 0;
		padding: 0;
		background: transparent;
		overflow-y: auto;
		min-height: 3;
	}
	
	#three-column-container {
		height: 1fr;
		layout: horizontal;
		width: 100%;
		display: none;
	}
	
	#main-output-column {
		width: 1fr;
		height: 100%;
		border: solid $primary;
		padding: 0;
		margin: 0 1 0 0;
	}
	
	#events-column {
		width: 1fr;
		height: 100%;
		border: solid $warning;
		padding: 0;
		margin: 0 1 0 0;
	}
	
	#cdp-column {
		width: 1fr;
		height: 100%;
		border: solid $accent;
		padding: 0;
		margin: 0;
	}
	
	#main-output-log, #events-log, #cdp-log {
		height: 100%;
		overflow-y: scroll;
		background: $surface;
		color: $text;
		width: 100%;
		padding: 1;
	}
	
	#events-log {
		color: $warning;
	}
	
	#cdp-log {
		color: $accent-lighten-2;
	}
	
	#logo-panel {
		width: 100%;
		height: auto;
		content-align: center middle;
		text-align: center;
	}
	
	#links-panel {
		width: 100%;
		padding: 1;
		border: solid $primary;
		height: auto;
	}
	
	.link-white {
		color: white;
	}
	
	.link-purple {
		color: purple;
	}
	
	.link-magenta {
		color: magenta;
	}
	
	.link-green {
		color: green;
	}

	HorizontalGroup {
		height: auto;
	}
	
	.link-label {
		width: auto;
	}
	
	.link-url {
		width: auto;
	}
	
	.link-row {
		width: 100%;
		height: auto;
	}
	
	#paths-panel {
		color: $text-muted;
	}
	
	#task-input-container {
		border: solid $accent;
		padding: 1;
		margin-bottom: 1;
		height: auto;
		dock: bottom;
	}
	
	#task-label {
		color: $accent;
		padding-bottom: 1;
	}
	
	#task-input {
		width: 100%;
	}
	"""

	BINDINGS = [
		Binding('ctrl+c', 'pause_agent', 'Pause Agent', priority=True, show=True),
		Binding('ctrl+q', 'quit', 'Quit', priority=True),
		Binding('ctrl+d', 'quit', 'Quit', priority=True),
		Binding('up', 'input_history_prev', 'Previous command', show=False),
		Binding('down', 'input_history_next', 'Next command', show=False),
		Binding('enter', 'resume_agent', 'Resume Agent', show=False),
	]

	def __init__(self, config: dict[str, Any], *args, **kwargs):
		super().__init__(*args, **kwargs)
		self.config = config
		self.browser_session: BrowserSession | None = None  # Will be set before app.run_async()
		self.controller: Controller | None = None  # Will be set before app.run_async()
		self.agent: Agent | None = None
		self.llm: Any | None = None  # Will be set before app.run_async()
		self.task_history = config.get('command_history', [])
		# Track current position in history for up/down navigation
		self.history_index = len(self.task_history)
		# Initialize telemetry
		self._telemetry = ProductTelemetry()
		# Store for event bus handler
		self._event_bus_handler_id = None
		self._event_bus_handler_func = None
		# Timer for info panel updates
		self._info_panel_timer = None

	def setup_richlog_logging(self) -> None:
		"""Set up logging to redirect to RichLog widget instead of stdout."""
		# Try to add RESULT level if it doesn't exist
		try:
			addLoggingLevel('RESULT', 35)
		except AttributeError:
			pass  # Level already exists, which is fine

		# Get the main output RichLog widget
		rich_log = self.query_one('#main-output-log', RichLog)

		# Create and set up the custom handler
		log_handler = RichLogHandler(rich_log)
		log_type = os.getenv('BROWSER_USE_LOGGING_LEVEL', 'result').lower()

		class BrowserUseFormatter(logging.Formatter):
			def format(self, record):
				# if isinstance(record.name, str) and record.name.startswith('browser_use.'):
				# 	record.name = record.name.split('.')[-2]
				return super().format(record)

		# Set up the formatter based on log type
		if log_type == 'result':
			log_handler.setLevel('RESULT')
			log_handler.setFormatter(BrowserUseFormatter('%(message)s'))
		else:
			log_handler.setFormatter(BrowserUseFormatter('%(levelname)-8s [%(name)s] %(message)s'))

		# Configure root logger - Replace ALL handlers, not just stdout handlers
		root = logging.getLogger()

		# Clear all existing handlers to prevent output to stdout/stderr
		root.handlers = []
		root.addHandler(log_handler)

		# Set log level based on environment variable
		if log_type == 'result':
			root.setLevel('RESULT')
		elif log_type == 'debug':
			root.setLevel(logging.DEBUG)
		else:
			root.setLevel(logging.INFO)

		# Configure browser_use logger and all its sub-loggers
		browser_use_logger = logging.getLogger('browser_use')
		browser_use_logger.propagate = False  # Don't propagate to root logger
		browser_use_logger.handlers = [log_handler]  # Replace any existing handlers
		browser_use_logger.setLevel(root.level)

		# Also ensure agent loggers go to the main output
		# Use a wildcard pattern to catch all agent-related loggers
		for logger_name in ['browser_use.Agent', 'browser_use.controller', 'browser_use.agent', 'browser_use.agent.service']:
			agent_logger = logging.getLogger(logger_name)
			agent_logger.propagate = False
			agent_logger.handlers = [log_handler]
			agent_logger.setLevel(root.level)

		# Also catch any dynamically created agent loggers with task IDs
		for name, logger in logging.Logger.manager.loggerDict.items():
			if isinstance(name, str) and 'browser_use.Agent' in name:
				if isinstance(logger, logging.Logger):
					logger.propagate = False
					logger.handlers = [log_handler]
					logger.setLevel(root.level)

		# Silence third-party loggers but keep them using our handler
		for logger_name in [
			'WDM',
			'httpx',
			'selenium',
			'playwright',
			'urllib3',
			'asyncio',
			'openai',
			'httpcore',
			'charset_normalizer',
			'anthropic._base_client',
			'PIL.PngImagePlugin',
			'trafilatura.htmlprocessing',
			'trafilatura',
			'groq',
			'portalocker',
			'portalocker.utils',
		]:
			third_party = logging.getLogger(logger_name)
			third_party.setLevel(logging.ERROR)
			third_party.propagate = False
			third_party.handlers = [log_handler]  # Use our handler to prevent stdout/stderr leakage

	def on_mount(self) -> None:
		"""Set up components when app is mounted."""
		# We'll use a file logger since stdout is now controlled by Textual
		logger = logging.getLogger('browser_use.on_mount')
		logger.debug('on_mount() method started')

		# Step 1: Set up custom logging to RichLog
		logger.debug('Setting up RichLog logging...')
		try:
			self.setup_richlog_logging()
			logger.debug('RichLog logging set up successfully')
		except Exception as e:
			logger.error(f'Error setting up RichLog logging: {str(e)}', exc_info=True)
			raise RuntimeError(f'Failed to set up RichLog logging: {str(e)}')

		# Step 2: Set up input history
		logger.debug('Setting up readline history...')
		try:
			if READLINE_AVAILABLE and self.task_history:
				for item in self.task_history:
					readline.add_history(item)
				logger.debug(f'Added {len(self.task_history)} items to readline history')
			else:
				logger.debug('No readline history to set up')
		except Exception as e:
			logger.error(f'Error setting up readline history: {str(e)}', exc_info=False)
			# Non-critical, continue

		# Step 3: Focus the input field
		logger.debug('Focusing input field...')
		try:
			input_field = self.query_one('#task-input', Input)
			input_field.focus()
			logger.debug('Input field focused')
		except Exception as e:
			logger.error(f'Error focusing input field: {str(e)}', exc_info=True)
			# Non-critical, continue

		# Step 5: Setup CDP logger and event bus listener if browser session is available
		logger.debug('Setting up CDP logging and event bus listener...')
		try:
			self.setup_cdp_logger()
			if self.browser_session:
				self.setup_event_bus_listener()
			logger.debug('CDP logging and event bus setup complete')
		except Exception as e:
			logger.error(f'Error setting up CDP logging/event bus: {str(e)}', exc_info=True)
			# Non-critical, continue

		# Capture telemetry for CLI start
		self._telemetry.capture(
			CLITelemetryEvent(
				version=get_browser_use_version(),
				action='start',
				mode='interactive',
				model=self.llm.model if self.llm and hasattr(self.llm, 'model') else None,
				model_provider=self.llm.provider if self.llm and hasattr(self.llm, 'provider') else None,
			)
		)

		logger.debug('on_mount() completed successfully')

	def on_input_key_up(self, event: events.Key) -> None:
		"""Handle up arrow key in the input field."""
		# For textual key events, we need to check focus manually
		input_field = self.query_one('#task-input', Input)
		if not input_field.has_focus:
			return

		# Only process if we have history
		if not self.task_history:
			return

		# Move back in history if possible
		if self.history_index > 0:
			self.history_index -= 1
			task_input = self.query_one('#task-input', Input)
			task_input.value = self.task_history[self.history_index]
			# Move cursor to end of text
			task_input.cursor_position = len(task_input.value)

		# Prevent default behavior (cursor movement)
		event.prevent_default()
		event.stop()

	def on_input_key_down(self, event: events.Key) -> None:
		"""Handle down arrow key in the input field."""
		# For textual key events, we need to check focus manually
		input_field = self.query_one('#task-input', Input)
		if not input_field.has_focus:
			return

		# Only process if we have history
		if not self.task_history:
			return

		# Move forward in history or clear input if at the end
		if self.history_index < len(self.task_history) - 1:
			self.history_index += 1
			task_input = self.query_one('#task-input', Input)
			task_input.value = self.task_history[self.history_index]
			# Move cursor to end of text
			task_input.cursor_position = len(task_input.value)
		elif self.history_index == len(self.task_history) - 1:
			# At the end of history, go to "new line" state
			self.history_index += 1
			self.query_one('#task-input', Input).value = ''

		# Prevent default behavior (cursor movement)
		event.prevent_default()
		event.stop()

	async def on_key(self, event: events.Key) -> None:
		"""Handle key events at the app level."""
		# Handle Enter key for resume when agent is paused
		if event.key == 'enter':
			# Only handle Enter for resume if input field doesn't have focus
			input_field = self.query_one('#task-input', Input)
			if not input_field.has_focus and self.agent and hasattr(self.agent.state, 'paused') and self.agent.state.paused:
				await self.action_resume_agent()
				event.stop()
				event.prevent_default()

	def on_input_submitted(self, event: Input.Submitted) -> None:
		"""Handle task input submission."""
		if event.input.id == 'task-input':
			task = event.input.value
			if not task.strip():
				return

			# Add to history if it's new
			if task.strip() and (not self.task_history or task != self.task_history[-1]):
				self.task_history.append(task)
				self.config['command_history'] = self.task_history
				save_user_config(self.config)

			# Reset history index to point past the end of history
			self.history_index = len(self.task_history)

			# Hide logo, links, and paths panels
			self.hide_intro_panels()

			# Process the task
			self.run_task(task)

			# Clear the input
			event.input.value = ''

	def hide_intro_panels(self) -> None:
		"""Hide the intro panels, show info panels and the three-column view."""
		try:
			# Get the panels
			logo_panel = self.query_one('#logo-panel')
			links_panel = self.query_one('#links-panel')
			paths_panel = self.query_one('#paths-panel')
			info_panels = self.query_one('#info-panels')
			three_column = self.query_one('#three-column-container')

			# Hide intro panels if they're visible and show info panels + three-column view
			if logo_panel.display:
				logging.debug('Hiding intro panels and showing info panels + three-column view')

				logo_panel.display = False
				links_panel.display = False
				paths_panel.display = False

				# Show info panels and three-column container
				info_panels.display = True
				three_column.display = True

				# Start updating info panels
				self.update_info_panels()

				logging.debug('Info panels and three-column view should now be visible')
		except Exception as e:
			logging.error(f'Error in hide_intro_panels: {str(e)}')

	def setup_event_bus_listener(self) -> None:
		"""Setup listener for browser session event bus."""
		if not self.browser_session or not self.browser_session.event_bus:
			return

		# Clean up any existing handler before registering a new one
		if self._event_bus_handler_func is not None:
			try:
				# Remove handler from the event bus's internal handlers dict
				if hasattr(self.browser_session.event_bus, 'handlers'):
					# Find and remove our handler function from all event patterns
					for event_type, handler_list in list(self.browser_session.event_bus.handlers.items()):
						# Remove our specific handler function object
						if self._event_bus_handler_func in handler_list:
							handler_list.remove(self._event_bus_handler_func)
							logging.debug(f'Removed old handler from event type: {event_type}')
			except Exception as e:
				logging.debug(f'Error cleaning up event bus handler: {e}')
			self._event_bus_handler_func = None
			self._event_bus_handler_id = None

		try:
			# Get the events log widget
			events_log = self.query_one('#events-log', RichLog)
		except Exception:
			# Widget not ready yet
			return

		# Create handler to log all events
		def log_event(event):
			event_name = event.__class__.__name__
			# Format event data nicely
			try:
				if hasattr(event, 'model_dump'):
					event_data = event.model_dump(exclude_unset=True)
					# Remove large fields
					if 'screenshot' in event_data:
						event_data['screenshot'] = '<bytes>'
					if 'dom_state' in event_data:
						event_data['dom_state'] = '<truncated>'
					event_str = str(event_data) if event_data else ''
				else:
					event_str = str(event)

				# Truncate long strings
				if len(event_str) > 200:
					event_str = event_str[:200] + '...'

				events_log.write(f'[yellow]→ {event_name}[/] {event_str}')
			except Exception as e:
				events_log.write(f'[red]→ {event_name}[/] (error formatting: {e})')

		# Store the handler function before registering it
		self._event_bus_handler_func = log_event
		self._event_bus_handler_id = id(log_event)

		# Register wildcard handler for all events
		self.browser_session.event_bus.on('*', log_event)
		logging.debug(f'Registered new event bus handler with id: {self._event_bus_handler_id}')

	def setup_cdp_logger(self) -> None:
		"""Setup CDP message logger to capture already-transformed CDP logs."""
		# No need to configure levels - setup_logging() already handles that
		# We just need to capture the transformed logs and route them to the CDP pane

		# Get the CDP log widget
		cdp_log = self.query_one('#cdp-log', RichLog)

		# Create custom handler for CDP logging
		class CDPLogHandler(logging.Handler):
			def __init__(self, rich_log: RichLog):
				super().__init__()
				self.rich_log = rich_log

			def emit(self, record):
				try:
					msg = self.format(record)
					# Truncate very long messages
					if len(msg) > 300:
						msg = msg[:300] + '...'
					# Color code by level
					if record.levelno >= logging.ERROR:
						self.rich_log.write(f'[red]{msg}[/]')
					elif record.levelno >= logging.WARNING:
						self.rich_log.write(f'[yellow]{msg}[/]')
					else:
						self.rich_log.write(f'[cyan]{msg}[/]')
				except Exception:
					self.handleError(record)

		# Setup handler for cdp_use loggers
		cdp_handler = CDPLogHandler(cdp_log)
		cdp_handler.setFormatter(logging.Formatter('%(message)s'))
		cdp_handler.setLevel(logging.DEBUG)

		# Route CDP logs to the CDP pane
		# These are already transformed by cdp_use and at the right level from setup_logging
		for logger_name in ['websockets.client', 'cdp_use', 'cdp_use.client', 'cdp_use.cdp', 'cdp_use.cdp.registry']:
			logger = logging.getLogger(logger_name)
			# Add our handler (don't replace - keep existing console handler too)
			if cdp_handler not in logger.handlers:
				logger.addHandler(cdp_handler)

	def scroll_to_input(self) -> None:
		"""Scroll to the input field to ensure it's visible."""
		input_container = self.query_one('#task-input-container')
		input_container.scroll_visible()

	def run_task(self, task: str) -> None:
		"""Launch the task in a background worker."""
		# Create or update the agent
		agent_settings = AgentSettings.model_validate(self.config.get('agent', {}))

		# Get the logger
		logger = logging.getLogger('browser_use.app')

		# Make sure intro is hidden and log is ready
		self.hide_intro_panels()

		# Clear the main output log to start fresh
		rich_log = self.query_one('#main-output-log', RichLog)
		rich_log.clear()

		if self.agent is None:
			if not self.llm:
				raise RuntimeError('LLM not initialized')
			self.agent = Agent(
				task=task,
				llm=self.llm,
				controller=self.controller if self.controller else Controller(),
				browser_session=self.browser_session,
				source='cli',
				**agent_settings.model_dump(),
			)
			# Update our browser_session reference to point to the agent's
			if hasattr(self.agent, 'browser_session'):
				self.browser_session = self.agent.browser_session
				# Set up event bus listener (will clean up any old handler first)
				self.setup_event_bus_listener()
		else:
			self.agent.add_new_task(task)

		# Let the agent run in the background
		async def agent_task_worker() -> None:
			logger.debug('\n🚀 Working on task: %s', task)

			# Set flags to indicate the agent is running
			if self.agent:
				self.agent.running = True  # type: ignore
				self.agent.last_response_time = 0  # type: ignore

			# Panel updates are already happening via the timer in update_info_panels

			task_start_time = time.time()
			error_msg = None

			try:
				# Capture telemetry for message sent
				self._telemetry.capture(
					CLITelemetryEvent(
						version=get_browser_use_version(),
						action='message_sent',
						mode='interactive',
						model=self.llm.model if self.llm and hasattr(self.llm, 'model') else None,
						model_provider=self.llm.provider if self.llm and hasattr(self.llm, 'provider') else None,
					)
				)

				# Run the agent task, redirecting output to RichLog through our handler
				if self.agent:
					await self.agent.run()
			except Exception as e:
				error_msg = str(e)
				logger.error('\nError running agent: %s', str(e))
			finally:
				# Clear the running flag
				if self.agent:
					self.agent.running = False  # type: ignore

				# Capture telemetry for task completion
				duration = time.time() - task_start_time
				self._telemetry.capture(
					CLITelemetryEvent(
						version=get_browser_use_version(),
						action='task_completed' if error_msg is None else 'error',
						mode='interactive',
						model=self.llm.model if self.llm and hasattr(self.llm, 'model') else None,
						model_provider=self.llm.provider if self.llm and hasattr(self.llm, 'provider') else None,
						duration_seconds=duration,
						error_message=error_msg,
					)
				)

				logger.debug('\n✅ Task completed!')

				# Make sure the task input container is visible
				task_input_container = self.query_one('#task-input-container')
				task_input_container.display = True

				# Refocus the input field
				input_field = self.query_one('#task-input', Input)
				input_field.focus()

				# Ensure the input is visible by scrolling to it
				self.call_after_refresh(self.scroll_to_input)

		# Run the worker
		self.run_worker(agent_task_worker, name='agent_task')

	def action_input_history_prev(self) -> None:
		"""Navigate to the previous item in command history."""
		# Only process if we have history and input is focused
		input_field = self.query_one('#task-input', Input)
		if not input_field.has_focus or not self.task_history:
			return

		# Move back in history if possible
		if self.history_index > 0:
			self.history_index -= 1
			input_field.value = self.task_history[self.history_index]
			# Move cursor to end of text
			input_field.cursor_position = len(input_field.value)

	def action_input_history_next(self) -> None:
		"""Navigate to the next item in command history or clear input."""
		# Only process if we have history and input is focused
		input_field = self.query_one('#task-input', Input)
		if not input_field.has_focus or not self.task_history:
			return

		# Move forward in history or clear input if at the end
		if self.history_index < len(self.task_history) - 1:
			self.history_index += 1
			input_field.value = self.task_history[self.history_index]
			# Move cursor to end of text
			input_field.cursor_position = len(input_field.value)
		elif self.history_index == len(self.task_history) - 1:
			# At the end of history, go to "new line" state
			self.history_index += 1
			input_field.value = ''

	async def action_quit(self) -> None:
		"""Quit the application and clean up resources."""
		# Note: We don't need to close the browser session here because:
		# 1. If an agent exists, it already called browser_session.stop() in its run() method
		# 2. If keep_alive=True (default), we want to leave the browser running anyway
		# This prevents the duplicate "stop() called" messages in the logs

		# Flush telemetry before exiting
		self._telemetry.flush()

		# Exit the application
		self.exit()
		print('\nTry running tasks on our cloud: https://browser-use.com')

	def compose(self) -> ComposeResult:
		"""Create the UI layout."""
		yield Header()

		# Main container for app content
		with Container(id='main-container'):
			# Logo panel
			yield Static(BROWSER_LOGO, id='logo-panel', markup=True)

			# Links panel with URLs
			with Container(id='links-panel'):
				with HorizontalGroup(classes='link-row'):
					yield Static('Run at scale on cloud:    [blink]☁️[/]  ', markup=True, classes='link-label')
					yield Link('https://browser-use.com', url='https://browser-use.com', classes='link-white link-url')

				yield Static('')  # Empty line

				with HorizontalGroup(classes='link-row'):
					yield Static('Chat & share on Discord:  🚀 ', markup=True, classes='link-label')
					yield Link(
						'https://discord.gg/ESAUZAdxXY', url='https://discord.gg/ESAUZAdxXY', classes='link-purple link-url'
					)

				with HorizontalGroup(classes='link-row'):
					yield Static('Get prompt inspiration:   🦸 ', markup=True, classes='link-label')
					yield Link(
						'https://github.com/browser-use/awesome-prompts',
						url='https://github.com/browser-use/awesome-prompts',
						classes='link-magenta link-url',
					)

				with HorizontalGroup(classes='link-row'):
					yield Static('[dim]Report any issues:[/]        🐛 ', markup=True, classes='link-label')
					yield Link(
						'https://github.com/browser-use/browser-use/issues',
						url='https://github.com/browser-use/browser-use/issues',
						classes='link-green link-url',
					)

<<<<<<< HEAD
		# Only scroll to bottom if the agent is actively running
		# This allows users to scroll and read while the agent is paused or finished
		if hasattr(self.agent, 'running') and getattr(self.agent, 'running', False):
			tasks_panel = self.query_one('#tasks-panel')
			tasks_panel.scroll_end(animate=False)
=======
			# Paths panel
			yield Static(
				f' ⚙️  Settings saved to:              {str(CONFIG.BROWSER_USE_CONFIG_FILE.resolve()).replace(str(Path.home()), "~")}\n'
				f' 📁 Outputs & recordings saved to:  {str(Path(".").resolve()).replace(str(Path.home()), "~")}',
				id='paths-panel',
				markup=True,
			)
>>>>>>> 673705bf

			# Info panels (hidden by default, shown when task starts)
			with Container(id='info-panels'):
				# Top row with browser and model panels side by side
				with Container(id='top-panels'):
					# Browser panel
					with Container(id='browser-panel'):
						yield RichLog(id='browser-info', markup=True, highlight=True, wrap=True)

					# Model panel
					with Container(id='model-panel'):
						yield RichLog(id='model-info', markup=True, highlight=True, wrap=True)

				# Tasks panel (full width, below browser and model)
				with VerticalScroll(id='tasks-panel'):
					yield RichLog(id='tasks-info', markup=True, highlight=True, wrap=True, auto_scroll=True)

			# Three-column container (hidden by default)
			with Container(id='three-column-container'):
				# Column 1: Main output
				with VerticalScroll(id='main-output-column'):
					yield RichLog(highlight=True, markup=True, id='main-output-log', wrap=True, auto_scroll=True)

				# Column 2: Event bus events
				with VerticalScroll(id='events-column'):
					yield RichLog(highlight=True, markup=True, id='events-log', wrap=True, auto_scroll=True)

				# Column 3: CDP messages
				with VerticalScroll(id='cdp-column'):
					yield RichLog(highlight=True, markup=True, id='cdp-log', wrap=True, auto_scroll=True)

			# Task input container (now at the bottom)
			with Container(id='task-input-container'):
				yield Label('🔍 What would you like me to do on the web?', id='task-label')
				yield Input(placeholder='Enter your task...', id='task-input')

		yield Footer()

	def update_info_panels(self) -> None:
		"""Update all information panels with current state."""
		try:
			# Update actual content
			self.update_browser_panel()
			self.update_model_panel()
			self.update_tasks_panel()
		except Exception as e:
			logging.error(f'Error in update_info_panels: {str(e)}')
		finally:
			# Always schedule the next update - will update at 1-second intervals
			# This ensures continuous updates even if agent state changes
			self.set_timer(1.0, self.update_info_panels)

	def update_browser_panel(self) -> None:
		"""Update browser information panel with details about the browser."""
		browser_info = self.query_one('#browser-info', RichLog)
		browser_info.clear()

		# Try to use the agent's browser session if available
		browser_session = self.browser_session
		if hasattr(self, 'agent') and self.agent and hasattr(self.agent, 'browser_session'):
			browser_session = self.agent.browser_session

		if browser_session:
			try:
				# Check if browser session has a CDP client
				if not hasattr(browser_session, 'cdp_client') or browser_session.cdp_client is None:
					browser_info.write('[yellow]Browser session created, waiting for browser to launch...[/]')
					return

				# Update our reference if we're using the agent's session
				if browser_session != self.browser_session:
					self.browser_session = browser_session

				# Get basic browser info from browser_profile
				browser_type = 'Chromium'
				headless = browser_session.browser_profile.headless

				# Determine connection type based on config
				connection_type = 'playwright'  # Default
				if browser_session.cdp_url:
					connection_type = 'CDP'
				elif browser_session.browser_profile.executable_path:
					connection_type = 'user-provided'

				# Get window size details from browser_profile
				window_width = None
				window_height = None
				if browser_session.browser_profile.viewport:
					window_width = browser_session.browser_profile.viewport.width
					window_height = browser_session.browser_profile.viewport.height

				# Try to get browser PID
				browser_pid = 'Unknown'
				connected = False
				browser_status = '[red]Disconnected[/]'

				try:
					# Check if browser PID is available
					# Check if we have a CDP client
					if browser_session.cdp_client is not None:
						connected = True
						browser_status = '[green]Connected[/]'
						browser_pid = 'N/A'
				except Exception as e:
					browser_pid = f'Error: {str(e)}'

				# Display browser information
				browser_info.write(f'[bold cyan]Chromium[/] Browser ({browser_status})')
				browser_info.write(
					f'Type: [yellow]{connection_type}[/] [{"green" if not headless else "red"}]{" (headless)" if headless else ""}[/]'
				)
				browser_info.write(f'PID: [dim]{browser_pid}[/]')
				browser_info.write(f'CDP Port: {browser_session.cdp_url}')

				if window_width and window_height:
					browser_info.write(f'Window: [blue]{window_width}[/] × [blue]{window_height}[/]')

				# Include additional information about the browser if needed
				if connected and hasattr(self, 'agent') and self.agent:
					try:
						# Show when the browser was connected
						timestamp = int(time.time())
						current_time = time.strftime('%H:%M:%S', time.localtime(timestamp))
						browser_info.write(f'Last updated: [dim]{current_time}[/]')
					except Exception:
						pass

					# Show the agent's current page URL if available
					if browser_session.agent_focus:
						current_url = (
							browser_session.agent_focus.url.replace('https://', '')
							.replace('http://', '')
							.replace('www.', '')[:36]
							+ '…'
						)
						browser_info.write(f'👁️  [green]{current_url}[/]')
			except Exception as e:
				browser_info.write(f'[red]Error updating browser info: {str(e)}[/]')
		else:
			browser_info.write('[red]Browser not initialized[/]')

	def update_model_panel(self) -> None:
		"""Update model information panel with details about the LLM."""
		model_info = self.query_one('#model-info', RichLog)
		model_info.clear()

		if self.llm:
			# Get model details
			model_name = 'Unknown'
			if hasattr(self.llm, 'model_name'):
				model_name = self.llm.model_name
			elif hasattr(self.llm, 'model'):
				model_name = self.llm.model

			# Show model name
			if self.agent:
				temp_str = f'{self.llm.temperature}ºC ' if self.llm.temperature else ''
				vision_str = '+ vision ' if self.agent.settings.use_vision else ''
				model_info.write(
					f'[white]LLM:[/] [blue]{self.llm.__class__.__name__} [yellow]{model_name}[/] {temp_str}{vision_str}'
				)
			else:
				model_info.write(f'[white]LLM:[/] [blue]{self.llm.__class__.__name__} [yellow]{model_name}[/]')

			# Show token usage statistics if agent exists and has history
			if self.agent and hasattr(self.agent, 'state') and hasattr(self.agent.state, 'history'):
				# Calculate tokens per step
				num_steps = len(self.agent.history.history)

				# Get the last step metadata to show the most recent LLM response time
				if num_steps > 0 and self.agent.history.history[-1].metadata:
					last_step = self.agent.history.history[-1]
					if last_step.metadata:
						step_duration = last_step.metadata.duration_seconds
					else:
						step_duration = 0

				# Show total duration
				total_duration = self.agent.history.total_duration_seconds()
				if total_duration > 0:
					model_info.write(f'[white]Total Duration:[/] [magenta]{total_duration:.2f}s[/]')

					# Calculate response time metrics
					model_info.write(f'[white]Last Step Duration:[/] [magenta]{step_duration:.2f}s[/]')

				# Add current state information
				if hasattr(self.agent, 'running'):
					if getattr(self.agent, 'running', False):
						model_info.write('[yellow]LLM is thinking[blink]...[/][/]')
					elif hasattr(self.agent, 'state') and hasattr(self.agent.state, 'paused') and self.agent.state.paused:
						model_info.write('[orange]LLM paused[/]')
		else:
			model_info.write('[red]Model not initialized[/]')

	def update_tasks_panel(self) -> None:
		"""Update tasks information panel with details about the tasks and steps hierarchy."""
		tasks_info = self.query_one('#tasks-info', RichLog)
		tasks_info.clear()

<<<<<<< HEAD
	def action_pause_agent(self) -> None:
		"""Pause the agent when Ctrl+C is pressed."""
		# Check if agent is already paused (second Ctrl+C)
		if self.agent and hasattr(self.agent.state, 'paused') and self.agent.state.paused:
			# Second Ctrl+C while paused - quit the application
			self.call_after_refresh(self.action_quit)
		elif self.agent and hasattr(self.agent, 'running') and getattr(self.agent, 'running', False):
			# First Ctrl+C while running - pause the agent
			if hasattr(self.agent, 'pause'):
				self.agent.pause()
				# Update the UI to show paused state
				self.update_info_panels()
				# Log the pause action
				logger = logging.getLogger('browser_use.app')
				logger.info('Agent paused. Press Enter to resume or Ctrl+C again to quit.')
		else:
			# If no agent is running, treat as quit
			self.call_after_refresh(self.action_quit)

	async def action_resume_agent(self) -> None:
		"""Resume the agent when Enter is pressed."""
		# Only handle Enter for resume if the agent is paused
		if self.agent and hasattr(self.agent.state, 'paused') and self.agent.state.paused:
			# Focus on the input field if it's currently focused
			input_field = self.query_one('#task-input', Input)

			# Check if the input field has focus and has text
			if input_field.has_focus and input_field.value.strip():
				# Let the normal input submission handle this
				return

			# Otherwise, resume the agent
			if hasattr(self.agent, 'resume'):
				# Check if resume is async
				resume_method = getattr(self.agent, 'resume')
				if asyncio.iscoroutinefunction(resume_method):
					await resume_method()
				else:
					resume_method()

				# Update the UI
				self.update_info_panels()

				# Log the resume action
				logger = logging.getLogger('browser_use.app')
				logger.info('Agent resumed.')

	async def action_quit(self) -> None:
		"""Quit the application and clean up resources."""
		# Note: We don't need to close the browser session here because:
		# 1. If an agent exists, it already called browser_session.stop() in its run() method
		# 2. If keep_alive=True (default), we want to leave the browser running anyway
		# This prevents the duplicate "stop() called" messages in the logs
=======
		if self.agent:
			# Check if agent has tasks
			task_history = []
			message_history = []
>>>>>>> 673705bf

			# Try to extract tasks by looking at message history
			if hasattr(self.agent, '_message_manager') and self.agent._message_manager:
				message_history = self.agent._message_manager.state.history.get_messages()

				# Extract original task(s)
				original_tasks = []
				for msg in message_history:
					if hasattr(msg, 'content'):
						content = msg.content
						if isinstance(content, str) and 'Your ultimate task is:' in content:
							task_text = content.split('"""')[1].strip()
							original_tasks.append(task_text)

				if original_tasks:
					tasks_info.write('[bold green]TASK:[/]')
					for i, task in enumerate(original_tasks, 1):
						# Only show latest task if multiple task changes occurred
						if i == len(original_tasks):
							tasks_info.write(f'[white]{task}[/]')
					tasks_info.write('')

			# Get current state information
			current_step = self.agent.state.n_steps if hasattr(self.agent, 'state') else 0

			# Get all agent history items
			history_items = []
			if hasattr(self.agent, 'state') and hasattr(self.agent.state, 'history'):
				history_items = self.agent.history.history

				if history_items:
					tasks_info.write('[bold yellow]STEPS:[/]')

<<<<<<< HEAD
				# Tasks panel (full width, below browser and model)
				with VerticalScroll(id='tasks-panel'):
					yield RichLog(id='tasks-info', markup=True, highlight=True, wrap=True, auto_scroll=False)
=======
					for idx, item in enumerate(history_items, 1):
						# Determine step status
						step_style = '[green]✓[/]'
>>>>>>> 673705bf

						# For the current step, show it as in progress
						if idx == current_step:
							step_style = '[yellow]⟳[/]'

						# Check if this step had an error
						if item.result and any(result.error for result in item.result):
							step_style = '[red]✗[/]'

						# Show step number
						tasks_info.write(f'{step_style} Step {idx}/{current_step}')

						# Show goal if available
						if item.model_output and hasattr(item.model_output, 'current_state'):
							# Show goal for this step
							goal = item.model_output.current_state.next_goal
							if goal:
								# Take just the first line for display
								goal_lines = goal.strip().split('\n')
								goal_summary = goal_lines[0]
								tasks_info.write(f'   [cyan]Goal:[/] {goal_summary}')

							# Show evaluation of previous goal (feedback)
							eval_prev = item.model_output.current_state.evaluation_previous_goal
							if eval_prev and idx > 1:  # Only show for steps after the first
								eval_lines = eval_prev.strip().split('\n')
								eval_summary = eval_lines[0]
								eval_summary = eval_summary.replace('Success', '✅ ').replace('Failed', '❌ ').strip()
								tasks_info.write(f'   [tan]Evaluation:[/] {eval_summary}')

						# Show actions taken in this step
						if item.model_output and item.model_output.action:
							tasks_info.write('   [purple]Actions:[/]')
							for action_idx, action in enumerate(item.model_output.action, 1):
								action_type = action.__class__.__name__
								if hasattr(action, 'model_dump'):
									# For proper actions, show the action type
									action_dict = action.model_dump(exclude_unset=True)
									if action_dict:
										action_name = list(action_dict.keys())[0]
										tasks_info.write(f'     {action_idx}. [blue]{action_name}[/]')

						# Show results or errors from this step
						if item.result:
							for result in item.result:
								if result.error:
									error_text = result.error
									tasks_info.write(f'   [red]Error:[/] {error_text}')
								elif result.extracted_content:
									content = result.extracted_content
									tasks_info.write(f'   [green]Result:[/] {content}')

						# Add a space between steps for readability
						tasks_info.write('')

			# If agent is actively running, show a status indicator
			if hasattr(self.agent, 'running') and getattr(self.agent, 'running', False):
				tasks_info.write('[yellow]Agent is actively working[blink]...[/][/]')
			elif hasattr(self.agent, 'state') and hasattr(self.agent.state, 'paused') and self.agent.state.paused:
				tasks_info.write('[orange]Agent is paused (press Enter to resume)[/]')
		else:
			tasks_info.write('[dim]Agent not initialized[/]')

		# Force scroll to bottom
		tasks_panel = self.query_one('#tasks-panel')
		tasks_panel.scroll_end(animate=False)


async def run_prompt_mode(prompt: str, ctx: click.Context, debug: bool = False):
	"""Run browser-use in non-interactive mode with a single prompt."""
	# Import and call setup_logging to ensure proper initialization
	from browser_use.logging_config import setup_logging

	# Set up logging to only show results by default
	os.environ['BROWSER_USE_LOGGING_LEVEL'] = 'result'

	# Re-run setup_logging to apply the new log level
	setup_logging()

	# The logging is now properly configured by setup_logging()
	# No need to manually configure handlers since setup_logging() handles it

	# Initialize telemetry
	telemetry = ProductTelemetry()
	start_time = time.time()
	error_msg = None

	try:
		# Load config
		config = load_user_config()
		config = update_config_with_click_args(config, ctx)

		# Get LLM
		llm = get_llm(config)

		# Capture telemetry for CLI start in oneshot mode
		telemetry.capture(
			CLITelemetryEvent(
				version=get_browser_use_version(),
				action='start',
				mode='oneshot',
				model=llm.model if hasattr(llm, 'model') else None,
				model_provider=llm.__class__.__name__ if llm else None,
			)
		)

		# Get agent settings from config
		agent_settings = AgentSettings.model_validate(config.get('agent', {}))

		# Create browser session with config parameters
		browser_config = config.get('browser', {})
		# Remove None values from browser_config
		browser_config = {k: v for k, v in browser_config.items() if v is not None}
		# Create BrowserProfile with user_data_dir
		profile = BrowserProfile(user_data_dir=str(USER_DATA_DIR), **browser_config)
		browser_session = BrowserSession(
			browser_profile=profile,
		)

		# Create and run agent
		agent = Agent(
			task=prompt,
			llm=llm,
			browser_session=browser_session,
			source='cli',
			**agent_settings.model_dump(),
		)

		await agent.run()

		# Ensure the browser session is fully stopped
		# The agent's close() method only kills the browser if keep_alive=False,
		# but we need to ensure all background tasks are stopped regardless
		if browser_session:
			try:
				# Kill the browser session to stop all background tasks
				await browser_session.kill()
			except Exception:
				# Ignore errors during cleanup
				pass

		# Capture telemetry for successful completion
		telemetry.capture(
			CLITelemetryEvent(
				version=get_browser_use_version(),
				action='task_completed',
				mode='oneshot',
				model=llm.model if hasattr(llm, 'model') else None,
				model_provider=llm.__class__.__name__ if llm else None,
				duration_seconds=time.time() - start_time,
			)
		)

	except Exception as e:
		error_msg = str(e)
		# Capture telemetry for error
		telemetry.capture(
			CLITelemetryEvent(
				version=get_browser_use_version(),
				action='error',
				mode='oneshot',
				model=llm.model if hasattr(llm, 'model') else None,
				model_provider=llm.__class__.__name__ if llm and 'llm' in locals() else None,
				duration_seconds=time.time() - start_time,
				error_message=error_msg,
			)
		)
		if debug:
			import traceback

			traceback.print_exc()
		else:
			print(f'Error: {str(e)}', file=sys.stderr)
		sys.exit(1)
	finally:
		# Ensure telemetry is flushed
		telemetry.flush()

		# Give a brief moment for cleanup to complete
		await asyncio.sleep(0.1)

		# Cancel any remaining tasks to ensure clean exit
		tasks = [t for t in asyncio.all_tasks() if t != asyncio.current_task()]
		for task in tasks:
			task.cancel()

		# Wait for all tasks to be cancelled
		if tasks:
			await asyncio.gather(*tasks, return_exceptions=True)


async def textual_interface(config: dict[str, Any]):
	"""Run the Textual interface."""
	# Prevent browser_use from setting up logging at import time
	os.environ['BROWSER_USE_SETUP_LOGGING'] = 'false'

	logger = logging.getLogger('browser_use.startup')

	# Set up logging for Textual UI - prevent any logging to stdout
	def setup_textual_logging():
		# Replace all handlers with null handler
		root_logger = logging.getLogger()
		for handler in root_logger.handlers:
			root_logger.removeHandler(handler)

		# Add null handler to ensure no output to stdout/stderr
		null_handler = logging.NullHandler()
		root_logger.addHandler(null_handler)
		logger.debug('Logging configured for Textual UI')

	logger.debug('Setting up Browser, Controller, and LLM...')

	# Step 1: Initialize BrowserSession with config
	logger.debug('Initializing BrowserSession...')
	try:
		# Get browser config from the config dict
		browser_config = config.get('browser', {})

		logger.info('Browser type: chromium')  # BrowserSession only supports chromium
		if browser_config.get('executable_path'):
			logger.info(f'Browser binary: {browser_config["executable_path"]}')
		if browser_config.get('headless'):
			logger.info('Browser mode: headless')
		else:
			logger.info('Browser mode: visible')

		# Create BrowserSession directly with config parameters
		# Remove None values from browser_config
		browser_config = {k: v for k, v in browser_config.items() if v is not None}
		# Create BrowserProfile with user_data_dir
		profile = BrowserProfile(user_data_dir=str(USER_DATA_DIR), **browser_config)
		browser_session = BrowserSession(
			browser_profile=profile,
		)
		logger.debug('BrowserSession initialized successfully')

		# Set up FIFO logging pipes for streaming logs to UI
		try:
			from browser_use.logging_config import setup_log_pipes

			setup_log_pipes(session_id=browser_session.id)
			logger.debug(f'FIFO logging pipes set up for session {browser_session.id[-4:]}')
		except Exception as e:
			logger.debug(f'Could not set up FIFO logging pipes: {e}')

		# Browser version logging not available with CDP implementation
	except Exception as e:
		logger.error(f'Error initializing BrowserSession: {str(e)}', exc_info=True)
		raise RuntimeError(f'Failed to initialize BrowserSession: {str(e)}')

	# Step 3: Initialize Controller
	logger.debug('Initializing Controller...')
	try:
		controller = Controller()
		logger.debug('Controller initialized successfully')
	except Exception as e:
		logger.error(f'Error initializing Controller: {str(e)}', exc_info=True)
		raise RuntimeError(f'Failed to initialize Controller: {str(e)}')

	# Step 4: Get LLM
	logger.debug('Getting LLM...')
	try:
		# Ensure setup_logging is not called when importing modules
		os.environ['BROWSER_USE_SETUP_LOGGING'] = 'false'
		llm = get_llm(config)
		# Log LLM details
		model_name = getattr(llm, 'model_name', None) or getattr(llm, 'model', 'Unknown model')
		provider = llm.__class__.__name__
		temperature = getattr(llm, 'temperature', 0.0)
		logger.info(f'LLM: {provider} ({model_name}), temperature: {temperature}')
		logger.debug(f'LLM initialized successfully: {provider}')
	except Exception as e:
		logger.error(f'Error getting LLM: {str(e)}', exc_info=True)
		raise RuntimeError(f'Failed to initialize LLM: {str(e)}')

	logger.debug('Initializing BrowserUseApp instance...')
	try:
		app = BrowserUseApp(config)
		# Pass the initialized components to the app
		app.browser_session = browser_session
		app.controller = controller
		app.llm = llm

		# Set up event bus listener now that browser session is available
		# Note: This needs to be called before run_async() but after browser_session is set
		# We'll defer this to on_mount() since it needs the widgets to be available

		# Configure logging for Textual UI before going fullscreen
		setup_textual_logging()

		# Log browser and model configuration that will be used
		browser_type = 'Chromium'  # BrowserSession only supports Chromium
		model_name = config.get('model', {}).get('name', 'auto-detected')
		headless = config.get('browser', {}).get('headless', False)
		headless_str = 'headless' if headless else 'visible'

		logger.info(f'Preparing {browser_type} browser ({headless_str}) with {model_name} LLM')

		logger.debug('Starting Textual app with run_async()...')
		# No more logging after this point as we're in fullscreen mode
		await app.run_async()
	except Exception as e:
		logger.error(f'Error in textual_interface: {str(e)}', exc_info=True)
		# Note: We don't close the browser session here to avoid duplicate stop() calls
		# The browser session will be cleaned up by its __del__ method if needed
		raise


async def run_auth_command():
	"""Run the authentication command with dummy task in UI."""
	import asyncio
	import os

	from browser_use.sync.auth import DeviceAuthClient

	print('🔐 Browser Use Cloud Authentication')
	print('=' * 40)

	# Ensure cloud sync is enabled (should be default, but make sure)
	os.environ['BROWSER_USE_CLOUD_SYNC'] = 'true'

	auth_client = DeviceAuthClient()

	print('🔍 Debug: Checking authentication status...')
	print(f'    API Token: {"✅ Present" if auth_client.api_token else "❌ Missing"}')
	print(f'    User ID: {auth_client.user_id}')
	print(f'    Is Authenticated: {auth_client.is_authenticated}')
	if auth_client.auth_config.authorized_at:
		print(f'    Authorized at: {auth_client.auth_config.authorized_at}')
	print()

	# Check if already authenticated
	if auth_client.is_authenticated:
		print('✅ Already authenticated!')
		print(f'   User ID: {auth_client.user_id}')
		print(f'   Authenticated at: {auth_client.auth_config.authorized_at}')

		# Show cloud URL if possible
		frontend_url = CONFIG.BROWSER_USE_CLOUD_UI_URL or auth_client.base_url.replace('//api.', '//cloud.')
		print(f'\n🌐 View your runs at: {frontend_url}')
		return

	print('🚀 Starting authentication flow...')
	print('   This will open a browser window for you to sign in.')
	print()

	# Initialize variables for exception handling
	task_id = None
	sync_service = None

	try:
		# Create authentication flow with dummy task
		from uuid_extensions import uuid7str

		from browser_use.agent.cloud_events import (
			CreateAgentSessionEvent,
			CreateAgentStepEvent,
			CreateAgentTaskEvent,
			UpdateAgentTaskEvent,
		)
		from browser_use.sync.service import CloudSync

		# IDs for our session and task
		session_id = uuid7str()
		task_id = uuid7str()

		# Create special sync service that allows auth events
		sync_service = CloudSync(allow_session_events_for_auth=True)
		sync_service.set_auth_flow_active()  # Explicitly enable auth flow
		sync_service.session_id = session_id  # Set session ID for auth context
		sync_service.auth_client = auth_client  # Use the same auth client instance!

		# 1. Create session (like main branch does at start)
		session_event = CreateAgentSessionEvent(
			id=session_id,
			user_id=auth_client.temp_user_id,
			browser_session_id=uuid7str(),
			browser_session_live_url='',
			browser_session_cdp_url='',
			device_id=auth_client.device_id,
			browser_state={
				'viewport': {'width': 1280, 'height': 720},
				'user_agent': None,
				'headless': True,
				'initial_url': None,
				'final_url': None,
				'total_pages_visited': 0,
				'session_duration_seconds': 0,
			},
			browser_session_data={
				'cookies': [],
				'secrets': {},
				'allowed_domains': [],
			},
		)
		await sync_service.handle_event(session_event)

		# Brief delay to ensure session is created in backend before sending task
		await asyncio.sleep(0.5)

		# 2. Create task (like main branch does at start)
		task_event = CreateAgentTaskEvent(
			id=task_id,
			agent_session_id=session_id,
			llm_model='auth-flow',
			task='🔐 Complete authentication and join the browser-use community',
			user_id=auth_client.temp_user_id,
			device_id=auth_client.device_id,
			done_output=None,
			user_feedback_type=None,
			user_comment=None,
			gif_url=None,
		)
		await sync_service.handle_event(task_event)

		# Longer delay to ensure task is created in backend before sending step event
		await asyncio.sleep(1.0)

		# 3. Run authentication with timeout
		print('⏳ Waiting for authentication... (this may take up to 2 minutes for testing)')
		print('   Complete the authentication in your browser, then this will continue automatically.')
		print()

		try:
			print('🔧 Debug: Starting authentication process...')
			print(f'    Original auth client authenticated: {auth_client.is_authenticated}')
			print(f'    Sync service auth client authenticated: {sync_service.auth_client.is_authenticated}')
			print(f'    Same auth client? {auth_client is sync_service.auth_client}')
			print(f'    Session ID: {sync_service.session_id}')

			# Create a task to show periodic status updates
			async def show_auth_progress():
				for i in range(1, 25):  # Show updates every 5 seconds for 2 minutes
					await asyncio.sleep(5)
					fresh_check = DeviceAuthClient()
					print(f'⏱️  Waiting for authentication... ({i * 5}s elapsed)')
					print(f'    Status: {"✅ Authenticated" if fresh_check.is_authenticated else "⏳ Still waiting"}')
					if fresh_check.is_authenticated:
						print('🎉 Authentication detected! Completing...')
						break

			# Run authentication and progress updates concurrently
			auth_start_time = asyncio.get_event_loop().time()
			auth_task = asyncio.create_task(sync_service.authenticate(show_instructions=True))
			progress_task = asyncio.create_task(show_auth_progress())

			# Wait for authentication to complete, with timeout
			success = await asyncio.wait_for(auth_task, timeout=120.0)  # 2 minutes for initial testing
			progress_task.cancel()  # Stop the progress updates

			auth_duration = asyncio.get_event_loop().time() - auth_start_time
			print(f'🔧 Debug: Authentication returned: {success} (took {auth_duration:.1f}s)')

		except TimeoutError:
			print('⏱️ Authentication timed out after 2 minutes.')
			print('   Checking if authentication completed in background...')

			# Create a fresh auth client to check current status
			fresh_auth_client = DeviceAuthClient()
			print('🔧 Debug: Fresh auth client check:')
			print(f'    API Token: {"✅ Present" if fresh_auth_client.api_token else "❌ Missing"}')
			print(f'    Is Authenticated: {fresh_auth_client.is_authenticated}')

			if fresh_auth_client.is_authenticated:
				print('✅ Authentication was successful!')
				success = True
				# Update the sync service's auth client
				sync_service.auth_client = fresh_auth_client
			else:
				print('❌ Authentication not completed. Please try again.')
				success = False
		except Exception as e:
			print(f'❌ Authentication error: {type(e).__name__}: {e}')
			import traceback

			print(f'📄 Full traceback: {traceback.format_exc()}')
			success = False

		if success:
			# 4. Send step event to show progress (like main branch during execution)
			# Use the sync service's auth client which has the updated user_id
			step_event = CreateAgentStepEvent(
				# Remove explicit ID - let it auto-generate to avoid backend validation issues
				user_id=auth_client.temp_user_id,  # Use same temp user_id as task for consistency
				device_id=auth_client.device_id,  # Use consistent device_id
				agent_task_id=task_id,
				step=1,
				actions=[
					{
						'click': {
							'coordinate': [800, 400],
							'description': 'Click on Star button',
							'success': True,
						},
						'done': {
							'success': True,
							'text': '⭐ Starred browser-use/browser-use repository! Welcome to the community!',
						},
					}
				],
				next_goal='⭐ Star browser-use GitHub repository to join the community',
				evaluation_previous_goal='Authentication completed successfully',
				memory='User authenticated with Browser Use Cloud and is now part of the community',
				screenshot_url=None,
				url='https://github.com/browser-use/browser-use',
			)
			print('📤 Sending dummy step event...')
			await sync_service.handle_event(step_event)

			# Small delay to ensure step is processed before completion
			await asyncio.sleep(0.5)

			# 5. Complete task (like main branch does at end)
			completion_event = UpdateAgentTaskEvent(
				id=task_id,
				user_id=auth_client.temp_user_id,  # Use same temp user_id as task for consistency
				device_id=auth_client.device_id,  # Use consistent device_id
				done_output="🎉 Welcome to Browser Use! You're now authenticated and part of our community. ⭐ Your future tasks will sync to the cloud automatically.",
				user_feedback_type=None,
				user_comment=None,
				gif_url=None,
			)
			await sync_service.handle_event(completion_event)

			print('🎉 Authentication successful!')
			print('   Future browser-use runs will now sync to the cloud.')
		else:
			# Failed - still complete the task with failure message
			completion_event = UpdateAgentTaskEvent(
				id=task_id,
				user_id=auth_client.temp_user_id,  # Still temp user since auth failed
				device_id=auth_client.device_id,
				done_output='❌ Authentication failed. Please try again.',
				user_feedback_type=None,
				user_comment=None,
				gif_url=None,
			)
			await sync_service.handle_event(completion_event)

			print('❌ Authentication failed.')
			print('   Please try again or check your internet connection.')

	except Exception as e:
		print(f'❌ Authentication error: {e}')
		# Still try to complete the task in UI with error message
		if task_id and sync_service:
			try:
				from browser_use.agent.cloud_events import UpdateAgentTaskEvent

				completion_event = UpdateAgentTaskEvent(
					id=task_id,
					user_id=auth_client.temp_user_id,
					device_id=auth_client.device_id,
					done_output=f'❌ Authentication error: {e}',
					user_feedback_type=None,
					user_comment=None,
					gif_url=None,
				)
				await sync_service.handle_event(completion_event)
			except Exception:
				pass  # Don't fail if we can't send the error event
		sys.exit(1)


@click.group(invoke_without_command=True)
@click.option('--version', is_flag=True, help='Print version and exit')
@click.option('--model', type=str, help='Model to use (e.g., gpt-5-mini, claude-4-sonnet, gemini-2.5-flash)')
@click.option('--debug', is_flag=True, help='Enable verbose startup logging')
@click.option('--headless', is_flag=True, help='Run browser in headless mode', default=None)
@click.option('--window-width', type=int, help='Browser window width')
@click.option('--window-height', type=int, help='Browser window height')
@click.option(
	'--user-data-dir', type=str, help='Path to Chrome user data directory (e.g. ~/Library/Application Support/Google/Chrome)'
)
@click.option('--profile-directory', type=str, help='Chrome profile directory name (e.g. "Default", "Profile 1")')
@click.option('--cdp-url', type=str, help='Connect to existing Chrome via CDP URL (e.g. http://localhost:9222)')
@click.option('--proxy-url', type=str, help='Proxy server for Chromium traffic (e.g. http://host:8080 or socks5://host:1080)')
@click.option('--no-proxy', type=str, help='Comma-separated hosts to bypass proxy (e.g. localhost,127.0.0.1,*.internal)')
@click.option('--proxy-username', type=str, help='Proxy auth username')
@click.option('--proxy-password', type=str, help='Proxy auth password')
@click.option('-p', '--prompt', type=str, help='Run a single task without the TUI (headless mode)')
@click.option('--mcp', is_flag=True, help='Run as MCP server (exposes JSON RPC via stdin/stdout)')
@click.pass_context
def main(ctx: click.Context, debug: bool = False, **kwargs):
	"""Browser Use - AI Agent for Web Automation

	Run without arguments to start the interactive TUI.
	"""

	if ctx.invoked_subcommand is None:
		# No subcommand, run the main interface
		run_main_interface(ctx, debug, **kwargs)


def run_main_interface(ctx: click.Context, debug: bool = False, **kwargs):
	"""Run the main browser-use interface"""

	if kwargs['version']:
		from importlib.metadata import version

		print(version('browser-use'))
		sys.exit(0)

	# Check if MCP server mode is activated
	if kwargs.get('mcp'):
		# Capture telemetry for MCP server mode via CLI
		telemetry = ProductTelemetry()
		telemetry.capture(
			CLITelemetryEvent(
				version=get_browser_use_version(),
				action='start',
				mode='mcp_server',
			)
		)
		# Run as MCP server
		from browser_use.mcp.server import main as mcp_main

		asyncio.run(mcp_main())
		return

	# Check if prompt mode is activated
	if kwargs.get('prompt'):
		# Set environment variable for prompt mode before running
		os.environ['BROWSER_USE_LOGGING_LEVEL'] = 'result'
		# Run in non-interactive mode
		asyncio.run(run_prompt_mode(kwargs['prompt'], ctx, debug))
		return

	# Configure console logging
	console_handler = logging.StreamHandler(sys.stdout)
	console_handler.setFormatter(logging.Formatter('%(asctime)s - %(levelname)s - %(message)s', '%H:%M:%S'))

	# Configure root logger
	root_logger = logging.getLogger()
	root_logger.setLevel(logging.INFO if not debug else logging.DEBUG)
	root_logger.addHandler(console_handler)

	logger = logging.getLogger('browser_use.startup')
	logger.info('Starting Browser-Use initialization')
	if debug:
		logger.debug(f'System info: Python {sys.version.split()[0]}, Platform: {sys.platform}')

	logger.debug('Loading environment variables from .env file...')
	load_dotenv()
	logger.debug('Environment variables loaded')

	# Load user configuration
	logger.debug('Loading user configuration...')
	try:
		config = load_user_config()
		logger.debug(f'User configuration loaded from {CONFIG.BROWSER_USE_CONFIG_FILE}')
	except Exception as e:
		logger.error(f'Error loading user configuration: {str(e)}', exc_info=True)
		print(f'Error loading configuration: {str(e)}')
		sys.exit(1)

	# Update config with command-line arguments
	logger.debug('Updating configuration with command line arguments...')
	try:
		config = update_config_with_click_args(config, ctx)
		logger.debug('Configuration updated')
	except Exception as e:
		logger.error(f'Error updating config with command line args: {str(e)}', exc_info=True)
		print(f'Error updating configuration: {str(e)}')
		sys.exit(1)

	# Save updated config
	logger.debug('Saving user configuration...')
	try:
		save_user_config(config)
		logger.debug('Configuration saved')
	except Exception as e:
		logger.error(f'Error saving user configuration: {str(e)}', exc_info=True)
		print(f'Error saving configuration: {str(e)}')
		sys.exit(1)

	# Setup handlers for console output before entering Textual UI
	logger.debug('Setting up handlers for Textual UI...')

	# Log browser and model configuration that will be used
	browser_type = 'Chromium'  # BrowserSession only supports Chromium
	model_name = config.get('model', {}).get('name', 'auto-detected')
	headless = config.get('browser', {}).get('headless', False)
	headless_str = 'headless' if headless else 'visible'

	logger.info(f'Preparing {browser_type} browser ({headless_str}) with {model_name} LLM')

	try:
		# Run the Textual UI interface - now all the initialization happens before we go fullscreen
		logger.debug('Starting Textual UI interface...')
		asyncio.run(textual_interface(config))
	except Exception as e:
		# Restore console logging for error reporting
		root_logger.setLevel(logging.INFO)
		for handler in root_logger.handlers:
			root_logger.removeHandler(handler)
		root_logger.addHandler(console_handler)

		logger.error(f'Error initializing Browser-Use: {str(e)}', exc_info=debug)
		print(f'\nError launching Browser-Use: {str(e)}')
		if debug:
			import traceback

			traceback.print_exc()
		sys.exit(1)


@main.command()
def auth():
	"""Authenticate with Browser Use Cloud to sync your runs"""
	asyncio.run(run_auth_command())


if __name__ == '__main__':
	main()<|MERGE_RESOLUTION|>--- conflicted
+++ resolved
@@ -255,7 +255,7 @@
 				sys.exit(1)
 			return ChatGoogle(model=model_name, temperature=temperature)
 
-<<<<<<< HEAD
+
 	# Auto-detect based on available API keys (check environment variables)
 	# Priority order: OpenAI, Anthropic, Google, Deepseek, Groq
 	openai_key = api_key or os.environ.get('OPENAI_API_KEY') or CONFIG.OPENAI_API_KEY
@@ -274,7 +274,7 @@
 		return ChatDeepSeek(model='deepseek-chat', temperature=temperature)
 	elif groq_key and ChatGroq:
 		return ChatGroq(model='llama-3.3-70b-versatile', temperature=temperature)
-=======
+
 	# Auto-detect based on available API keys
 	if api_key or CONFIG.OPENAI_API_KEY:
 		return ChatOpenAI(model='gpt-5-mini', temperature=temperature, api_key=api_key or CONFIG.OPENAI_API_KEY)
@@ -282,7 +282,7 @@
 		return ChatAnthropic(model='claude-4-sonnet', temperature=temperature)
 	elif CONFIG.GOOGLE_API_KEY:
 		return ChatGoogle(model='gemini-2.5-pro', temperature=temperature)
->>>>>>> 673705bf
+
 	else:
 		print(
 			'⚠️  No API keys found. Please update your config or set one of: OPENAI_API_KEY, ANTHROPIC_API_KEY, GOOGLE_API_KEY, DEEPSEEK_API_KEY, or GROQ_API_KEY.'
@@ -1069,13 +1069,13 @@
 						classes='link-green link-url',
 					)
 
-<<<<<<< HEAD
+
 		# Only scroll to bottom if the agent is actively running
 		# This allows users to scroll and read while the agent is paused or finished
 		if hasattr(self.agent, 'running') and getattr(self.agent, 'running', False):
 			tasks_panel = self.query_one('#tasks-panel')
 			tasks_panel.scroll_end(animate=False)
-=======
+
 			# Paths panel
 			yield Static(
 				f' ⚙️  Settings saved to:              {str(CONFIG.BROWSER_USE_CONFIG_FILE.resolve()).replace(str(Path.home()), "~")}\n'
@@ -1083,7 +1083,7 @@
 				id='paths-panel',
 				markup=True,
 			)
->>>>>>> 673705bf
+
 
 			# Info panels (hidden by default, shown when task starts)
 			with Container(id='info-panels'):
@@ -1283,7 +1283,7 @@
 		tasks_info = self.query_one('#tasks-info', RichLog)
 		tasks_info.clear()
 
-<<<<<<< HEAD
+
 	def action_pause_agent(self) -> None:
 		"""Pause the agent when Ctrl+C is pressed."""
 		# Check if agent is already paused (second Ctrl+C)
@@ -1337,12 +1337,12 @@
 		# 1. If an agent exists, it already called browser_session.stop() in its run() method
 		# 2. If keep_alive=True (default), we want to leave the browser running anyway
 		# This prevents the duplicate "stop() called" messages in the logs
-=======
+
 		if self.agent:
 			# Check if agent has tasks
 			task_history = []
 			message_history = []
->>>>>>> 673705bf
+
 
 			# Try to extract tasks by looking at message history
 			if hasattr(self.agent, '_message_manager') and self.agent._message_manager:
@@ -1376,15 +1376,15 @@
 				if history_items:
 					tasks_info.write('[bold yellow]STEPS:[/]')
 
-<<<<<<< HEAD
+
 				# Tasks panel (full width, below browser and model)
 				with VerticalScroll(id='tasks-panel'):
 					yield RichLog(id='tasks-info', markup=True, highlight=True, wrap=True, auto_scroll=False)
-=======
+
 					for idx, item in enumerate(history_items, 1):
 						# Determine step status
 						step_style = '[green]✓[/]'
->>>>>>> 673705bf
+
 
 						# For the current step, show it as in progress
 						if idx == current_step:
