--- conflicted
+++ resolved
@@ -694,12 +694,8 @@
 		if not self.browser_session:
 			return 'Error: No browser session active'
 
-<<<<<<< HEAD
-		state = await self.browser_session.get_browser_state_with_recovery(cache_clickable_elements_hashes=False)
-		await self.browser_session.remove_highlights()
-=======
 		state = await self.browser_session.get_browser_state_summary(cache_clickable_elements_hashes=False)
->>>>>>> ef64704c
+    await self.browser_session.remove_highlights()
 
 		result = {
 			'url': state.url,
